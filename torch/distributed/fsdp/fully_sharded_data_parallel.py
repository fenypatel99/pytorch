import collections
import contextlib
import copy
import functools
import itertools
import math
import traceback
import warnings
from contextlib import contextmanager
from dataclasses import dataclass
from enum import Enum, auto
from typing import (
    Any,
    Callable,
    Deque,
    Dict,
    Generator,
    Iterable,
    Iterator,
    List,
    Mapping,
    NamedTuple,
    Optional,
    Set,
    Tuple,
    Union,
    cast,
)

import torch
import torch.distributed as dist
import torch.distributed.algorithms._checkpoint.checkpoint_wrapper as checkpoint_wrapper
import torch.nn as nn
import torch.nn.functional as F
from torch.autograd import Variable
from torch.distributed import ProcessGroup
from torch.distributed._shard.sharded_tensor import (
    Shard,
    ShardedTensor,
    init_from_local_shards,
)
from torch.distributed.algorithms._checkpoint.checkpoint_wrapper import (
    _CHECKPOINT_PREFIX,
)
from torch.distributed.algorithms._comm_hooks import (
    LOW_PRECISION_HOOKS,
    default_hooks,
)
from torch.distributed.distributed_c10d import _get_default_group
from torch.distributed.utils import (
    _replace_by_prefix,
    _sync_params_and_buffers,
    _to_kwargs,
)
from torch.nn.parameter import Parameter

from ._optim_utils import (
    _broadcast_pos_dim_tensor_states,
    _broadcast_processed_optim_state_dict,
    _flatten_optim_state_dict,
    _get_param_id_to_param,
    _get_param_id_to_param_from_optim_input,
    _get_param_to_param_id,
    _get_param_to_param_id_from_optim_input,
    _optim_state_dict,
    _process_pos_dim_tensor_state,
    _rekey_sharded_optim_state_dict,
)
from ._fsdp_extensions import _ext_chunk_tensor, _ext_pre_load_state_dict_transform
from ._utils import (
    _apply_to_modules,
    _apply_to_tensors,
    _contains_batchnorm,
    _free_storage,
    _is_fsdp_flattened,
    _override_batchnorm_mixed_precision,
    p_assert,
)
from .flat_param import (
    FlatParameter,
    FlatParamHandle,
    HandleConfig,
    HandleShardingStrategy,
    HandleTrainingState,
)
from .flatten_params_wrapper import (
    FLAT_PARAM,
    FPW_MODULE,
    FlattenParamsWrapper,
)
from .wrap import (
    ParamExecOrderWrapPolicy,
    _or_policy,
    _recursive_wrap,
    _wrap_batchnorm_individually,
)

_TORCHDISTX_AVAIL = True
try:
    from torchdistx import deferred_init, fake
except ImportError:
    _TORCHDISTX_AVAIL = False

_TORCH_FX_AVAIL = True
if not hasattr(torch, "fx"):
    _TORCH_FX_AVAIL = False
if _TORCH_FX_AVAIL:
    from ._symbolic_trace import (
        TracingConfig,
        _init_execution_info,
        _patch_tracer,
    )


__all__ = [
    "FullyShardedDataParallel", "ShardingStrategy", "MixedPrecision",
    "CPUOffload", "BackwardPrefetch", "StateDictType", "StateDictConfig",
    "FullStateDictConfig", "LocalStateDictConfig", "ShardedStateDictConfig",
    "OptimStateKeyType", "TrainingState_", "clean_tensor_name",
]


FSDP_WRAPPED_MODULE = "_fsdp_wrapped_module"
FSDP_PREFIX = FSDP_WRAPPED_MODULE + "." + FPW_MODULE + "."

_PARAM_BROADCAST_BUCKET_SIZE = int(250 * 1024 * 1024)


class ShardingStrategy(Enum):
    """
    This specifies the sharding strategy to be used for distributed training by
    :class:`FullyShardedDataParallel`.
    FULL_SHARD: Parameters, gradients, and optimizer states are sharded. For
                the parameters, this algorithm all-gathers before the forward,
                reshards after the forward, all-gathers before the backward
                computation, and reshards after the backward computation. The
                gradients are synchronized and sharded via reduce-scatter after
                the backward computation. The sharded optimizer states are
                updated locally.
    SHARD_GRAD_OP: Gradients and optimizer states are sharded during
                   computation, and additionally parameters are sharded outside
                   computation. For the parameters, this algorithm all-gathers
                   before the forward, does not reshard after the forward, and
                   only reshards after the backward computation. The gradients
                   are synchronized and sharded via reduce-scatter after the
                   backward computation. The sharded optimizer states are
                   updated locally. Inside ``no_sync()``, the parameters are
                   not resharded after the backward computation.
    NO_SHARD: Parameters, gradients, and optimizer states are not sharded but
              instead replicated across ranks, similar to PyTorch's
              ``DistributedDataParallel`` API. The gradients are synchronized
              via all-reduce after the backward computation. The unsharded
              optimizer states are updated locally.
    HYBRID_SHARD(future support): Apply ``FULL_SHARD`` intra-node and
                                  ``NO_SHARD`` inter-node.

    """
    FULL_SHARD = auto()
    SHARD_GRAD_OP = auto()
    NO_SHARD = auto()
    # TODO
    # HYBRID_SHARD = auto()


@dataclass
class MixedPrecision:
    """
    A config to enable mixed precision training with FullyShardedDataParallel.
    This class can be constructed with several flags:
        ``param_dtype`` controls the precision of model parameters, inputs, and
        therefore the precision under which computation happens. After forward
        and backward passes, FSDP parameters point to full precision shards
        that are kept in memory. Full precision parameters are always
        checkpointed.
        ``reduce_dtype`` controls the precision under which gradient reduction
        would occur, which can potentially be different than ``param_dtype``
        for use cases such as communication efficiency.
        ``buffer_dtype`` controls the precision that buffers are cast to. Note
        that buffers are unsharded and are cast in the first forward pass, and
        remain in their reduced precision state even after forward/backward
        passes. However, when taking checkpoints with ``state_dict``, buffers
        are checkpointed in their full precision (and then restored back to
        to their reduced precision) as expected. Note that this checkpoint
        support is currently limited to ``StateDictType.FULL_STATE_DICT``.
        ``keep_low_precision_grads``: Whether to upcast gradients back to the
        full parameter precision after backwards or not. This can be disabled
        to keep the gradients in the lower precision, which can potentially
        save memory if custom Optimizers are able to perform parameter updates
        effectively with lower precision grads.

    .. note:: In ``summon_full_params``, parameters are summoned in full
        precision but buffers are not.

    .. note:: Parameters and buffers are checkpointed in full precision. For
        buffers, this is only guaranteed to work for ``StateDictType.FULL_STATE_DICT``.

    .. note:: This API is experimental and subject to change.

    .. note:: Specification of reduced precision types must be explicit, in that
        if, for example, ``param_dtype`` is not specified, it will not be cast by
        FSDP. Thus, a config such as ``MixedPrecision(reduce_dtype=torch.float16)``
        will not cast buffers or parameters. Note that if a ``MixedPrecision``
        config is specified without a ``reduce_dtype``, gradient communication
        would occur in the `param_dtype` precision, if given, otherwise, in the
        original parameter precision.
    """
    # maintain a tensor of this dtype that the fp32 param shard will be cast to.
    # Will control the precision of model params, inputs, and thus compute as
    # well.
    param_dtype: Optional[torch.dtype] = None
    # Gradient communication precision.
    reduce_dtype: Optional[torch.dtype] = None
    # Buffer precision.
    # TODO: buffer + param are usually of the same type, if user specifies
    # param but not buffer, should we automatically make buffer be the same?
    buffer_dtype: Optional[torch.dtype] = None
    keep_low_precision_grads: Optional[bool] = False


@dataclass
class CPUOffload:
    """
    CPU offloading config. Currently, only parameter and gradient CPU
    offload are supported.
    offload_params: Offloading parameters to CPUs when these parameters are
                    not used for computation on GPUs. This implicitly enables
                    gradient offloading to CPUs in order for parameters and
                    gradients to be on the same device to work with optimizer.
    """

    offload_params: bool = False


class BackwardPrefetch(Enum):
    """
    Specify where to prefetch next layer's full parameters
    during backward pass.
    BACKWARD_PRE: prefetch right before current layer's backward computation
                  starts, this approach will increase backward communication
                  and computation overalpping and potentialy improve training
                  performance, but it may increase the peak memory usage as
                  the prefetched full parameters will be kept in the GPU memory
                  until next layer's backward computation is done.
    BACKWARD_POST: prefetch right after current layer's backward computation finishes,
                   this approach will not increase peak memory as prefetching happens
                   after current layer's full parameters are freed.
                   It could potentially improve backward communication and computation
                   overlapping as it avoids all_gather and reduce_scatter are blocked
                   each other in the single NCCL stream. However, based on our experiments,
                   for some models, the backward post backward hook fire order is not always
                   the reversed forward computation order, so this
                   approach may prefetch full parameters for layers ahead of next layer,
                   this 'ahead' all_gather could delay next layer's all_gather in the
                   single NCCL stream and cause the next layer's computation delay. So it may
                   cause some performance regession for some models.
    """

    BACKWARD_PRE = auto()
    BACKWARD_POST = auto()
    # TODO, BACKWARD_PRE_CPU, prefetch full parameters and keep them in the CPU memory


class TrainingState_(Enum):
    """
    Simple enum to indicate what state FSDP is in. Used for asserting
    to make sure APIs are called in the correct state.
    ..note::
        ``BACKWARD_PRE`` and ``BACKWARD_POST`` states are used to ensure we
        receives backward hooks in the correct order. It is used to catch
        unexpected order of hooks being called (likely due to our
        hook registration logic or autograd engine logic changes).
    """

    IDLE = auto()
    FORWARD = auto()
    BACKWARD_PRE = auto()
    BACKWARD_POST = auto()
    SUMMON_FULL_PARAMS = auto()


class StateDictType(Enum):
    """
    This enum indicates that which type of ``state_dict`` the FSDP module is
    currently processing (returning or loading).
    The default value is FULL_STATE_DICT to comply the PyTorch convention.
    ..note::
        FSDP currently supports three types of ``state_dict``:
            1. ``state_dict/load_state_dict`: this pair of APIs return and load
               the non-sharded, unflattened parameters. The semantics is the
               same as using DDP.
            2. ``_local_state_dict/_load_local_state_dict``: this pair of APIs return
               and load local sharded, flattened parameters. The values returned
               by ``_local_state_dict`` can be directly used by FSDP and is only
               meaningful to FSDP (because parameters are flattened). Note that
               these APIs are meant for use via the :func:`state_dict_type`
               context manager as follows:
                   >>> # xdoctest: +SKIP("undefined variables")
                   >>> with fsdp.state_dict_type(StateDictType.LOCAL_STATE_DICT):
                   ...     state = fsdp.state_dict()  # loads local state dict
            3. ``_sharded_state_dict/_load_sharded_state_dict``: this pair of APIs
               return and load sharded, unflattened parameters. The ``state_dict``
               return by ``sharded_state_dict`` can be used by all other parallel
               schemes (resharding may be required).
    """

    FULL_STATE_DICT = auto()
    LOCAL_STATE_DICT = auto()
    SHARDED_STATE_DICT = auto()


@dataclass
class StateDictConfig:
    """
    ``StateDictConfig`` is the base class for all state_dict configuration classes.
    Users should instantiate a child version (i.e. ``FullStateDictConfig``) in
    order to configure settings for the particular type of ``state_dict``
    implementation FSDP will use.
    """
    offload_to_cpu: bool = False


@dataclass
class FullStateDictConfig(StateDictConfig):
    """
    ``FullStateDictConfig`` is a config class meant to be used with
    ``StateDictType.FULL_STATE_DICT``. Currently, it accepts two parameters,
    ``offload_to_cpu`` and ``rank0_only`` which can be configured to offload
    the full ``state_dict`` to CPU and to materialize the ``state_dict`` on
    rank 0 only. When used, it is recommended to enable both of these flags
    together to optimize memory savings when taking checkpoints. Note that
    this config class is meant for user via the :func:`state_dict_type`
    context manager as follows:
        >>> # xdoctest: +SKIP("undefined variables")
        >>> fsdp = FSDP(model, auto_wrap_policy=...)
        >>> cfg = FullStateDictConfig(offload_to_cpu=True, rank0_only=True)
        >>> with FullyShardedDataParallel.state_dict_type(fsdp, StateDictType.FULL_STATE_DICT, cfg):
        >>>     state = fsdp.state_dict()
        >>>     # state will be empty on non rank 0 and contain CPU tensors on rank 0.
        >>> # To reload checkpoint for inference, finetuning, transfer learning, etc:
        >>> model = model_fn() # Initialize model on CPU in preparation for wrapping with FSDP
        >>> if dist.get_rank() == 0:
        >>>     # Load checkpoint only on rank 0 to avoid memory redundancy
        >>>     state_dict = torch.load("my_checkpoint.pt")
        >>>     model.load_state_dict(state_dict)
        >>> # All ranks initialize FSDP module as usual. ``sync_module_states`` argument
        >>> # communicates loaded checkpoint states from rank 0 to rest of the world.
        >>> fsdp = FSDP(model, device_id=torch.cuda.current_device(), auto_wrap_policy=..., sync_module_states=True)
        >>> # After this point, all ranks have FSDP model with loaded checkpoint.
    """
    rank0_only: bool = False


@dataclass
class LocalStateDictConfig(StateDictConfig):
    pass


@dataclass
class ShardedStateDictConfig(StateDictConfig):
    pass


class OptimStateKeyType(Enum):
    PARAM_NAME = auto()
    PARAM_ID = auto()


# A handles key represents the group of `FlatParamHandle`s involved in a given
# module's forward. These will be all-gathered together in the pre-forward and
# pre-backward.
_HandlesKey = Tuple[FlatParamHandle, ...]


class _ExecOrderWarnStatus(Enum):
    """Used internally for execution order validation."""
    NONE = auto()     # no deviation yet
    WARNING = auto()  # deviated this iteration; currently issuing warnings
    WARNED = auto()   # deviated in a previous iteration


class _ExecOrderData:
    """
    This contains the data structures to track the execution order. We track
    the pre-forward order on the *first* iteration for forward prefetching
    (which thus assumes static graph) and the post-forward order on *every*
    iteration for backward prefetching (which thus does not assume static
    graph but may be provide an incorrect order).
    """

    def __init__(
        self,
        debug_level: dist.DebugLevel,
        backward_prefetch_limit: int,
        forward_prefetch_limit: int,
    ) -> None:
        # Tracks the (static) pre-forward order for execution order validation
        # and forward prefetching
        self.handles_pre_forward_order: List[int] = []
        # Maps each handles key to its index in `handles_pre_forward_order`
        self.handles_to_pre_forward_order_index: Dict[_HandlesKey, int] = {}
        # Tracks the post-forward order for pre-backward prefetching
        self.handles_post_forward_order: List[int] = []
        # Maps each handles key to its index in `handles_post_forward_order`
        self.handles_to_post_forward_order_index: Dict[_HandlesKey, int] = {}
        self.is_first_iter = True

        # Gives the max number of backward/forward prefetched all-gathers by a
        # single module
        self._backward_prefetch_limit = backward_prefetch_limit
        self._forward_prefetch_limit = forward_prefetch_limit

        # Data structures for execution order validation
        self._checking_order: bool = (
            debug_level in [dist.DebugLevel.INFO, dist.DebugLevel.DETAIL]
        )
        self.process_group: Optional[dist.ProcessGroup] = None
        self.world_size: Optional[int] = None
        self.all_handles: List[FlatParamHandle] = []
        # Maps each handle to its index in `all_handles`, which must be the
        # same across ranks for the execution order validation to work
        self.handle_to_handle_index: Dict[FlatParamHandle, int] = {}
        # Names are prefixed from the root module
        self.flat_param_to_prefixed_param_names: Dict[FlatParameter, List[str]] = {}
        # Current index in the pre-forward execution order
        self.current_order_index = 0
        self.warn_status = _ExecOrderWarnStatus.NONE

    def init(
        self,
        fsdp_root: "FullyShardedDataParallel",
        process_group: dist.ProcessGroup,
    ) -> None:
        """
        Initializes the data structures needed for checking the forward order.
        This should be called after a root FSDP instance has been set during
        lazy initialization.
        """
        self.process_group = process_group
        self.rank = process_group.rank()
        self.world_size = process_group.size()
        # Fix an order over the handles, which should be the same across ranks
        for fsdp_module in fsdp_root.fsdp_modules(fsdp_root):
            for handle in fsdp_module._handles:
                index = len(self.all_handles)
                self.all_handles.append(handle)
                self.handle_to_handle_index[handle] = index
        self.flat_param_to_prefixed_param_names = cast(
            Dict[FlatParameter, List[str]],
            _get_param_to_unflat_param_names(fsdp_root),
        )
        # TODO (awgu): We can broadcast the metadata of rank 0's `all_handles`
        # to check that all ranks have the same handles in the same order.
        # https://github.com/pytorch/pytorch/issues/79620

    def get_handles_to_backward_prefetch(
        self,
        current_handles_key: _HandlesKey,
    ) -> List[_HandlesKey]:
        """
        Returns a :class:`list` of the handles keys of the handles to backward
        prefetch given the current handles key. If there are no valid handles
        keys to prefetch, then this returns an empty :class:`list`.
        """
        current_index = self.handles_to_post_forward_order_index.get(current_handles_key, None)
        if current_index is None:
            return None
        target_index = current_index - 1
        target_handles_keys: List[_HandlesKey] = []
        for _ in range(self._backward_prefetch_limit):
            if target_index < 0:
                break
            target_handles_keys.append(
                self.handles_post_forward_order[target_index]
            )
            target_index -= 1
        return target_handles_keys

    def get_handles_to_forward_prefetch(
        self,
        current_handles_key: _HandlesKey,
    ) -> List[_HandlesKey]:
        """
        Returns a :class:`list` of the handles keys of the handles to forward
        prefetch given the current handles key. If there are no valid handles
        keys to prefetch, then this returns an empty :class:`list`.
        """
        current_index = self.handles_to_pre_forward_order_index.get(current_handles_key, None)
        if current_index is None:
            return None
        target_index = current_index + 1
        target_handles_keys: List[_HandlesKey] = []
        for _ in range(self._forward_prefetch_limit):
            if target_index >= len(self.handles_pre_forward_order):
                break
            target_handles_keys.append(
                self.handles_pre_forward_order[target_index]
            )
            target_index += 1
        return target_handles_keys

    def record_post_forward(self, handles: List[FlatParamHandle]) -> None:
        """
        Records ``handles`` in the post-forward order, where ``handles`` should
        be a group of handles used in the same module's forward. If ``handles``
        is empty, then it is omitted.

        Unlike :meth:`record_pre_forward`, this records the order *every*
        iteration with the expectation that the recorded order is reset in
        :meth:`next_iter`.
        """
        if not handles:
            return
        handles_key = tuple(handles)
        # Only record the first usage of a handles key
        if handles_key in self.handles_to_post_forward_order_index:
            return
        index = len(self.handles_post_forward_order)
        self.handles_to_post_forward_order_index[handles_key] = index
        self.handles_post_forward_order.append(handles_key)

    def record_pre_forward(self, handles: List[FlatParamHandle], is_training: bool) -> None:
        """
        Records ``handles`` in the pre-forward order, where ``handles`` should
        be a group of handles used in the same module's forward. If ``handles``
        is empty, then it is omitted.

        On the first iteration, this checks the execution order across ranks.
        See :meth:`_check_order` for details.
        """
        if not handles:
            return
        handles_key = tuple(handles)
        self._check_order(handles_key, is_training)
        # Fix the order after the first iteration and only record the first
        # usage of a handles key
        if (
            not self.is_first_iter
            or handles_key in self.handles_to_pre_forward_order_index
        ):
            return
        index = len(self.handles_pre_forward_order)
        self.handles_to_pre_forward_order_index[handles_key] = index
        self.handles_pre_forward_order.append(handles_key)

    def _check_order(self, handles_key: _HandlesKey, is_training: bool) -> None:
        """
        Checks the forward execution order as long as ``is_training`` is
        ``True`` since checking in eval mode is not supported.

        - On the first iteration, this uses all-gathers to check that all ranks
        are all-gathering the same handles and hence ``FlatParameter`` s,
        raising an error if not.
        - On subsequent iterations, if the distributed debug level is at least
        INFO, then this checks that each rank is locally consistent with its
        own forward order from the first iteration, issuing a warning if not.
        This issues a warning on the first deviating iteration and stops
        warning thereafter.
        """
        # Do not check order in eval mode since the post-backward callback does
        # not run so it cannot be used to mark the end of an iteration
        if not is_training:
            return
        if self.is_first_iter:
            msg_prefix = "Forward order differs across ranks:"
            local_indices: Optional[Tuple[int, ...]] = self._get_handle_indices(
                handles_key
            )
            device = handles_key[0].device  # guaranteed to be non-CPU
            num_valid_indices = sum((index is not None) for index in local_indices)
            tensor_kwargs = {"dtype": torch.int32, "device": device}
            world_num_valid_indices = torch.zeros(self.world_size, **tensor_kwargs)
            local_num_valid_indices = torch.tensor([num_valid_indices], **tensor_kwargs)
            dist.all_gather_into_tensor(
                world_num_valid_indices,
                local_num_valid_indices,
                group=self.process_group,
            )
            # Check that all ranks plan to all-gather the same number of
            # parameters
            # TODO (awgu): Since every module has at most one handle in the
            # current implementation, this should never raise the error.
            for (r1, n1), (r2, n2) in itertools.combinations(
                (
                    (rank, world_num_valid_indices[rank])
                    for rank in range(self.world_size)
                ),
                2,
            ):
                if n1 != n2:
                    raise RuntimeError(
                        f"{msg_prefix} rank {r1} is all-gathering {n1} parameters "
                        f"while rank {r2} is all-gathering {n2} parameters"
                    )
            world_indices = torch.zeros(
                self.world_size * num_valid_indices, **tensor_kwargs
            )
            local_indices = torch.tensor(local_indices, **tensor_kwargs)
            dist.all_gather_into_tensor(
                world_indices, local_indices, group=self.process_group
            )
            # Check that all ranks plan to all-gather the same index parameters
            for (r1, i1), (r2, i2) in itertools.combinations(
                (
                    (
                        rank,
                        world_indices[
                            rank * num_valid_indices : (rank + 1) * num_valid_indices
                        ],
                    )
                    for rank in range(self.world_size)
                ),
                2,
            ):
                if i1 != i2:
                    r1_param_names = self._get_names_from_handle_indices(i1)
                    r2_param_names = self._get_names_from_handle_indices(i2)
                    raise RuntimeError(
                        f"{msg_prefix} rank {r1} is all-gathering parameters "
                        f"for {r1_param_names} while rank {r2} is all-gathering "
                        f"parameters for {r2_param_names}"
                    )
        elif self._checking_order:
            # Only issue warnings on the first deviating iteration and stop
            # checking thereafter to avoid flooding the console
            if self.warn_status == _ExecOrderWarnStatus.WARNED:
                return
            msg_prefix = None  # non-`None` means we should warn
            if self.current_order_index >= len(self.handles_pre_forward_order):
                # This iteration sees extra all-gather(s) compared to the first
                msg_prefix = (
                    "Expected to not all-gather any more parameters in the "
                    "forward but trying to all-gather parameters for "
                )
            else:
                expected_handles_key = self.handles_pre_forward_order[
                    self.current_order_index
                ]
                if expected_handles_key != handles_key:
                    expected_param_names = self._get_names_from_handles(
                        expected_handles_key
                    )
                    msg_prefix = (
                        f"Expected to all-gather for {expected_param_names} "
                        "but trying to all-gather parameters for "
                    )
            if msg_prefix is not None:
                param_names = self._get_names_from_handles(handles_key)
                msg_suffix = (
                    f"{param_names}"
                    if param_names
                    else "a newly-added parameter since construction time"
                )
                warnings.warn(
                    "Forward order differs from that of the first iteration "
                    f"on rank {self.rank}. Collectives are unchecked and may "
                    f"give incorrect results or hang.\n{msg_prefix}{msg_suffix}"
                )
                self.warn_status = _ExecOrderWarnStatus.WARNING
            self.current_order_index += 1

    def _get_handle_indices(
        self,
        handles_key: _HandlesKey,
    ) -> Tuple[Optional[int], ...]:
        """
        Returns the handle indices (i.e. indices into ``self.all_handles``)
        corresponding to the handles in ``handles_key``. An entry in the
        returned tuple is ``None`` if the handle is invalid.
        """
        indices: List[int] = []
        for handle in handles_key:
            if handle not in self.handle_to_handle_index:
                indices.append(None)
            else:
                indices.append(self.handle_to_handle_index[handle])
        return tuple(indices)

    def _get_names_from_handle_indices(
        self,
        handle_indices: Tuple[int, ...],
    ) -> List[List[str]]:
        """
        Returns a list of prefixed parameter names for each handle in
        ``handle_indices``. If a handle index is invalid, then its prefixed
        parameter names are omitted from the returned list.
        """
        prefixed_param_names: List[List[str]] = []
        for index in handle_indices:
            if index is None or index < 0 or index >= len(self.all_handles):
                continue
            handle = self.all_handles[index]
            flat_param = handle.flat_param
            prefixed_param_names.append(self.flat_param_to_prefixed_param_names[flat_param])
        return prefixed_param_names

    def _get_names_from_handles(
        self,
        handles_key: _HandlesKey,
    ) -> List[List[str]]:
        """
        Returns a list of prefixed parameter names for each handle in
        ``handles_key``. If a handle is invalid, then its prefixed parameter
        names are omitted from the returned list.
        """
        prefixed_param_names: List[List[str]] = []
        for handle in handles_key:
            flat_param = handle.flat_param
            if flat_param not in self.flat_param_to_prefixed_param_names:
                continue
            prefixed_param_names.append(self.flat_param_to_prefixed_param_names[flat_param])
        return prefixed_param_names

    def next_iter(self):
        """
        Advances the internal data structures per iteration. This should be
        called in the post-backward callback since that marks the true end of
        an iteration.
        """
        self.is_first_iter = False
        self.handles_to_post_forward_order_index.clear()
        self.handles_post_forward_order.clear()
        if self._checking_order:
            self.current_order_index = 0
            if self.warn_status == _ExecOrderWarnStatus.WARNING:
                self.warn_status = _ExecOrderWarnStatus.WARNED


class _FreeEventQueue:
    """
    This tracks all pending frees corresponding to inflight all-gathers. The
    queueing pattern is iterative enqueues with a single dequeue per iteration
    once the limit ``_max_num_inflight_all_gathers`` is reached.
    """

    def __init__(self) -> None:
        self._queue: Deque[torch.cuda.Event] = collections.deque()
        self._max_num_inflight_all_gathers = 2  # empirically chosen

    def enqueue(self, free_event: torch.cuda.Event) -> None:
        """Enqueues a free event."""
        self._queue.append(free_event)

    def dequeue_if_needed(self) -> Optional[torch.cuda.Event]:
        """Dequeues a single event if the limit is reached."""
        if len(self._queue) >= self._max_num_inflight_all_gathers:
            return self._dequeue()
        return None

    def _dequeue(self) -> Optional[torch.cuda.Event]:
        """Dequeues a free event if possible."""
        if self._queue:
            event = self._queue.popleft()
            return event
        return None


# TODO (awgu): Refactor this later
sharding_strategy_map = {
    ShardingStrategy.NO_SHARD: HandleShardingStrategy.NO_SHARD,
    ShardingStrategy.FULL_SHARD: HandleShardingStrategy.FULL_SHARD,
    ShardingStrategy.SHARD_GRAD_OP: HandleShardingStrategy.SHARD_GRAD_OP,
}


class FullyShardedDataParallel(nn.Module):
    """
    A wrapper for sharding Module parameters across data parallel workers. This
    is inspired by `Xu et al.`_ as well as the ZeRO Stage 3 from DeepSpeed_.
    FullyShardedDataParallel is commonly shortened to FSDP.

    .. _`Xu et al.`: https://arxiv.org/abs/2004.13336
    .. _DeepSpeed: https://www.deepspeed.ai/

    Example::

        >>> # xdoctest: +SKIP("undefined variables")
        >>> import torch
        >>> from torch.distributed.fsdp import FullyShardedDataParallel as FSDP
        >>> torch.cuda.set_device(device_id)
        >>> sharded_module = FSDP(my_module)
        >>> optim = torch.optim.Adam(sharded_module.parameters(), lr=0.0001)
        >>> x = sharded_module(x, y=3, z=torch.Tensor([1]))
        >>> loss = x.sum()
        >>> loss.backward()
        >>> optim.step()

    .. warning::
        The optimizer must be initialized *after* the module has been wrapped,
        since FSDP will shard parameters in-place and this will break any
        previously initialized optimizers.

    .. warning::
        If the destination CUDA device has ID ``dev_id``, either (1)
        ``module`` should already be placed on that device, (2) the device
        should be set using ``torch.cuda.set_device(dev_id)``, or (3)
        ``dev_id`` should be passed into the ``device_id`` constructor
        argument. This FSDP instance's compute device will be that destination
        device. For (1) and (3), the FSDP initialization always occurs on GPU.
        For (2), the FSDP initialization happens on ``module`` 's current
        device, which may be CPU.

    .. warning::
        FSDP currently does not support gradient accumulation outside
        ``no_sync()`` when using CPU offloading. Trying to do so yields
        incorrect results since FSDP will use the newly-reduced gradient
        instead of accumulating with any existing gradient.

    .. warning::
        Changing the original parameter variable names after construction will
        lead to undefined behavior.

    .. warning::
        Passing in `sync_module_states=True` flag requires module to be put
        on GPU, or to use ``device_id`` argument to specify a CUDA device that
        FSDP will move module to. This is because ``sync_module_states=True``
        requires GPU communication.

    .. warning::
        As of PyTorch 1.12, FSDP only offers limited support for shared parameters
        (for example, setting one ``Linear`` layer's weight to another's). In
        particular, modules that share parameters must be wrapped as part of the
        same FSDP unit. If enhanced shared parameter support is needed for your
        use case, please ping https://github.com/pytorch/pytorch/issues/77724

    .. note:
        Attempting to run the forward pass of a submodule that is contained in an
        FSDP instance is not supported and will result in errors. This is because the
        submodule's parameters will be sharded, but it itself is not an FSDP instance,
        so its forward pass will not all-gather the full parameters appropriately.
        This could potentially happen when attempting to run only the encoder of a
        encoder-decoder model, and the encoder is not wrapped in its own FSDP instance. To
        resolve this, please wrap the submodule in its own FSDP unit.

    .. note::
        Inputs into FSDP ``forward`` function will be moved to compute device
        (same device FSDP module is on) before running ``forward``, so user does
        not have to manually move inputs from CPU -> GPU.

    Args:
        module (nn.Module):
            module to be wrapped with FSDP.
        process_group (Optional[ProcessGroup]):
            process group for sharding
        sharding_strategy (Optional[ShardingStrategy]):
            Config sharding algorithm, different sharding algorithm has trade
            off between memory saving and communication overhead. ``FULL_SHARD``
            will be chosen if sharding_strategy is not specified.
        cpu_offload (Optional[CPUOffload]):
            CPU offloading config. Currently, only parameter and gradient CPU
            offload is supported. It can be enabled via passing in
            ``cpu_offload=CPUOffload(offload_params=True)``. Note that this
            currently implicitly enables gradient offloading to CPU in order for
            params and grads to be on same device to work with optimizer. This
            API is subject to change. Default is ``None`` in which case there
            will be no offloading.
        auto_wrap_policy (Optional[Callable[[nn.Module, bool, int], bool]]):
            A callable specifying a policy to recursively wrap layers with FSDP.
            Note that this policy currently will only apply to child modules of
            the passed in module. The remainder modules are always wrapped in
            the returned FSDP root instance.
            ``size_based_auto_wrap_policy`` written in ``torch.distributed.fsdp.wrap`` is
            an example of ``auto_wrap_policy`` callable, this policy wraps layers
            with the number of parameters larger than 100M. ``transformer_auto_wrap_policy``
            written in ``torch.distributed.fsdp.wrap`` is an example of ``auto_wrap_policy``
            callable for transformer-like model architectures. Users can supply the customized
            ``auto_wrap_policy`` callable that should accept following arguments:
            ``module: nn.Module``, ``recurse: bool``, ``unwrapped_params: int``, and return
            a ``bool`` specifying whether the passed in ``module``` should be wrapped
            (if ``recurse=False``) or whether we should recurse down the subgraph of ``module``
            children (if ``recurse=True``). Extra customized arguments could be added to
            the customized ``auto_wrap_policy`` callable as well. It is a good practice to
            print out the sharded model and check whether the sharded model is what
            the application wants and then adjust accordingly.

            Example::

                >>> def custom_auto_wrap_policy(
                >>>     module: nn.Module,
                >>>     recurse: bool,
                >>>     unwrapped_params: int,
                >>>     # These are customizable for this policy function.
                >>>     min_num_params: int = int(1e8),
                >>> ) -> bool:
                >>>     return unwrapped_params >= min_num_params
                >>> # Configure a custom min_num_params
                >>> my_auto_wrap_policy = functools.partial(custom_auto_wrap_policy, min_num_params=1e5)

        backward_prefetch (Optional[BackwardPrefetch]):
            This is an experimental feature that is subject to change in the
            the near future. It allows users to enable two different backward_prefetch
            algorithms to help backward communication and computation overlapping.
            Pros and cons of each algorithm is explained in the class ``BackwardPrefetch``.
        mixed_precision (Optional[MixedPrecision]): A ``MixedPrecision`` instance
            describing the mixed precision training config to be used. ``MixedPrecision``
            supports configuring parameter, buffer, and gradient communication dtype. Note
            that only floating point data is cast to the reduced precision. This allows
            users potential memory saving and training speedup while trading off
            accuracy during model training. If ``None``, no mixed precision is applied.
            Note that if ``mixed_precision`` is enabled for FSDP model that
            contains ``BatchNorm`` with ``auto_wrap_policy``, FSDP will take
            care to disable mixed precision for ``BatchNorm`` units by wrapping
            them separately in their own FSDP unit with ``mixed_precision=None``.
            This is done because several ``BatchNorm`` kernels do not implement
            reduced type support at the moment. If individually wrapping the model,
            users must take care to set ``mixed_precision=None`` for
            ``BatchNorm`` units.
            (Default: ``None``)
        ignored_modules (Optional[Iterable[torch.nn.Module]]): Modules whose
            own parameters and child modules' parameters and buffers are
            ignored by this instance. None of the modules directly in
            ``ignored_modules`` should be :class:`FullyShardedDataParallel`
            instances, and any child modules that are already-constructed
            :class:`FullyShardedDataParallel` instances will not be ignored if
            they are nested under this instance. This argument may be used to
            avoid sharding specific parameters at module granularity when using an
            ``auto_wrap_policy`` or if parameters' sharding is not managed by
            FSDP. (Default: ``None``)
        param_init_fn (Optional[Callable[[nn.Module], None]]):
            A ``Callable[torch.nn.Module] -> None`` that
            specifies how modules that are currently on the meta device should be initialized
            onto an actual device. Note that as of v1.12, we detect modules on the meta
            device via ``is_meta`` check and apply a default initialization that calls
            ``reset_parameters`` method on the passed in ``nn.Module`` if ``param_init_fn``
            is not specified, otherwise we run ``param_init_fn`` to initialize the passed
            in ``nn.Module``. In particular, this means that if ``is_meta=True`` for any
            module parameters for modules that will be wrapped with FSDP and ``param_init_fn``
            is not specified, we assume your module properly implements a ``reset_paramters()``
            and will throw errors if not. Note that additionally, we offer support for modules
            initialized with torchdistX's (https://github.com/pytorch/torchdistX)
            ``deferred_init`` API. In this case, deferred modules would be initialized
            by a default initialization function that calls torchdistX's
            ``materialize_module``, or the passed in ``param_init_fn``, if it is not
            ``None``. The same ``Callable`` is applied to initialize all meta modules.
            Note that this initialization function is applied before doing any FSDP sharding
            logic.

            Example::

                >>> # xdoctest: +SKIP("undefined variables")
                >>> module = MyModule(device="meta")
                >>> def my_init_fn(module):
                >>>     # responsible for initializing a module, such as with reset_parameters
                >>>     ...
                >>> fsdp_model = FSDP(module, param_init_fn=my_init_fn, auto_wrap_policy=size_based_auto_wrap_policy)
                >>> print(next(fsdp_model.parameters()).device) # current CUDA device
                >>> # With torchdistX
                >>> module = deferred_init.deferred_init(MyModule, device="cuda")
                >>> # Will initialize via deferred_init.materialize_module().
                >>> fsdp_model = FSDP(module, auto_wrap_policy=size_based_auto_wrap_policy)

        device_id (Optional[Union[int, torch.device]]): An ``int`` or ``torch.device``
            describing the CUDA device the FSDP module should be moved to determining where
            initialization such as sharding takes place. If this argument is not specified
            and ``module`` is on CPU, we issue a warning mentioning that this argument can
            be specified for faster initialization. If specified, resulting FSDP instances
            will reside on this device, including moving ignored modules' parameters if
            needed. Note that if ``device_id`` is specified but ``module`` is already on a
            different CUDA device, an error will be thrown. (Default: ``None``)
        sync_module_states (bool): If ``True``, each individually wrapped FSDP unit will broadcast
            module parameters from rank 0 to ensure they are the same across all ranks after
            initialization. This helps ensure model parameters are the same across ranks
            before starting training, but adds communication overhead to ``__init__``, as at least
            one broadcast is triggered per individually wrapped FSDP unit.
            This can also help load checkpoints taken by ``state_dict`` and to be loaded by
            ``load_state_dict`` in a memory efficient way. See documentation for
            :class:`FullStateDictConfig` for an example of this. (Default: ``False``)
        forward_prefetch (bool): If ``True``, then FSDP *explicitly* prefetches
            the next upcoming all-gather while executing in the forward pass.
            This may improve communication and computation overlap for CPU
            bound workloads. This should only be used for static graph models
            since the forward order is fixed based on the first iteration's
            execution. (Default: ``False``)
        limit_all_gathers (bool): If ``False``, then FSDP allows the CPU
            thread to schedule all-gathers without any extra synchronization.
            If ``True``, then FSDP explicitly synchronizes the CPU thread to
            prevent too many in-flight all-gathers. This ``bool`` only affects
            the sharded strategies that schedule all-gathers. Enabling this can
            help lower the number of CUDA malloc retries.
    """
    def __init__(
        self,
        module: nn.Module,
        process_group: Optional[ProcessGroup] = None,
        sharding_strategy: Optional[ShardingStrategy] = None,
        cpu_offload: Optional[CPUOffload] = None,
        auto_wrap_policy: Optional[Callable] = None,
        backward_prefetch: Optional[BackwardPrefetch] = None,
        mixed_precision: Optional[MixedPrecision] = None,
        ignored_modules: Optional[Iterable[torch.nn.Module]] = None,
        param_init_fn: Optional[Callable[[nn.Module], None]] = None,
        device_id: Optional[Union[int, torch.device]] = None,
        sync_module_states: bool = False,
        forward_prefetch: bool = False,
        limit_all_gathers: bool = False,
        use_orig_params: bool = False,
    ):
        if isinstance(auto_wrap_policy, ParamExecOrderWrapPolicy):
            self._init_param_exec_order_wrap_policy(
                module=module,
                process_group=process_group,
                sharding_strategy=sharding_strategy,
                cpu_offload=cpu_offload,
                auto_wrap_policy=auto_wrap_policy,
                backward_prefetch=backward_prefetch,
                mixed_precision=mixed_precision,
                ignored_modules=ignored_modules,
                param_init_fn=param_init_fn,
                device_id=device_id,
                sync_module_states=sync_module_states,
                forward_prefetch=forward_prefetch,
                limit_all_gathers=limit_all_gathers,
                use_orig_params=use_orig_params,
            )
            return

        torch._C._log_api_usage_once("torch.distributed.fsdp")
        super().__init__()

        self._ignored_modules = self._get_ignored_modules(module, ignored_modules)
        ignored_params, self._ignored_param_names = self._get_ignored_params(
            module, self._ignored_modules
        )
        self._buffer_names = self._get_buffer_names(module)
        if auto_wrap_policy is not None:
            auto_wrap_kwargs = {
                "module": module,
                "auto_wrap_policy": auto_wrap_policy,
                "wrapper_cls": FullyShardedDataParallel,
                "ignored_modules": self._ignored_modules,
                "ignored_params": ignored_params,
                "only_wrap_children": True,  # avoid double wrapping the root
            }
            fsdp_kwargs = {
                "process_group": process_group,
                "sharding_strategy": sharding_strategy,
                "cpu_offload": cpu_offload,
                "backward_prefetch": backward_prefetch,
                "mixed_precision": mixed_precision,
                "param_init_fn": param_init_fn,
                "device_id": device_id,
                "sync_module_states": sync_module_states,
                "forward_prefetch": forward_prefetch,
                "limit_all_gathers": limit_all_gathers,
                "use_orig_params": use_orig_params,
            }
            self._auto_wrap(auto_wrap_kwargs, fsdp_kwargs)

        self.process_group = process_group or _get_default_group()
        self.rank = self.process_group.rank()
        self.world_size = self.process_group.size()
        self.training_state = TrainingState_.IDLE
        self.cpu_offload = cpu_offload or CPUOffload()
        self.backward_prefetch = backward_prefetch
        self.forward_prefetch = forward_prefetch
        self.limit_all_gathers = limit_all_gathers
        backward_prefetch_limit = 1
        forward_prefetch_limit = 1
        # We clamp the strategy to `NO_SHARD` for world size of 1 since they
        # are currently functionally equivalent. This may change if/when we
        # integrate FSDP with MoE.
        if self.world_size == 1:
            sharding_strategy = ShardingStrategy.NO_SHARD
        self.sharding_strategy = sharding_strategy or ShardingStrategy.FULL_SHARD
        self.mixed_precision = mixed_precision or MixedPrecision()
        self._use_orig_params = use_orig_params
        # Save a mapping from fully prefixed buffer name to its original dtype
        # since for mixed precision, buffers are restored to their original
        # dtype for model checkpointing
        self._buffer_name_to_orig_dtype: Dict[str, torch.dtype] = {}

        self._check_single_device_module(module, ignored_params)
        device_from_device_id: Optional[torch.device] = self._get_device_from_device_id(device_id)
        self._materialize_module(module, param_init_fn, ignored_params, device_from_device_id)
        self._move_module_to_device(module, ignored_params, device_from_device_id)
        self.compute_device = self._get_compute_device(module, ignored_params, device_from_device_id)
        params_to_flatten = list(self._get_orig_params(module, ignored_params))
        if sync_module_states:
            self._sync_module_states(module, params_to_flatten)

        # This FSDP instance's handles should inherit the same process group,
        # compute device, CPU offload, and mixed precision settings. However,
        # different sharding strategies are allowed.
        config = HandleConfig(
            sharding_strategy_map[self.sharding_strategy],
            self.cpu_offload.offload_params,
            self.mixed_precision.param_dtype,
            self.mixed_precision.reduce_dtype,
            self.mixed_precision.keep_low_precision_grads,
        )
        self._fsdp_wrapped_module = FlattenParamsWrapper(
            module,
            params_to_flatten,
            self.compute_device,
            config,
            use_orig_params,
        )
        if not use_orig_params:
            self._check_orig_params_flattened(ignored_params)
        # Invariant: `self.params` contains exactly the `FlatParameter`s of the
        # handles in `self._handles`
        self._handles: List[FlatParamHandle] = []
        self.params: List[FlatParameter] = []
        if self._fsdp_wrapped_module.has_params:
            handle = self._fsdp_wrapped_module.handle
            self.params.append(handle.flat_param)
            self._register_param_handle(handle)
            handle.shard(self.process_group)
            if self.cpu_offload.offload_params and handle.flat_param.device != torch.device("cpu"):
                with torch.no_grad():
                    handle.flat_param_to(torch.device("cpu"))

        self._sync_gradients = True
        self._communication_hook = self._get_default_comm_hook()
        self._communication_hook_state = self._get_default_comm_hook_state()
        self._hook_registered = False

        # Used to prevent running the pre-backward hook multiple times
        self._ran_pre_backward_hook: Dict[_HandlesKey, bool] = {}
        self._is_root: Optional[bool] = None  # `None` indicates not yet set
        # The following attributes are owned by the root FSDP instance and
        # shared with non-root FSDP instances
        self._streams: Dict[str, torch.cuda.Stream] = {}
        self._free_event_queue = _FreeEventQueue()
        self._debug_level = dist.get_debug_level()
        self._exec_order_data = _ExecOrderData(
            self._debug_level,
            backward_prefetch_limit,
            forward_prefetch_limit,
        )
        self._handles_prefetched: Dict[_HandlesKey, bool] = {}
        # Used for guarding against mistargeted backward prefetches
        self._needs_pre_backward_unshard: Dict[_HandlesKey, bool] = {}
        # Used for guarding against mistargeted forward prefetches
        self._needs_pre_forward_unshard: Dict[_HandlesKey, bool] = {}
        # The data structures use tuples of handles to generalize over the case
        # where a module's forward involves multiple handles.

        # `_state_dict_type` controls the `state_dict()` behavior, which is
        # implemented using post-save and pre-load hooks
        self._state_dict_type = StateDictType.FULL_STATE_DICT
        self._state_dict_config = FullStateDictConfig()
        self._register_state_dict_hook(self._post_state_dict_hook)
        self._post_state_dict_hook_fn = {
            StateDictType.FULL_STATE_DICT: self._full_post_state_dict_hook,
            StateDictType.LOCAL_STATE_DICT: self._local_post_state_dict_hook,
            StateDictType.SHARDED_STATE_DICT: self._sharded_post_state_dict_hook,
        }
        self._register_load_state_dict_pre_hook(
            self._pre_load_state_dict_hook, with_module=True
        )
        self._pre_load_state_dict_hook_fn = {
            StateDictType.FULL_STATE_DICT: self._full_pre_load_state_dict_hook,
            StateDictType.LOCAL_STATE_DICT: self._local_pre_load_state_dict_hook,
            StateDictType.SHARDED_STATE_DICT: self._sharded_pre_load_state_dict_hook,
        }
        self.register_load_state_dict_post_hook(
            self._post_load_state_dict_hook
        )
        self._post_load_state_dict_hook_fn = {
            StateDictType.FULL_STATE_DICT: self._full_post_load_state_dict_hook,
            StateDictType.LOCAL_STATE_DICT: self._local_post_load_state_dict_hook,
            StateDictType.SHARDED_STATE_DICT: self._sharded_post_load_state_dict_hook,
        }

    def _get_ignored_modules(
        self,
        root_module: nn.Module,
        _ignored_modules: Optional[Iterable[torch.nn.Module]],
    ) -> Set[nn.Module]:
        """
        Checks that ``_ignored_modules`` is an iterable of ``nn.Module`` s
        without any FSDP instances, and returns the modules contained in their
        module subtrees as a :class:`set`. Nested FSDP instances are excluded,
        but their already-computed ignored modules are included.
        """
        if _ignored_modules is None:
            return set()
        msg_prefix = "`ignored_modules` should be an iterable of `torch.nn.Module`s "
        try:
            ignored_root_modules = set(_ignored_modules)
        except TypeError:
            raise TypeError(msg_prefix + f"but got {type(_ignored_modules)}")
        for module in ignored_root_modules:
            if not isinstance(module, torch.nn.Module):
                raise TypeError(msg_prefix + f"but got an iterable with {type(module)}")
            if isinstance(module, FullyShardedDataParallel):
                raise ValueError("`ignored_modules` should not include FSDP modules")
        # Include child modules and exclude nested FSDP modules themselves
        ignored_modules = set(
            child
            for module in ignored_root_modules
            for child in module.modules()
            if not isinstance(child, (FullyShardedDataParallel, FlattenParamsWrapper))
        )
        if root_module in ignored_modules:
            warnings.warn(
                "Trying to ignore the top-level module passed into the FSDP "
                "constructor itself will result in all parameters being "
                f"ignored and is not well-supported: {module}"
            )
        # Include nested FSDP modules' ignored modules
        for submodule in root_module.modules():
            if isinstance(submodule, FullyShardedDataParallel):
                assert hasattr(submodule, "_ignored_modules")
                ignored_modules.update(submodule._ignored_modules)
        return ignored_modules

    def _get_ignored_params(
        self,
        root_module: torch.nn.Module,
        ignored_modules: Set[torch.nn.Module],
    ) -> Tuple[Set[torch.nn.Parameter], Set[str]]:
        """
        Returns the parameters of the modules in ``ignored_modules``,
        excluding any :class:`FlatParameter` s, and their fully prefixed names,
        both as :class:`set` s.
        """
        ignored_params = set(
            p
            for m in ignored_modules
            for p in m.parameters()
            if not _is_fsdp_flattened(p)
        )
        # Conservatively include all shared parameters' names
        param_to_unflat_param_names = _get_param_to_unflat_param_names(
            root_module,
            dedup_shared_params=False,
        )
        ignored_param_names = set()
        for param in ignored_params:
            unflat_param_names = param_to_unflat_param_names[param]
            clean_names = []
            for k in unflat_param_names:
                # Clean any module wrapper prefixes in case of nested wrapping
                clean_names.append(clean_tensor_name(k))
            ignored_param_names.update(clean_names)
        return ignored_params, ignored_param_names

    def _get_buffer_names(self, root_module: nn.Module) -> Set[str]:
        """
        Returns the fully prefixed names of all buffers in the module hierarchy
        rooted at ``root_module`` as a class:`set`.
        """

        def module_fn(module: nn.Module, prefix: str, buffer_names: Set[str]):
            # For FSDP modules, only add the entry when considering the
            # contained `FlattenParamsWrapper` to avoid duplication
            if not isinstance(module, FullyShardedDataParallel):
                for buffer_name, _ in module.named_buffers(recurse=False):
                    # Clean module wrapper prefixes in case of nested wrapping
                    prefixed_buffer_name = clean_tensor_name(prefix + buffer_name)
                    buffer_names.add(prefixed_buffer_name)

        def return_fn(buffer_names: Set[str], *args):
            return buffer_names

        buffer_names: Set[str] = set()
        return _apply_to_modules(
            root_module,
            module_fn,
            return_fn,
            buffer_names,
        )

    def _auto_wrap(
        self,
        auto_wrap_kwargs: Dict[str, Any],
        fsdp_kwargs: Dict[str, Any],
    ) -> None:
        """
        Recursively auto wraps the root module given by the key "module" in
        ``auto_wrap_kwargs`` with the arguments in ``auto_wrap_kwargs`` and
        ``fsdp_kwargs``.

        Precondition: ``auto_wrap_policy`` contains the arguments expected by
        ``_recursive_wrap()``, where ``auto_wrap_policy`` is not ``None``.
        ``fsdp_kwargs`` contains all FSDP arguments except ``module``.
        """
        auto_wrap_policy = auto_wrap_kwargs["auto_wrap_policy"]
        root_module = auto_wrap_kwargs["module"]
        assert auto_wrap_policy is not None
        # For auto wrapping, submodules should not already be wrapped with FSDP
        # since double wrapping is not supported
        for module_name, module in root_module.named_modules():
            if isinstance(module, FullyShardedDataParallel):
                raise ValueError(
                    f"Expected {module_name} to NOT be FullyShardedDataParallel "
                    "if using an `auto_wrap_policy`"
                )
        mixed_precision = fsdp_kwargs["mixed_precision"]
        if mixed_precision is not None and _contains_batchnorm(root_module):
            _override_batchnorm_mixed_precision(root_module)
            auto_wrap_policy = functools.partial(
                _or_policy, policies=[_wrap_batchnorm_individually, auto_wrap_policy]
            )
            warnings.warn(
                "Both mixed precision and an `auto_wrap_policy` were specified "
                "for FSDP, where the wrapped module has batch norm submodules. "
                "The batch norm submodules will be wrapped as separate FSDP "
                "instances with mixed precision disabled since some batch norm "
                "kernels do not support low precision."
            )
            auto_wrap_kwargs["auto_wrap_policy"] = auto_wrap_policy
        _recursive_wrap(**auto_wrap_kwargs, **fsdp_kwargs)

    def _check_single_device_module(
        self,
        module: nn.Module,
        ignored_params: Set[nn.Parameter],
    ) -> None:
        """
        Raises an error if ``module`` has original parameters on multiple
        devices, ignoring the parameters in ``ignored_params``. Thus, after
        this method, the module must be either fully on the CPU or fully on a
        non-CPU device.
        """
        devices = set(
            param.device for param in self._get_orig_params(module, ignored_params)
        )
        if len(devices) > 1:
            raise RuntimeError(
                f"FSDP only supports single device modules but got params on {devices}"
            )

    def _get_device_from_device_id(
        self,
        device_id: Optional[Union[int, torch.device]],
    ) -> Optional[torch.device]:
        """
        """
        if device_id is None:
            return None
        device = (
            device_id
            if isinstance(device_id, torch.device)
            else torch.device(device_id)
        )
        if device == torch.device("cuda"):
            warnings.warn(
                f"FSDP got the argument `device_id` {device_id} on rank "
                f"{self.rank}, which does not have an explicit index. "
                f"FSDP will use the current device {torch.cuda.current_device()}. "
                "If this is incorrect, please explicitly call `torch.cuda.set_device()` "
                "before FSDP initialization or pass in the explicit device "
                "index as the `device_id` argument."
            )
            device = torch.device("cuda", torch.cuda.current_device())
        return device

    def _materialize_module(
        self,
        module: nn.Module,
        param_init_fn: Optional[Callable[[nn.Module], None]],
        ignored_params: Set[nn.Parameter],
        device_from_device_id: Optional[torch.device],
    ) -> None:
        """
        Materializes the wrapped module ``module`` in place if needed: either
        if the module has parameters that use meta device or are torchdistX
        fake tensors.

        This method uses ``param_init_fn`` to materialize the module if the
        function is not ``None`` and falls back to default behavior otherwise.
        For meta device, this moves the module to ``device_from_device_id`` if
        it is not ``None`` or the current device otherwise and calls
        ``reset_parameters()``, and for torchdistX fake tensors, this calls
        ``deferred_init.materialize_module()``.
        """
        is_meta_module = any(p.is_meta for p in self._get_orig_params(module, ignored_params))
        is_torchdistX_deferred_init = (
            not is_meta_module
            and _TORCHDISTX_AVAIL
            and any(fake.is_fake(p) for p in self._get_orig_params(module, ignored_params))
        )
        if (
            is_meta_module or is_torchdistX_deferred_init
        ) and param_init_fn is not None:
            if not callable(param_init_fn):
                raise ValueError(
                    f"Expected {param_init_fn} to be callable but got {type(param_init_fn)}"
                )
            param_init_fn(module)
        elif is_meta_module:
            # Run default meta device initialization
            materialization_device = device_from_device_id or torch.cuda.current_device()
            module.to_empty(device=materialization_device)
            try:
                with torch.no_grad():
                    module.reset_parameters()
            except BaseException as e:
                warnings.warn(
                    "Unable to call `reset_parameters()` for module on meta "
                    f"device with error {str(e)}. Please ensure your "
                    "module implements a `reset_parameters()` method."
                )
                raise e
        elif is_torchdistX_deferred_init:
            # Run default torchdistX initialization
            deferred_init.materialize_module(
                module,
                check_fn=lambda k: not isinstance(k, FullyShardedDataParallel),
            )

    def _move_module_to_device(
        self,
        module: nn.Module,
        ignored_params: Set[nn.Parameter],
        device_from_device_id: Optional[torch.device],
    ):
        """
        Moves ``module`` depending on ``device_from_device_id`` and its current
        device. This includes moving ignored modules' parameters.

        - If ``device_from_device_id`` is not ``None``, then this moves
        ``module`` to the device.
        - If ``device_from_device_id`` is ``None``, then this does not move
        ``module`` but warns the user if it is on CPU.

        Precondition: ``_check_single_device_module()``.
        """
        cpu_device = torch.device("cpu")
        param = next(self._get_orig_params(module, ignored_params), None)
        if param is None:
            return  # no original parameters to manage
        if device_from_device_id is not None:
            if param.device == cpu_device:
                # NOTE: This includes moving ignored modules' parameters.
                module = module.to(device_from_device_id)
                # TODO: This is a temporary fix to move already- constructed
                # `FlatParameter`s back to CPU if needed. This is needed to
                # make CPU offload work with `device_id`.
                for submodule in module.modules():
                    if (
                        isinstance(submodule, FullyShardedDataParallel)
                        and submodule.cpu_offload.offload_params
                    ):
                        with torch.no_grad():
                            for handle in submodule._handles:
                                handle.flat_param_to(torch.device("cpu"))
        elif param.device == cpu_device:
            warnings.warn(
                "Module is put on CPU and will thus have flattening and sharding"
                " run on CPU, which is less efficient than on GPU. We recommend passing in "
                "`device_id` argument which will enable FSDP to put module on GPU device,"
                " module must also be on GPU device to work with `sync_module_states=True` flag"
                " which requires GPU communication."
            )

    def _get_compute_device(
        self,
        module: nn.Module,
        ignored_params: Set[nn.Parameter],
        device_from_device_id: Optional[torch.device],
    ) -> torch.device:
        """
        Determines and returns this FSDP instance's compute device. If the
        module is already on a non-CPU device, then the compute device is that
        non-CPU device. If the module is on CPU, then the compute device is the
        current device.

        Since this method should be called after materializing the module, any
        non-CPU device should not be meta device. For now, the compute device
        is always a CUDA GPU device with its explicit index.

        Precondition: ``_check_single_device_module()`` and
        ``_move_module_to_device()``.
        """
        # If the module is on GPU already, then that GPU device has priority
        # over the current device
        param = next(self._get_orig_params(module, ignored_params), None)
        if param is not None and param.device.type == "cuda":
            compute_device = param.device
        else:
            compute_device = torch.device("cuda", torch.cuda.current_device())
        if (
            device_from_device_id is not None
            and compute_device != device_from_device_id
        ):
            raise ValueError(
                "Inconsistent compute device and `device_id` on rank "
                f"{self.rank}: {compute_device} vs {device_from_device_id}"
            )
        return compute_device

    def _sync_module_states(
        self, module: nn.Module, params: List[nn.Parameter]
    ) -> None:
        """
        Synchronizes module states (i.e. parameters ``params`` and all
        not-yet-synced buffers) by broadcasting from rank 0 to all ranks.

        Precondition: ``sync_module_states == True`` and ``self.process_group``
        has been set.
        """
        if params and any(param.device == torch.device("cpu") for param in params):
            raise ValueError(
                "Module has CPU parameters, but sync_module_states=True is specified."
                "This only works for GPU module, please specify `device_id` argument or move"
                " module to GPU before init."
            )
        module_states: List[torch.Tensor] = []
        # TODO (awgu): When exposing the original parameters, we need to also
        # use this attribute to prevent re-synchronizing parameters.
        for buffer in module.buffers():
            # Avoid re-synchronizing buffers in case of nested wrapping
            if not getattr(buffer, "_fsdp_synced", False):
                buffer._fsdp_synced = True
                module_states.append(buffer.detach())
        module_states.extend(param.detach() for param in params)
        _sync_params_and_buffers(
            self.process_group, module_states, _PARAM_BROADCAST_BUCKET_SIZE, src=0,
        )

    def _get_orig_params(
        self,
        module: nn.Module,
        ignored_params: Set[nn.Parameter],
    ) -> Iterator[nn.Parameter]:
        """
        Returns an iterator over the original parameters in ``module``,
        ignoring the parameters in ``ignored_params``, any ``FlatParameter``
        s (which may be present due to nested FSDP wrapping), and any original
        parameters already flattened (only relevant when using the original
        parameters).
        """
        param_gen = module.parameters()
        try:
            while True:
                param = next(param_gen)
                if param not in ignored_params and not _is_fsdp_flattened(param):
                    yield param
        except StopIteration:
            pass

    def _check_orig_params_flattened(self, ignored_params: Set[nn.Parameter]) -> None:
        """
        Checks that all original parameters have been flattened and hence made
        invisible to ``named_parameters()``. This should be called as a sanity
        check after flattening the wrapped module's parameters.
        """
        for param_name, param in self.named_parameters():
            if param not in ignored_params and not _is_fsdp_flattened(param):
                raise RuntimeError(
                    f"Found an unflattened parameter: {param_name}; "
                    f"{param.size()} {param.__class__}"
                )

    def _register_param_handle(self, handle: FlatParamHandle) -> None:
        """Registers the parameter handle to this FSDP instance."""
        if handle not in self._handles:
            self._handles.append(handle)

    def _unshard(
        self,
        handles: List[FlatParamHandle],
        unshard_stream: torch.cuda.Stream,
        pre_unshard_stream: torch.cuda.Stream,
    ) -> None:
        """
        Unshards the handles in ``handles``. If the handles are in
        :meth:`summon_full_params` and are using mixed precision, then they are
        forced to full precision.

        Postcondition: Each handle's ``FlatParameter`` 's data is the padded
        unsharded flattened parameter on the compute device.
        """
        if not handles:
            return
        if self.limit_all_gathers:
            event = self._free_event_queue.dequeue_if_needed()
            if event:
                event.synchronize()
        any_ran_pre_unshard = False
        with torch.cuda.stream(pre_unshard_stream):
            for handle in handles:
                ran_pre_unshard = handle.pre_unshard()
                any_ran_pre_unshard = any_ran_pre_unshard or ran_pre_unshard
        if any_ran_pre_unshard:
            unshard_stream.wait_stream(pre_unshard_stream)
        with torch.cuda.stream(unshard_stream):
            for handle in handles:
                handle.unshard()
                handle.post_unshard()

    def _reshard(
        self,  # unused
        handles: List[FlatParamHandle],
        free_unsharded_flat_params: List[bool],
    ) -> None:
        """
        Reshards the handles in ``handles``. ``free_unsharded_flat_params``
        should have the same length as ``handles``, and each element should
        give whether the corresponding handle should free its padded unsharded
        flattened parameter.
        """
        if not handles:
            return
        p_assert(
            len(handles) == len(free_unsharded_flat_params),
            "Expects both lists to have equal length but got "
            f"{len(handles)} and {len(free_unsharded_flat_params)}"
        )
        for handle, free_unsharded_flat_param in zip(
            handles,
            free_unsharded_flat_params,
        ):
            handle.reshard(free_unsharded_flat_param)
            if self.limit_all_gathers and free_unsharded_flat_param:
                free_event = torch.cuda.Event()
                free_event.record()
                self._free_event_queue.enqueue(free_event)
            handle.post_reshard()
        # Since we prefetch entire handles keys at a time, conservatively mark
        # the entire key as no longer prefetched once we free at least one
        handles_key = tuple(handles)
        if any(free_unsharded_flat_params):
            self._handles_prefetched.pop(handles_key, None)

    def _unshard_grads(self, handles: List[FlatParamHandle]) -> None:
        for handle in handles:
            handle.unshard_grad()

    def _reshard_grads(self, handles: List[FlatParamHandle]) -> None:
        for handle in handles:
            handle.reshard_grad()

    @property
    def module(self) -> nn.Module:
        """
        Returns the wrapped module (like :class:`DistributedDataParallel`).
        """
        assert isinstance(self._fsdp_wrapped_module, FlattenParamsWrapper)
        return self._fsdp_wrapped_module.module

    def __getattr__(self, name: str) -> Any:
        """Forward missing attributes to wrapped module."""
        try:
            return super().__getattr__(name)  # defer to nn.Module's logic
        except AttributeError:
            return getattr(self._fsdp_wrapped_module, name)

    def __getitem__(self, key: int) -> Any:
        """Forward indexing calls in case the module is a nn.Sequential."""
        return self._fsdp_wrapped_module.__getitem__(key)  # type: ignore[operator]

    def check_is_root(self) -> bool:
        self._lazy_init()
        assert self._is_root is not None
        return self._is_root

    @staticmethod
    def fsdp_modules(
        module: nn.Module,
        root_only: bool = False,
    ) -> List["FullyShardedDataParallel"]:
        """
        Returns all nested FSDP instances, possibly including ``module`` itself
        and only including FSDP root modules if ``root_only=True``.

        Args:
            module (torch.nn.Module): Root module, which may or may not be an
                ``FSDP`` module.
            root_only (bool): Whether to return only FSDP root modules.
                (Default: ``False``)

        Returns:
            List[FullyShardedDataParallel]: FSDP modules that are nested in
            the input ``module``.
        """
        return [
            submodule for submodule in module.modules()
            if isinstance(submodule, FullyShardedDataParallel) and
            (not root_only or submodule.check_is_root())
        ]

    def apply(self, fn: Callable[[nn.Module], None]) -> "FullyShardedDataParallel":
        r"""Applies ``fn`` recursively to every submodule (as returned by ``.children()``)
        as well as self. Typical use includes initializing the parameters of a model
        (see also :ref:`nn-init-doc`).

        Compared to ``torch.nn.Module.apply``, this version additionally gathers
        the full parameters before applying ``fn``. It should not be called from
        within another ``summon_full_params`` context.

        Args:
            fn (:class:`Module` -> None): function to be applied to each submodule

        Returns:
            Module: self
        """
        uninitialized = self._is_root is None
        self._assert_state(TrainingState_.IDLE)
        with self._summon_full_params(recurse=False, writeback=True):
            ret = super().apply(fn)

        # Reset lazy init that might be called by _summon_full_params, since
        # it could have set is_root incorrectly for non-root FSDP instances.
        if uninitialized and self._is_root:
            for module in self.fsdp_modules(self):
                module._reset_lazy_init()

        return ret

    def _mixed_precision_enabled_for_params(self) -> bool:
        """
        Whether user explicitly enabled mixed precision for
        parameters or not.
        """
        return self.mixed_precision.param_dtype is not None

    def _mixed_precision_enabled_for_buffers(self) -> bool:
        """
        Whether user explicitly enabled mixed precision for
        buffers or not.
        """
        return self.mixed_precision.buffer_dtype is not None

    def _mixed_precision_enabled_for_reduce(self) -> bool:
        """
        Whether user explicitly enabled mixed precision for
        gradient reduction or not.
        """
        return self.mixed_precision.reduce_dtype is not None

    def _mixed_precision_keep_low_precision_grads(self) -> bool:
        return (
            self.mixed_precision is not None
            and self.mixed_precision.keep_low_precision_grads
        )

    def _low_precision_hook_enabled(self) -> bool:
        """
        Wether a low precision hook is registered or not.
        """
        return (
            self._communication_hook is not None
            and self._communication_hook in LOW_PRECISION_HOOKS
        )

    def _cast_fp_inputs_to_dtype(
        self, dtype: torch.dtype, *args: Any, **kwargs: Any
    ) -> Tuple[Any, Any]:
        """
        Casts floating point tensors in ``args`` and ``kwargs`` to the
        precision given by ``dtype``, while respecting the existing
        ``requires_grad`` on the tensors.
        """
        def cast_fn(x: torch.Tensor) -> torch.Tensor:
            if not torch.is_floating_point(x):
                return x
            y = x.to(dtype)
            # Explicitly copy over `requires_grad` since this runs inside
            # `torch.no_grad()`
            if x.is_leaf:
                y.requires_grad = x.requires_grad
            return y

        with torch.no_grad():
            return (
                _apply_to_tensors(cast_fn, args),
                _apply_to_tensors(cast_fn, kwargs)
            )

    def _cast_buffers(
        self,
        device: Optional[torch.device] = None,
        dtype: Optional[Dict[str, torch.dtype]] = None,
        memo: Optional[Set] = None,
        recurse: bool = True,
    ) -> None:
        """Move all buffers to the given *device* and *dtype*.
        If *device* is not given, then it will default to
        ``self.compute_device``, otherwise buffer will be moved to ``device``.
        In the case of nested FSDP instances, we will respect the child instance's
        ``compute_device`` configuration.
        If *dtype* is given, it must be a mapping of buffer name to buffer dtype,
            and this argument is currently only given to restore back to original
            buffer types during checkpoint. If *dtype* is not given, and we are
            in mixed precision training, the buffer will be cast to buffer_dtype,
            otherwise the buffer will not be cast.
        Args:
            device (torch.device, Optional):
                device to cast buffers to (defaults to compute_device)
            dtype: (Dict[str, torch.dtype], Optional):
                Mapping of buffer name to their dtype to cast to.
            memo (Set, Optional):
                set of modules that have already been processed
            recurse (bool, Optional):
                Whether to call _cast_buffers recursively on nested FSDP
                instances (default is True).
        """
        if memo is None:
            memo = set()
        for module in self.modules():
            if module is not self and isinstance(module, FullyShardedDataParallel) and recurse:
                # Allow any child FSDP instances to handle their own buffers.
                module._cast_buffers(device=device, dtype=dtype, memo=memo, recurse=recurse)
            elif module not in memo:
                memo.add(module)
                for name, buf in module.named_buffers(recurse=False):
                    if buf is None:
                        continue
                    buf = buf.to(device=device or self.compute_device)
                    if name not in self._buffer_name_to_orig_dtype:
                        self._buffer_name_to_orig_dtype[name] = buf.dtype
                    # If given, cast buffer to the given dtype. This is used to
                    # suppport mixed precision for buffers
                    # (given by self.mixed_precision.buffer_dtype) and also used
                    # to restore the buffer dtype to the original precision for
                    # state_dict() calls.
                    # Note that non-floating point buffers are not casted.
                    if torch.is_floating_point(buf):
                        # We are restoring the original buffer type in
                        # preparation for checkpoint.
                        if dtype:
                            buf = buf.to(dtype=dtype[name])
                        # Note that we don't pass in self.mixed_precision.buffer_dtype
                        # recursively into _cast_buffers, as we want to respect
                        # mp config for child FSDP instances.
                        elif self._mixed_precision_enabled_for_buffers():
                            buf = buf.to(self.mixed_precision.buffer_dtype)

                    setattr(module, name, buf)

    def _reset_lazy_init(self) -> None:
        """
        Reset instance so :func:`_lazy_init` will run on the next forward.
        """
        self._is_root: Optional[bool] = None
        for p in self.params:
            if hasattr(p, "_local_shard"):
                # We only need to `del` `_local_shard` because
                # `_init_param_attributes()` gates the logic based on its
                # existence (and not any of the other attributes).
                del p._local_shard  # type: ignore[attr-defined]

    def _lazy_init(self) -> None:
        """
        Performs initialization lazily, typically right before the first
        forward pass. The laziness is needed to ensure that the parameter
        device/dtype and the FSDP hierarchy have finalized.

        This method's actual logic only runs on the root FSDP instance, which
        performs initialization for all non-root FSDP instances to avoid
        partial initialization.
        """
        if self._is_root is not None:
            return  # no-op: already initialized
        if not torch.cuda.is_available():
            # Allow the FSDP constructor to run even without CUDA but check
            # this once we start real execution
            raise RuntimeError("FSDP does not support CPU only execution")
        # The following logic is only run on the root FSDP instance since it
        # will set `_is_root=False` for the non-root instances
        self._is_root = True
        self._assert_state(TrainingState_.IDLE)
        self._init_streams()
        self._cast_buffers(recurse=True)
        for handle in self._handles:
            self._init_param_attributes(handle)
        self._exec_order_data.init(self, self.process_group)
        # Initialize non-root FSDP instances and share attributes from the root
        # to non-root instances
        inconsistent_limit_all_gathers = False
        for fsdp_module in self.fsdp_modules(self):
            if fsdp_module is not self:
                # Relax the assert for non-root FSDP instances in case the
                # nested initialized module is wrapped again in FSDP later (e.g.
                # after training to run inference)
                assert fsdp_module._is_root is None or not fsdp_module._is_root, (
                    "Non-root FSDP instance's `_is_root` should not have been "
                    "set yet or should have been set to `False`"
                )
                fsdp_module._is_root = False
                fsdp_module._streams = self._streams
                fsdp_module._exec_order_data = self._exec_order_data
                if fsdp_module.limit_all_gathers != self.limit_all_gathers:
                    # Prefer the root's value
                    inconsistent_limit_all_gathers = True
                    fsdp_module.limit_all_gathers = self.limit_all_gathers
                fsdp_module._free_event_queue = self._free_event_queue
                fsdp_module._handles_prefetched = self._handles_prefetched
                fsdp_module._needs_pre_backward_unshard = self._needs_pre_backward_unshard
                for handle in fsdp_module._handles:
                    fsdp_module._init_param_attributes(handle)
        if inconsistent_limit_all_gathers:
            warnings.warn(
                "Found inconsistent `limit_all_gathers` values across FSDP "
                f"instances on rank {self.rank}. Using the root FSDP's value "
                f"of {self.limit_all_gathers} for all instances."
            )

    # TODO (awgu): Move this to the `FlatParamHandle` class later
    @torch.no_grad()
    def _init_param_attributes(self, handle: FlatParamHandle) -> None:
        """
        We manage several attributes on each Parameter instance.
        A few attributes are set here:
            ``_local_shard``: a single shard of the parameter. This is needed to
                recover the shard after rebuilding full parameter in forward
                and backward.
            ``_full_param_padded``: the full weight (padded to be evenly
                divisible by ``world_size``), used for computation in the
                forward and backward pass. It is initialized with the
                appropriate size and then has its storage freed. This will be
                resized in place and only materialized (via all-gather) as needed.
        Another attribute is set by :func:`_register_post_backward_hooks`:
            ``_post_backward_hook_state``: it holds the parameter's AccumulateGrad object
                and the registered post hook handle.
        """
        p = handle.flat_param
        # If _local_shard has been set in the first lazy init and
        # current parameter is pointed to _local_shard, no need to
        # set the _local_shard again.
        if hasattr(p, "_local_shard"):
            # If CPU offloading, p._local_shard should have been placed on CPU
            # during its first lazy construction.
            if self.cpu_offload.offload_params:
                assert p._local_shard.device == torch.device(  # type: ignore[attr-defined]
                    "cpu"
                ), (
                    "Expected p._local_shard to be on CPU, "  # type: ignore[attr-defined]
                    f"but it's on {p._local_shard.device}"  # type: ignore[attr-defined]
                )
            return

        # A single shard of the parameters. Also makes p._local_shard to be on
        # CPU if we are CPU offloading, since p.data would be on CPU during
        # init.
        if self.cpu_offload.offload_params:
            assert p.device == torch.device("cpu"), (
                "Expected param to be on CPU when cpu_offloading is enabled. "
                "If CPU offloading is enabled correctly, you may be "
                "accidentally moving the model to CUDA after FSDP initialization."
            )
        p._local_shard = p.data  # type: ignore[attr-defined]
        # If CPU offloading, pin the memory to enable faster CPU -> GPU device
        # transfer.
        if self.cpu_offload.offload_params:
            assert p._local_shard.device == torch.device("cpu")  # type: ignore[attr-defined]
            p._local_shard = p._local_shard.pin_memory()  # type: ignore[attr-defined]
            # When offloading parameters, also move the grad shard to CPU during
            # backward pass. In this case, it's important to pre-allocate the
            # CPU grad shard in pinned memory so that we can do a non-blocking
            # transfer.
            p._cpu_grad = torch.zeros_like(  # type: ignore[attr-defined]
                p, device=torch.device("cpu")
            ).pin_memory()

        # If mixed_precision, maintain reduced precision param shard on
        # compute_device for computation in fwd/bwd. We resize storage to 0 here
        # and rematerialize before building the full param when needed. After
        # fwd/bwd, it is freed and we only hold on to the full precision shard.
        # As a result, this reduced precision shard is not allocated if we are
        # not in the forward/backward pass.
        if (
            self._mixed_precision_enabled_for_params()
        ):
            p._mp_shard = torch.zeros_like(
                p._local_shard,
                device=self.compute_device,
                dtype=self.mixed_precision.param_dtype
            )
            _free_storage(p._mp_shard)

        # We also maintain a full-sized parameter of type self.compute_dtype.
        # We resize the storage to size 0 at init (here) and only materialize
        # as needed. The storage may contain padding elements so that it is
        # evenly divisible by world_size, although these padding elements will
        # be removed before the relevant computation.
        if handle.uses_sharded_strategy:  # type: ignore[attr-defined]
            # We set p._full_param_padded's dtype to the desired parameter dtype
            # in the case of mixed precision. This is so that when we all_gather
            # into full_param_padded it can occur without issues and result in
            # full_param_padded having the expected param_dtype.
            full_param_dtype = (
                p.dtype if not self._mixed_precision_enabled_for_params()
                else self.mixed_precision.param_dtype
            )
            p._full_param_padded = torch.zeros(  # type: ignore[attr-defined]
                p.numel() * self.world_size,
                device=self.compute_device,
                dtype=full_param_dtype,
            )
            p._padded_unsharded_size = p._full_param_padded.size()  # type: ignore[attr-defined]
            _free_storage(p._full_param_padded)  # type: ignore[attr-defined]

            if self._mixed_precision_enabled_for_params():
                p._full_prec_full_param_padded = torch.zeros(  # type: ignore[attr-defined]
                    p.numel() * self.world_size,
                    device=self.compute_device,
                    dtype=p.dtype,  # full precision
                )
                _free_storage(p._full_prec_full_param_padded)

        # Track whether the `FlatParameter`'s post-backward hook has been
        # called for validation in `_wait_for_post_backward()`
        p._post_backward_called = False

    def _init_streams(self) -> None:
        """Initializes CUDA streams for overlapping data transfer and
        computation. This should only be called on the root FSDP instance."""
        assert self._is_root
        assert torch.cuda.is_available()
        # Stream for unshard logic, including allocating the all-gather
        # destination tensors and the all-gathers themselves.
        self._streams["unshard"] = torch.cuda.Stream()
        # Stream for overlapping gradient reduction with the backward pass
        # gradient computation.
        self._streams["post_backward"] = torch.cuda.Stream()
        # Stream for pre-unshard logic, namely allocations and writes for
        # CPU offloading (H2D copy) and mixed precision (low precision cast).
        self._streams["pre_unshard"] = torch.cuda.Stream()

    def _wait_for_previous_optim_step(self) -> None:
        """
        The root :class:`FullyShardedDataParallel` instance needs to
        synchronize with the default stream to ensure that the previous
        optimizer step is done.
        """
        if not self._is_root:
            return
        current_stream = torch.cuda.current_stream()
        self._streams["unshard"].wait_stream(current_stream)
        # Having the pre-all-gather stream wait for the current stream even if
        # we do not leverage the pre-all-gather stream is tolerable since this
        # only runs once per iteration
        self._streams["pre_unshard"].wait_stream(current_stream)

    def _prefetch_handles(
        self,
        current_handles_key: _HandlesKey,
    ) -> None:
        """
        Prefetches the next handles if needed (without synchronization). An
        empty handles key cannot prefetch.
        """
        if not current_handles_key:
            return
        handles_to_prefetch = self._get_handles_to_prefetch(current_handles_key)
        for handles_key in handles_to_prefetch:
            # Prefetch the next set of handles without synchronizing to allow
            # the sync to happen as late as possible to maximize overlap
            self._unshard(handles_key, self._streams["unshard"], self._streams["pre_unshard"])
            self._handles_prefetched[handles_key] = True

    def _get_handles_to_prefetch(
        self,
        current_handles_key: _HandlesKey,
    ) -> List[_HandlesKey]:
        """
        Returns a :class:`list` of the handles keys to prefetch for the next
        module(s), where ``current_handles_key`` represents the current module.

        "Prefetching" refers to running the unshard logic early (without
        synchronization), and the "next" modules depend on the recorded
        execution order and the current training state.
        """
        training_state = self._get_training_state(current_handles_key)
        valid_training_states = (
            HandleTrainingState.BACKWARD_PRE,
            HandleTrainingState.BACKWARD_POST,
            HandleTrainingState.FORWARD,
        )
        p_assert(
            training_state in valid_training_states,
            f"Prefetching is only supported in {valid_training_states} but "
            f"currently in {training_state}"
        )
        eod = self._exec_order_data
        target_handles_keys: List[_HandlesKey] = []
        if (
            (
                training_state == HandleTrainingState.BACKWARD_PRE
                and self.backward_prefetch == BackwardPrefetch.BACKWARD_PRE
            )
            or (
                training_state == HandleTrainingState.BACKWARD_POST
                and self.backward_prefetch == BackwardPrefetch.BACKWARD_POST
            )
        ):
            target_handles_keys = [
                target_handles_key for target_handles_key in
                eod.get_handles_to_backward_prefetch(current_handles_key)
                if self._needs_pre_backward_unshard.get(target_handles_key, False)
                and not self._handles_prefetched.get(target_handles_key, False)
            ]
        elif (
            training_state == HandleTrainingState.FORWARD
            and self.forward_prefetch
        ):
            target_handles_keys = [
                target_handles_key for target_handles_key in
                eod.get_handles_to_forward_prefetch(current_handles_key)
                if self._needs_pre_forward_unshard.get(target_handles_key, False)
                and not self._handles_prefetched.get(target_handles_key, False)
            ]
        return target_handles_keys

    def _get_training_state(
        self,
        handles_key: _HandlesKey,
    ) -> HandleTrainingState:
        """Returns the training state of the handles in ``handles_key``."""
        p_assert(len(handles_key) > 0, "Expects a non-empty handles key")
        training_states = set(handle._training_state for handle in handles_key)
        p_assert(
            len(training_states) == 1,
            f"Expects uniform training state but got {training_states}"
        )
        return next(iter(training_states))

    @staticmethod
    def set_state_dict_type(
        module: nn.Module,
        state_dict_type: StateDictType,
        state_dict_config: Optional[StateDictConfig] = None,
    ) -> Tuple[StateDictType, StateDictConfig]:
        """
        Set the ``state_dict_type`` and the corresponding (optional)
        configurations of all the descendant FSDP modules of the target module.
        The target module does not have to be a FSDP module. If the target
        module is a FSDP module, its ``state_dict_type`` will also be changed.

        .. note:: This API should be called for only the top-level (root)
            module.

        .. note:: This API enables users to transparently use the conventional
            ``state_dict`` API to take model checkpoints in cases where the
            root FSDP module is wrapped by another ``nn.Module``. For example,
            the following will ensure ``state_dict`` is called on all non-FSDP
            instances, while dispatching into `sharded_state_dict` implementation
            for FSDP:

        Example::

            >>> # xdoctest: +SKIP("undefined variables")
            >>> model = DDP(FSDP(...))
            >>> FSDP.set_state_dict_type(
            >>>     model,
            >>>     StateDictType.SHARDED_STATE_DICT,
            >>>     ShardedStateDictConfig(offload_to_cpu=True),
            >>> )
            >>> checkpoint = model.state_dict()

        Args:
            module (torch.nn.Module): Root module.
            state_dict_type (StateDictType): the desired ``state_dict_type`` to set.
            state_dict_config (Optional[StateDictConfig]): the configuration for the
                target ``state_dict_type``.
        """
        _state_dict_type_to_config = {
            StateDictType.FULL_STATE_DICT: FullStateDictConfig,
            StateDictType.LOCAL_STATE_DICT: LocalStateDictConfig,
            StateDictType.SHARDED_STATE_DICT: ShardedStateDictConfig,
        }

        prev_state_dict_type = None
        prev_state_dict_config = None
        # Use the default config if a state_dict config is not set.
        if state_dict_config is None:
            state_dict_config = _state_dict_type_to_config[state_dict_type]()
        for submodule in FullyShardedDataParallel.fsdp_modules(module):
            if prev_state_dict_type is None:
                prev_state_dict_type = submodule._state_dict_type
            if prev_state_dict_config is None:
                prev_state_dict_config = submodule._state_dict_config
            if prev_state_dict_type != submodule._state_dict_type:
                raise RuntimeError("All FSDP module should the same state_dict_type.")
            if type(prev_state_dict_config) != type(submodule._state_dict_config):
                raise RuntimeError(
                    "All FSDP modules should have the same type of state_dict_config."
                )

            expected_state_dict_config_type = _state_dict_type_to_config[state_dict_type]
            if expected_state_dict_config_type != type(state_dict_config):
                raise RuntimeError(
                    f"Expected state_dict_config of type {expected_state_dict_config_type} "
                    f"but got {type(state_dict_config)}"
                )
            submodule._state_dict_type = state_dict_type
            submodule._state_dict_config = state_dict_config

        return prev_state_dict_type, prev_state_dict_config

    @staticmethod
    @contextlib.contextmanager
    def state_dict_type(
        module: nn.Module,
        state_dict_type: StateDictType,
        state_dict_config: Optional[StateDictConfig] = None,
    ) -> Generator:
        """
        A context manager to set the ``state_dict_type`` of all the descendant
        FSDP modules of the target module. This context manager has the same
        functions as :meth:`set_state_dict_type`. Read the document of
        :meth:`set_state_dict_type` for the detail.

        Example::

            >>> # xdoctest: +SKIP("undefined variables")
            >>> model = DDP(FSDP(...))
            >>> with FSDP.state_dict_type(
            >>>     model,
            >>>     StateDictType.SHARDED_STATE_DICT,
            >>> ):
            >>>     checkpoint = model.state_dict()

        Args:
            module (torch.nn.Module): Root module.
            state_dict_type (StateDictType): the desired ``state_dict_type`` to set.
            state_dict_config (Optional[StateDictConfig]): the configuration for the
                target ``state_dict_type``.
        """
        prev_state_dict_type = None
        prev_state_dict_config = None
        try:
            prev_state_dict_type, prev_state_dict_config = (
                FullyShardedDataParallel.set_state_dict_type(
                    module, state_dict_type, state_dict_config
                )
            )
            yield
        except Exception as e:
            raise e
        else:
            assert prev_state_dict_type is not None
            assert prev_state_dict_config is not None
        finally:
            if prev_state_dict_type is not None and prev_state_dict_config is not None:
                FullyShardedDataParallel.set_state_dict_type(
                    module, prev_state_dict_type, prev_state_dict_config
                )

    def _convert_to_wrapped_module_name(self, module_name: str) -> str:
        module_name = module_name.replace(f"{FPW_MODULE}.", "")
        module_name = module_name.replace(f"{FPW_MODULE}", "")
        if module_name:
            module_name = f"{module_name}."
        # Activation checkpoint adds a prefix that has to be
        # removed as well.
        module_name = module_name.replace(
            f"{checkpoint_wrapper._CHECKPOINT_PREFIX}.", ""
        )
        return module_name

    @property
    def _param_fqns(self) -> Iterator[Tuple[str, str, str]]:
        for param_name, module_name in (
            self._handles[0].parameter_module_names()
        ):
            module_name = self._convert_to_wrapped_module_name(module_name)
            fqn = f"{module_name}{param_name}"
            yield fqn, param_name, module_name

    @property
    def _shared_param_fqns(self) -> Iterator[Tuple[str, str, str]]:
        for param_name, module_name in (
            self._handles[0].shared_parameter_module_names()
        ):
            module_name = self._convert_to_wrapped_module_name(module_name)
            fqn = f"{module_name}{param_name}"
            yield fqn, param_name, module_name

    def _full_post_state_dict_hook(
        self,
        state_dict: Dict[str, Any],
        prefix: str,
    ) -> Dict[str, Any]:
        """
        Hook that runs after model.state_dict() is called before returning result to
        user. For FSDP, we may have to clone the tensors in state_dict as params go
        back to sharded version after _summon_full_params ends, and also remove
        "_fsdp_wrapped_module" prefix.
        """
        _replace_by_prefix(state_dict, prefix + f"{FSDP_WRAPPED_MODULE}.", prefix)
        self._assert_state([TrainingState_.SUMMON_FULL_PARAMS])
        # Return early for trivial cases
        if not state_dict or not self._fsdp_wrapped_module.has_params:
            return state_dict

        # If a rank has already exited the `summon_full_params()` context here
        # (e.g. when `rank0_only=True` and `rank != 0`), then the rank only
        # needed to participate in the all-gather and does not need to save the
        # state dict. For `use_orig_params=False`, we can check this via
        # `FlatParameter` registration.
        # TODO: For `use_orig_params=True`, we check for the reshard upon
        # exiting `summon_full_params()` via the parameter shape. However, for
        # `NO_SHARD`, we cannot tell from the shape, so we do not return early.
        if (
            (
                not self._use_orig_params
                and "flat_param" in self._fsdp_wrapped_module._parameters
            )
            or (
                self._use_orig_params
                and self._handles
                and self._handles[0].uses_sharded_strategy
                and self._handles[0].is_sharded(self._handles[0].flat_param)
            )
        ):
            return state_dict

        offload_to_cpu = self._state_dict_config.offload_to_cpu
        cpu_device = torch.device("cpu")

        # Loop only the parameters saved in self._fsdp_wrapped_module to avoid
        # processing buffers.
        for fqn, param_name, module_name in self._param_fqns:
            fqn = f"{prefix}{fqn}"
            clean_key = fqn
            clean_prefix = clean_tensor_name(prefix)
            # Strip prefix out of key if needed as buffer names and param names
            # do not have prefix considered as they are not computed in `state_dict`
            # call.
            if clean_key.startswith(clean_prefix):
                clean_key = clean_key[len(clean_prefix):]

            # Clone non-ignored parameters before exiting the
            # `_summon_full_params()` context
            assert fqn in state_dict, (
                f"FSDP assumes {fqn} is in the state_dict but the state_dict "
                f"only has {state_dict.keys()}. prefix={prefix}, "
                f"module_name={module_name} param_name={param_name} rank={self.rank}."
            )
            if clean_key not in self._ignored_param_names and \
                    not getattr(state_dict[fqn], "_has_been_cloned", False):
                try:
                    state_dict[fqn] = state_dict[fqn].clone().detach()
                    state_dict[fqn]._has_been_cloned = True  # type: ignore[attr-defined]
                except BaseException as e:
                    warnings.warn(
                        f"Failed to clone() tensor with name {fqn} on rank {self.rank}. "
                        "This may mean that this state_dict entry could point to invalid memory "
                        "regions after returning from state_dict() call if this "
                        "parameter is managed by FSDP. Please check clone "
                        f"implementation of {fqn}. Error: {str(e)}"
                    )

        # Offload the buffer to CPU if needed -- we do not do this in
        # `_summon_full_params()` since without care, that would free
        # the original buffer's GPU memory and require reallocating
        # that memory later; this only affects the state dict's buffer
        # variable and leaves the original buffer's GPU memory intact
        if offload_to_cpu:
            for clean_key in self._buffer_names:
                # This is a hack to support activation checkpoint.
                clean_key = clean_key.replace(
                    f"{checkpoint_wrapper._CHECKPOINT_PREFIX}.", ""
                )
                fqn = f"{prefix}{clean_key}"
                if fqn not in state_dict:
                    # A buffer can be registered as non-persistent.
                    continue
                if state_dict[fqn].device != cpu_device:
                    state_dict[fqn] = state_dict[fqn].to(cpu_device)
        return state_dict

    def _local_post_state_dict_hook(
        self,
        state_dict: Dict[str, Any],
        prefix: str,
    ) -> Dict[str, Any]:
        """
        This hook create a ShardedTensor from the local flat_param and replace
        the state_dict[f"{prefix}{FLAT_PARAM}] with the ShardedTensor. No copy
        will happen. The underlying storage is the same.
        """
        _replace_by_prefix(state_dict, f"{prefix}{FSDP_WRAPPED_MODULE}.", prefix)
        if not self._fsdp_wrapped_module.has_params:
            return state_dict

        # state_dict[f"{prefix}{FLAT_PARAM}"] exists and has the same tensor
        # value as the flat_param but it is a pure Tensor because
        # nn.Module.state_dict() will detach the parameter. Therefore, we need
        # to get flat_param from the FlattenParamsWrapper to get the metadata.
        flat_param = getattr(self._fsdp_wrapped_module, FLAT_PARAM, None)
        assert flat_param is not None
        # Construct a ShardedTensor from the flat_param.
        full_numel = flat_param._unpadded_unsharded_size.numel()  # type: ignore[attr-defined]
        shard_offset = flat_param.numel() * self.rank
        valid_data_size = flat_param.numel() - flat_param._shard_numel_padded
        if valid_data_size > 0 and flat_param._shard_numel_padded > 0:
            flat_param = flat_param.narrow(0, 0, valid_data_size)
        local_shards = [
            Shard.from_tensor_and_offsets(flat_param, [shard_offset], self.rank)
        ]
        sharded_tensor = init_from_local_shards(
            local_shards, full_numel, process_group=self.process_group
        )  # type: ignore[assignment]
        if self._state_dict_config.offload_to_cpu:
            sharded_tensor = sharded_tensor.cpu()
        state_dict[f"{prefix}{FLAT_PARAM}"] = sharded_tensor
        return state_dict

    @torch.no_grad()
    def _sharded_post_state_dict_hook(
        self,
        state_dict: Dict[str, Any],
        prefix: str,
    ) -> Dict[str, Any]:
        """
        The hook replaces the unflattened, unsharded parameter in the state_dict
        with a unflattened, sharded parameter (a ShardedTensor).
        """
        _replace_by_prefix(state_dict, f"{prefix}{FSDP_WRAPPED_MODULE}.", prefix)
        if not self._fsdp_wrapped_module.has_params:
            return state_dict

        assert self.training_state != TrainingState_.SUMMON_FULL_PARAMS, (
            "Inside _sharded_post_state_dict_hook, the training_state must "
            "not be SUMMON_FULL_PARAMS."
        )
        with self._summon_full_params(recurse=False, writeback=False):
            for fqn, _, _ in self._param_fqns:
                # Create a ShardedTensor for the unflattened, non-sharded parameter.
                param = functools.reduce(getattr, fqn.split("."), self.module)
                sharded_tensor = _ext_chunk_tensor(
                    tensor=param,
                    rank=self.rank,
                    world_size=self.world_size,
                    num_devices_per_node=torch.cuda.device_count(),
                    pg=self.process_group
                )
                if self._state_dict_config.offload_to_cpu:
                    sharded_tensor = sharded_tensor.cpu()
                state_dict[f"{prefix}{fqn}"] = sharded_tensor
        # For `use_orig_params=True`, the `FlatParameter` is not registered, so
        # there is no entry in the state dict for it to pop.
        if not self._use_orig_params:
            state_dict.pop(f"{prefix}{FLAT_PARAM}")
        return state_dict

    @staticmethod
    def _post_state_dict_hook(
        module: nn.Module,
        state_dict: Dict[str, Any],
        prefix: str,
        *args: Any,
    ) -> Dict[str, Any]:
        """
        _post_state_dict_hook() is called after the state_dict() of this
        FSDP module is executed. ``self._state_dict_type`` is used to decide
        what postprocessing will be done.
        """
        self = cast(FullyShardedDataParallel, module)
        processed_state_dict = self._post_state_dict_hook_fn[self._state_dict_type](state_dict, prefix)
        # Restore buffers, which currently are in their full precision type,
        # back to their mixed precision type. This is because buffers are cast
        # during lazy_init() and stay at their mixed precision type before/after
        # forward/backward. As a result state_dict() should maintain this.
        if (
            self._is_root
            and self._mixed_precision_enabled_for_buffers()
        ):
            self._cast_buffers(recurse=True)
        return processed_state_dict

    def state_dict(self, *args, **kwargs):
        """
        This is the entry point of all three FSDP ``state_dict`` APIs: full,
        local, and sharded. For the full state dict
        (``StateDictType.FULL_STATE_DICT``), FSDP attempts to unshard the model
        on all ranks, which may result in an OOM error if the full model cannot
        fit on a single GPU. In that case, users may pass in a
        :class:`FullStateDictConfig` to only save the checkpoint on rank 0 and/
        or to offload it to CPU memory layer by layer, enabling much larger
        checkpoints. If the full model cannot fit in CPU memory, then users may
        instead take a local state dict (``StateDictType.LOCAL_STATE_DICT``)
        that only saves the local shard of the model. The sharded state dict
        (``StateDictType.SHARDED_STATE_DICT``) saves the model parameters as
        ``ShardedTensor`` s. The ``state_dict`` type can be configured using
        the :meth:`state_dict_type` context manager.

        Example::

            >>> # xdoctest: +SKIP("undefined variables")
            >>> import torch
            >>> from torch.distributed.fsdp import FullyShardedDataParallel as FSDP
            >>> from torch.distributed.fsdp import StateDictType
            >>> torch.cuda.set_device(device_id)
            >>> my_module = nn.Linear(...)
            >>> sharded_module = FSDP(my_module)
            >>> full_state_dict_config = FullStateDictConfig(offload_to_cpu=True, rank0_only=True)
            >>> with FSDP.state_dict_type(sharded_module, StateDictType.FULL_STATE_DICT, full_state_dict_config):
            >>>     full_dict = sharded_module.state_dict()
            >>> full_dict.keys()
            >>> odict_keys(['weight', 'bias'])
            >>> # using local state dict
            >>> with FSDP.state_dict_type(sharded_module, StateDictType.LOCAL_STATE_DICT):
            >>>     local_dict = sharded_module.state_dict()
            >>> local_dict.keys()
            >>> odict_keys(['flat_param', 'inner.flat_param'])

        .. warning:: This needs to be called on all ranks, since synchronization
            primitives may be used.
        """
        # TODO (rohan-varma): separate these out once a state_dict pre-hook
        # is available.
        if torch.cuda.is_available():
            torch.cuda.synchronize()
        self._lazy_init()
        self._clear_grads_if_needed()
        if self._state_dict_type == StateDictType.FULL_STATE_DICT:
            # Get config args
            full_state_dict_config = (
                self._state_dict_config if self._state_dict_config is not None
                else FullStateDictConfig()
            )
            rank0_only = full_state_dict_config.rank0_only
            offload_to_cpu = full_state_dict_config.offload_to_cpu
            summon_ctx = (
                self._summon_full_params(
                    recurse=False, writeback=False, offload_to_cpu=offload_to_cpu, rank0_only=rank0_only
                )
                if self.training_state != TrainingState_.SUMMON_FULL_PARAMS else
                contextlib.suppress()
            )
            with summon_ctx:
                # Since buffers are not sharded and stay casted, restore them to their
                # original user module specified types for checkpoint. We take care to
                # recast in post_state_dict_hook for consistency with the fact that
                # buffers stay casted after forward/backward. We must have the
                # call here instead of above because _summon_full_params itself
                # calls _lazy_init() which would cast the buffers.
                if (
                    self._is_root
                    and self._mixed_precision_enabled_for_buffers()
                ):
                    self._cast_buffers(
                        dtype=self._buffer_name_to_orig_dtype, recurse=False
                    )
                state_dict = super().state_dict(*args, **kwargs)

            # TODO: support offload to CPU in post state dict hook.
            if not rank0_only or self.rank == 0:
                return state_dict
            else:
                return {}

        elif (
            self._state_dict_type == StateDictType.LOCAL_STATE_DICT or
            self._state_dict_type == StateDictType.SHARDED_STATE_DICT
        ):
            if (
                self._fsdp_wrapped_module.flat_param is not None and
                not self._fsdp_wrapped_module.handle.uses_sharded_strategy
            ):
                raise RuntimeError(
                    "sharded_state_dict/local_state_dict can only be called "
                    "when parameters are flatten and sharded."
                )
            return super().state_dict(*args, **kwargs)
        else:
            raise ValueError(f"Unknown StateDictType {self._state_dict_type}.")

    def _local_state_dict(self, *args: Any, **kwargs: Any) -> Any:
        """
        Returns the local state of the module. Parameters are flattened and
        sharded, so the resulting state_dict can only be loaded after the module
        has been wrapped with FSDP.
        """
        with self.state_dict_type(self, StateDictType.LOCAL_STATE_DICT):
            return self.state_dict(*args, **kwargs)

    def _full_post_load_state_dict_hook(self, *args, **kwargs) -> None:
        # We should exit summon_full_params context.
        self._assert_state([TrainingState_.SUMMON_FULL_PARAMS])
        assert getattr(self, '_full_param_ctx', None) is not None
        self._full_param_ctx.__exit__(None, None, None)
        self._full_param_ctx = None

    def _sharded_state_dict(self, *args: Any, **kwargs: Any) -> Any:
        """
        Returns the sharded states of the module. Parameters are unflattened and
        sharded, so the resulting state_dict can be used with any parallelism
        (e.g., DPP, model parallelism, and single trainer) after a valid
        resharding.
        """
        with self.state_dict_type(StateDictType.SHARDED_STATE_DICT):
            return self.state_dict(self, *args, **kwargs)

    def _full_pre_load_state_dict_hook(
        self,
        state_dict: Dict[str, Any],
        prefix: str,
    ) -> None:
        # We do not expect to be calling pre-hooks twice without post-hook
        # call in between.
        assert getattr(self, '_full_param_ctx', None) is None
        # Note that it needs writeback=True to persist.
        self._full_param_ctx = self._summon_full_params(
            recurse=False, writeback=True
        )
        self._full_param_ctx.__enter__()
        _replace_by_prefix(state_dict, prefix, prefix + f"{FSDP_WRAPPED_MODULE}.")

    def _local_post_load_state_dict_hook(self, *args, **kwargs) -> None:
        pass

    def _local_pre_load_state_dict_hook(
        self,
        state_dict: Dict[str, Any],
        prefix: str,
    ) -> None:
        """
        This hook finds the local flat_param for this FSDP module from the
        state_dict. The flat_param should be a ShardedTensor. This hook converts
        the ShardedTensor to a tensor. No copy happen unless padding is required.
        """
        _replace_by_prefix(state_dict, prefix, f"{prefix}{FSDP_WRAPPED_MODULE}.")
        fqn = f"{prefix}{FSDP_WRAPPED_MODULE}.{FLAT_PARAM}"
        if fqn not in state_dict:
            assert getattr(self._fsdp_wrapped_module, FLAT_PARAM, None) is None, (
                "No flat parameter in state_dict but self._fsdp_wrapped_module.flat_param is not None"
            )
            return
        load_tensor = state_dict[fqn]
        assert isinstance(
            load_tensor, ShardedTensor
        ), "Tensors in local_state_dict should be ShardedTensor."

        # Convert the ShardedTensor to a Tensor.
        shards = load_tensor.local_shards()
        assert len(shards), "load_local_state_dict assume one shard per ShardedTensor."
        load_tensor = cast(torch.Tensor, shards[0].tensor)

        # Get the metada of the flat_param to decide whether to pad the loaded
        # tensor.
        flat_param = self._fsdp_wrapped_module.flat_param
        assert flat_param is not None
        if flat_param._shard_numel_padded not in (0, flat_param.numel()):
            assert load_tensor.numel() < flat_param.numel(), (
                f"Local shard size = {flat_param.numel()} and the tensor in "
                f"the state_dict is {load_tensor.numel()}."
            )
            load_tensor = F.pad(load_tensor, [0, flat_param._shard_numel_padded])
        state_dict[fqn] = load_tensor

    def _sharded_post_load_state_dict_hook(self, *args, **kwargs) -> None:
        if self._use_orig_params:
            self._register_orig_params()

    def _sharded_pre_load_state_dict_hook(
        self,
        state_dict: Dict[str, Any],
        prefix: str,
    ) -> None:
        """
        The hook combines the unflattened, sharded parameters (ShardedTensor) to
        a new FlatParameter and shards the new FlatParameter to the local chunk.
        """
        _replace_by_prefix(state_dict, prefix, prefix + f"{FSDP_WRAPPED_MODULE}.")
        if not self._fsdp_wrapped_module.has_params:
            return

        if not self._fsdp_wrapped_module.handle.uses_sharded_strategy:
            raise RuntimeError(
                "load_sharded_state_dict can only be called when parameters "
                "are flatten and sharded."
            )

        nonsharded_tensors = []
        # TODO: Reduce the communication by using only one
        # `all_gather_into_tensor()` to gather all the parameters in this
        # layer. This can be achieved by concatenating all the local shards and
        # then appending the padding.
        # https://github.com/pytorch/pytorch/issues/77461
        shared_fqns = [fqn for fqn, _, _ in self._shared_param_fqns]
        for fqn, _, _ in self._param_fqns:
            full_fqn = f"{prefix}{FSDP_WRAPPED_MODULE}.{fqn}"
            param = state_dict.pop(full_fqn)
            if fqn in shared_fqns:
                continue
            # All-gather the param (ShardedTensor)
            param, shards = _ext_pre_load_state_dict_transform(param)
            assert len(shards) < 2, (
                f"Expects 0 or 1 shard per rank but got {len(shards)} shards on rank {self.rank}"
            )
            param_numel = param.size().numel()
            dim_0_size = param.size()[0]
            chunk_size = (
                math.ceil(dim_0_size / self.world_size) * param_numel // dim_0_size
            )
            if len(shards) == 1:
                local_tensor = cast(torch.Tensor, shards[0].tensor).flatten()
                if not local_tensor.is_cuda:
                    local_tensor = local_tensor.cuda()
                num_padding = chunk_size - local_tensor.numel()
                if num_padding > 0:
                    local_tensor = F.pad(local_tensor, [0, num_padding])
            else:
                local_tensor = torch.zeros(chunk_size, dtype=param.dtype).cuda()
            tensor = torch.empty(
                chunk_size * self.world_size, dtype=local_tensor.dtype
            ).cuda()
            dist.all_gather_into_tensor(tensor, local_tensor, group=self.process_group)
            tensor = tensor.narrow(0, 0, param_numel).reshape(param.size())
            nonsharded_tensors.append(tensor)

        # Create a new flat_param from the loaded, non-sharded tensors.
        flat_param = self._fsdp_wrapped_module.flat_param
        loaded_flat_param = FlatParamHandle.flatten_params(nonsharded_tensors, requires_grad=False)

        # Get the chunk from the loaded flat_param for the local rank.
        loaded_flat_param, num_to_pad = FlatParamHandle._get_shard(
            loaded_flat_param, self.rank, self.world_size,
        )
        loaded_flat_param.to(flat_param.device)
        assert flat_param.numel() == loaded_flat_param.numel(), (
            f"The loaded local chunk has different numel({loaded_flat_param.numel()}) "
            f"from the local chunk {flat_param.numel()}."
        )
        assert flat_param._shard_numel_padded == num_to_pad, (
            f"The loaded local chunk has different padding({num_to_pad}) "
            f"from the local chunk {flat_param._shard_numel_padded}."
        )
        state_dict[f"{prefix}_fsdp_wrapped_module.flat_param"] = loaded_flat_param
        if self._use_orig_params:
            self._deregister_orig_params()

    @staticmethod
    def _pre_load_state_dict_hook(
        module: nn.Module,
        state_dict: Dict[str, Any],
        prefix: str,
        *args: Any,
    ) -> None:
        """
        ``_pre_state_dict_hook` is called before ``self._load_from_state_dict()``
        is called. ``self._state_dict_type`` is used to decide what preprocessing
        will be done.
        """
        # Code that is common for all state_dict impls
        self = cast(FullyShardedDataParallel, module)
        if torch.cuda.is_available():
            torch.cuda.synchronize()
        # Dispatch into state_dict specific implementation of pre-hook.
        self._pre_load_state_dict_hook_fn[self._state_dict_type](state_dict, prefix)

    @staticmethod
    def _post_load_state_dict_hook(module: nn.Module, *args: Any) -> None:
        # Code that is common for all state_dict impls
        self = cast(FullyShardedDataParallel, module)
        # Dispatch into state_dict type specific implementation of post-hook for
        # loading state_dict.
        self._post_load_state_dict_hook_fn[self._state_dict_type]()

    def load_state_dict(
        self,
        state_dict: Mapping[str, Any],
        *args,
        **kwargs,
    ) -> NamedTuple:
        """
        The entry point of all three FSDP ``load_state_dict`` APIs. By default,
        calling ``load_state_dict`` on an FSDP module will result in FSDP
        attempting to load a "full" state_dict, i.e. a state_dict consisting of
        full, unsharded, unflattened original module parameters. This requires
        FSDP to load the full parameter context on each rank which could result
        in GPU OOM. As a result, :func:`state_dict_type` API is available to
        configure between ``load_state_dict`` implementations. User can thus use
        ``with self.state_dict_type(self, StateDictType.LOCAL_STATE_DICT)`` context
        manager to load a local state dict checkpoint that will restore only
        local shards of the module. Currently, the only supported
        implementations are ``StateDictType.LOCAL_STATE_DICT`` and
        ``StateDictType.FULL_STATE_DICT`` (default). Please see :func:`state_dict`
        for documentation around creating an FSDP checkpoint.

        Example::

            >>> # xdoctest: +SKIP("undefined variables")
            >>> import torch
            >>> from torch.distributed.fsdp import FullyShardedDataParallel as FSDP
            >>> from torch.distributed.fsdp import StateDictType
            >>> torch.cuda.set_device(device_id)
            >>> my_module = nn.Linear(...)
            >>> sharded_module = FSDP(my_module)
            >>> checkpoint = torch.load(PATH)
            >>> full_state_dict = checkpoint['full_state_dict']
            >>> with FSDP.state_dict_type(sharded_module, StateDictType.FULL_STATE_DICT):
            >>>     sharded_module.load_state_dict(full_state_dict)
            >>> full_dict.keys()
            >>> odict_keys(['weight', 'bias'])
            >>> # using local state dict
            >>> local_state_dict = checkpoint['local_state_dict']
            >>> with FSDP.state_dict_type(sharded_module, StateDictType.LOCAL_STATE_DICT):
            >>>     sharded_module.load_state_dict(local_state_dict)
            >>> local_dict.keys()
            >>> odict_keys(['flat_param', 'inner.flat_param'])

        .. warning:: This needs to be called on all ranks, since synchronization
            primitives may be used.
        """
        return super().load_state_dict(state_dict, *args)

    def _load_local_state_dict(
        self,
        state_dict: Mapping[str, Any],
        *args,
    ) -> NamedTuple:
        """
        Load states from a flattened, sharded state dictionary.
        """
        with self.state_dict_type(self, StateDictType.LOCAL_STATE_DICT):
            return self.load_state_dict(state_dict, *args)

    def _load_sharded_state_dict(
        self,
        state_dict: Union[Dict[str, torch.Tensor], "OrderedDict[str, torch.Tensor]"],
        strict: bool = True,
    ) -> NamedTuple:
        """
        Load states from a unflattened, sharded state dictionary.
        """
        with self.state_dict_type(StateDictType.SHARDED_STATE_DICT):
            return self.load_state_dict(state_dict, strict)

    def forward(self, *args: Any, **kwargs: Any) -> Any:
        """
        Runs the forward pass for the wrapped module, inserting FSDP-specific
        pre- and post-forward sharding logic.
        """
        with torch.autograd.profiler.record_function("FullyShardedDataParallel.forward"):
            self._lazy_init()
            args, kwargs = self._fsdp_root_pre_forward(*args, **kwargs)
            unused = None
            unshard_fn = functools.partial(self._pre_forward_unshard, handles=self._handles)
            # Do not free the root's parameters in the post-forward for
            # `FULL_SHARD` with the intention that they are immediately used
            # for backward computation (though this may not be true)
            free_unsharded_flat_params = [
                not self._is_root
                and handle._config.sharding_strategy == HandleShardingStrategy.FULL_SHARD
                for handle in self._handles
            ]
            reshard_fn = functools.partial(
                self._reshard,
                self._handles,
                free_unsharded_flat_params,
            )
            self._pre_forward(self._handles, unshard_fn, unused, unused)
            for handle in self._handles:
                p_assert(
                    handle.flat_param.device == self.compute_device,
                    "Expected `FlatParameter` to be on the compute device "
                    f"{self.compute_device} but got {handle.flat_param.device}"
                )
            output = self._fsdp_wrapped_module(*args, **kwargs)
            return self._post_forward(self._handles, reshard_fn, unused, unused, output)

    def _pre_forward(
        self,
        handles: List[FlatParamHandle],
        unshard_fn: Optional[Callable],
        module: nn.Module,
        input: Any,
    ):
        """
        Runs the pre-forward logic. This includes an opportunity to unshard
        currently sharded parameters such as those for the current forward and
        registering post-backward hooks for these current parameters.

        Args:
            handles (List[FlatParamHandle]): Handles giving the parameters
                used in the current forward.
            unshard_fn (Optional[Callable]): A callable to unshard any
                currently sharded parameters or ``None`` to not do any
                unsharding.
            module (nn.Module): Unused; expected by the hook signature.
            input (Any): Unused; expected by the hook signature.
        """
        self.training_state = TrainingState_.FORWARD
        self._exec_order_data.record_pre_forward(handles, self.training)
        for handle in handles:
            handle._training_state = HandleTrainingState.FORWARD
        if unshard_fn is not None:
            unshard_fn()
        # Register post-backward hooks to reshard the parameters and
        # reduce-scatter their gradients. They must be re-registered every
        # forward pass in case the `grad_fn` is mutated.
        self._register_post_backward_hooks(handles)

    def _pre_forward_unshard(
        self,
        handles: List[FlatParamHandle],
    ) -> None:
        """Unshards parameters in the pre-forward."""
        if handles:
            self._unshard(handles, self._streams["unshard"], self._streams["pre_unshard"])
            handles_key = tuple(handles)
            self._needs_pre_forward_unshard[handles_key] = False
            torch.cuda.current_stream().wait_stream(self._streams["unshard"])
            self._prefetch_handles(handles_key)

    def _post_forward(
        self,
        handles: List[FlatParamHandle],
        reshard_fn: Optional[Callable],
        module: nn.Module,
        input: Any,
        output: Any,
    ) -> Any:
        """
        Runs the post-forward logic. This includes an opportunity to reshard
        currently unsharded parameters such as those used in the current
        forward and registering pre-backward hooks on the forward outputs.

        Args:
            handles (List[FlatParamHandle]): Handles giving the parameters
                used in the current forward.
            reshard_fn (Optional[Callable]): A callable to reshard any
                currently unsharded parameters (e.g. from the current forward)
                or ``None`` to not do any resharding.
            module (nn.Module): Unused; expected by the hook signature.
            input (Any): Unused; exepcted by the hook signature.
            output (Any): Forward pass output; pre-backward hooks are
                registered on the tensors that require gradients in this
                output.

        Postcondition: Each ``FlatParameter`` 's data points to the sharded
        flattened parameter.
        """
        self._exec_order_data.record_post_forward(handles)
        if reshard_fn is not None:
            reshard_fn()
        # Register pre-backward hooks to unshard the flattened parameters
        # for the gradient computation (if needed)
        output = self._register_pre_backward_hooks(output, handles)
        self.training_state = TrainingState_.IDLE
        for handle in handles:
            handle._training_state = HandleTrainingState.IDLE
        return output

    def _cast_forward_inputs(self, *args, **kwargs):
        """Moves the forward inputs to the compute device and casts them to the
        appropriate dtype if needed."""
        # TODO: Do not use the side stream for tensor copies for now;
        # investigate the perf with/without it
        # TODO: For mixed precision, move the inputs to the compute device and
        # cast to reduced-precision in a single `to()` call
        args, kwargs = _to_kwargs(args, kwargs, self.compute_device.index, False)
        args = args[0]
        kwargs = kwargs[0]
        if self._mixed_precision_enabled_for_params():
            input_dtype = self.mixed_precision.param_dtype
            args, kwargs = self._cast_fp_inputs_to_dtype(
                input_dtype, *args, **kwargs,
            )
        return args, kwargs

    def _fsdp_root_pre_forward(self, *args, **kwargs):
        """
        Runs pre-forward logic specific to the root FSDP instance, which should
        run before any individual module's pre-forward. This includes
        synchronizing with the previous iteration and casting the forward
        inputs appropriately. If this is called on a non-root FSDP instance,
        then the forward inputs are returned directly.
        """
        p_assert(self._is_root is not None, "Expects a root FSDP to have been set")
        if not self._is_root:
            return args, kwargs
        if self.forward_prefetch:
            for fsdp_module in self.fsdp_modules(self):
                handles_key = tuple(fsdp_module._handles)
                if handles_key:
                    self._needs_pre_forward_unshard[handles_key] = True
        self._wait_for_previous_optim_step()
        self._clear_grads_if_needed()
        args, kwargs = self._cast_forward_inputs(*args, **kwargs)
        return args, kwargs

    def _clear_grads_if_needed(self):
        """
        Iterates over all handles to clear original parameter gradients if
        needed. See :meth:`FlatParamHandle._clear_grads_if_needed` for details.
        Since this method's CPU overhead is minimal, we may call throughout
        FSDP methods, which may serve as callsites to free the gradient memory
        earlier.
        """
        if not self._use_orig_params or not self._is_root:
            return
        for fsdp_module in self.fsdp_modules(self):
            for handle in fsdp_module._handles:
                handle._clear_grads_if_needed()

    @staticmethod
    @contextlib.contextmanager
    def summon_full_params(
        module,
        recurse: bool = True,
        writeback: bool = True,
        rank0_only: bool = False,
        offload_to_cpu: bool = False,
        with_grads: bool = False,
    ) -> Generator:
        r""" A context manager to expose full params for FSDP instances.
        Can be useful *after* forward/backward for a model to get
        the params for additional processing or checking. It can take a non-FSDP
        module and will summon full params for all contained FSDP modules as
        well as their children, depending on the ``recurse`` argument.

        .. note:: This can be used on inner FSDPs.
        .. note:: This can *not* be used within a forward or backward pass. Nor
            can forward and backward be started from within this context.
        .. note:: Parameters will revert to their local shards after the context
            manager exits, storage behavior is the same as forward.
        .. note:: The full parameters can be modified, but only the portion
            corresponding to the local param shard will persist after the
            context manager exits (unless ``writeback=False``, in which case
            changes will be discarded). In the case where FSDP does not shard
            the parameters, currently only when ``world_size == 1``, or ``NO_SHARD``
            config, the modification is persisted regardless of ``writeback``.
        .. note:: This method works on modules which are not FSDP themselves but
            may contain multiple independent FSDP units. In that case, the given
            arguments will apply to all contained FSDP units.

        .. warning:: Note that ``rank0_only=True`` in conjunction with
            ``writeback=True`` is not currently supported and will raise an
            error. This is because model parameter shapes would be different
            across ranks within the context, and writing to them can lead to
            inconsistency across ranks when the context is exited.

        .. warning:: Note that ``offload_to_cpu`` and ``rank0_only=False`` will
            result in full parameters being redundantly copied to CPU memory for
            GPUs that reside on the same machine, which may incur the risk of
            CPU OOM. It is recommended to use ``offload_to_cpu`` with
            ``rank0_only=True``.

        Args:
            recurse (bool, Optional): recursively summon all params for nested
                FSDP instances (default: True).
            writeback (bool, Optional): if ``False``, modifications to params are
                discarded after the context manager exits;
                disabling this can be slightly more efficient (default: True)
            rank0_only (bool, Optional): if ``True``, full parameters are
                materialized on only global rank 0. This means that within the
                context, only rank 0 will have full parameters and the other
                ranks will have sharded parameters. Note that setting
                ``rank0_only=True`` with ``writeback=True`` is not supported,
                as model parameter shapes will be different across ranks
                within the context, and writing to them can lead to
                inconsistency across ranks when the context is exited.
            offload_to_cpu (bool, Optional): If ``True``, full parameters are
                offloaded to CPU. Note that this offloading currently only
                occurs if the parameter is sharded (which is only not the case
                for world_size = 1 or ``NO_SHARD`` config). It is recommended
                to use ``offload_to_cpu`` with ``rank0_only=True`` to avoid
                redundant copies of model parameters being offloaded to the same CPU memory.
            with_grads (bool, Optional): If ``True``, gradients are also
                unsharded with the parameters. Currently, this is only
                supported when passing ``use_orig_params=True`` to the FSDP
                constructor and ``offload_to_cpu=False`` to this method.
                (Default: ``False``)
        """
        # Note that we specify root_only as FSDP roots will handle summoning
        # child FSDP instances based on recurse argument.
        root_fsdp_modules = FullyShardedDataParallel.fsdp_modules(
            module, root_only=True
        )
        # Summon all params for all FSDP instances
        with contextlib.ExitStack() as stack:
            for module in root_fsdp_modules:
                stack.enter_context(
                    module._summon_full_params(
                        recurse=recurse,
                        writeback=writeback,
                        rank0_only=rank0_only,
                        offload_to_cpu=offload_to_cpu,
                        with_grads=with_grads,
                    )
                )
            # Yield to the caller, with full params in all FSDP instances.
            yield
        # Exiting from the ExitStack will reshard all params.
        return

    @contextlib.contextmanager
    def _summon_full_params(
        self,
        recurse: bool = True,
        writeback: bool = True,
        rank0_only: bool = False,
        offload_to_cpu: bool = False,
        with_grads: bool = False,
    ):
        if with_grads and (offload_to_cpu or not self._use_orig_params):
            raise NotImplementedError(
                f"with_grads={with_grads} "
                f"use_orig_params={self._use_orig_params} "
                f"offload_to_cpu={offload_to_cpu} "
                f"is not supported yet"
            )
        if writeback and rank0_only:
            raise ValueError(
                "writeback=True and rank0_only=True is not supported, as model "
                "parameter shapes will be different across ranks, and writing "
                "to them can lead to inconsistencies across ranks when the "
                "context is exited."
            )
        if offload_to_cpu and not rank0_only:
            warnings.warn(
                "offload_to_cpu and rank0_only=False will result in "
                "full parameters being redundantly copied to CPU memory for "
                "GPUs that reside on the same machine, which may incur the risk of "
                "CPU OOM. It is recommended to use ``offload_to_cpu`` with "
                "rank0_only=True."
            )

        if recurse:
            with contextlib.ExitStack() as stack:
                for module in self.fsdp_modules(self):
                    stack.enter_context(
                        module._summon_full_params(
                            recurse=False,
                            writeback=writeback,
                            rank0_only=rank0_only,
                            offload_to_cpu=offload_to_cpu,
                            with_grads=with_grads,
                        )
                    )
                yield
            return

        torch.cuda.synchronize()
        self._lazy_init()
        self._assert_state([TrainingState_.IDLE])
        for handle in self._handles:
            assert handle._training_state == HandleTrainingState.IDLE
        self.training_state = TrainingState_.SUMMON_FULL_PARAMS
        for handle in self._handles:
            handle._training_state = HandleTrainingState.SUMMON_FULL_PARAMS

        self._clear_grads_if_needed()
        free_unsharded_flat_params = [handle.needs_unshard() for handle in self._handles]
        # No need to call `wait_stream()` since we unshard in the computation
        # stream directly
        computation_stream = torch.cuda.current_stream()
        self._unshard(self._handles, computation_stream, computation_stream)
        if with_grads:
            self._unshard_grads(self._handles)

        if rank0_only and self.rank != 0:
            # Free the unsharded flattened parameter early
            self._reshard(self._handles, free_unsharded_flat_params)
            if with_grads:
                self._reshard_grads(self._handles)
            try:
                yield
            finally:
                self.training_state = TrainingState_.IDLE
                for handle in self._handles:
                    handle._training_state = HandleTrainingState.IDLE
        else:
            # Unflatten the unsharded flattened parameters
            with contextlib.ExitStack() as stack:
                # Invariant: rank == 0 or !rank0_only
                for handle in self._handles:
                    if offload_to_cpu and handle.uses_sharded_strategy:
                        stack.enter_context(handle.to_cpu())
                        # TODO (awgu): Since PyTorch enforces that a parameter
                        # and its gradients need to match metadata (e.g.
                        # device), we must move gradients to CPU *after* we
                        # move parameters.
                # TODO (awgu): This FPW call assumes 1 `FlatParameter`
                if not self._use_orig_params:
                    stack.enter_context(self._fsdp_wrapped_module.unflatten_as_params())
                try:
                    yield
                finally:
                    stack.close()
                    if writeback:
                        self._writeback_to_local_shard(self._handles, with_grads)
                    self._reshard(self._handles, free_unsharded_flat_params)
                    if with_grads:
                        self._reshard_grads(self._handles)
                    self.training_state = TrainingState_.IDLE
                    for handle in self._handles:
                        handle._training_state = HandleTrainingState.IDLE

    @torch.no_grad()
    def _writeback_to_local_shard(
        self,
        handles: List[FlatParamHandle],
        writeback_grad: bool,
    ):
        """
        For each handle, writes back the this rank's shard of the unsharded
        flattened parameter to the sharded flattened parameter. If
        ``writeback_grad=True``, then writes back to the sharded gradient as
        well.

        Precondition: Each handle's ``FlatParameter`` 's data points to the
        padded unsharded flattened parameter.
        """
        for handle in handles:
            # For `NO_SHARD`, `_local_shard` is the unsharded flattened
            # parameter and `grad` is the unsharded gradient, so there is no
            # need to writeback for either
            if not handle.uses_sharded_strategy:
                continue
            assert (
                handle.flat_param.ndim == 1
            ), f"Expects `flat_param` to be flattened but got {handle.flat_param.shape}"

            # Get the unpadded shard instead of the padded shard to persist
            # user changes to the padding (though FSDP does not explicitly
            # support this)
            param_shard, _ = FlatParamHandle._get_unpadded_shard(
                handle.flat_param,
                handle.rank,
                handle.world_size,
            )
            handle.flat_param._local_shard[:param_shard.numel()].copy_(param_shard)
            if writeback_grad:
                existing_grad = handle.sharded_grad
                if existing_grad is not None:
                    grad_shard, _ = FlatParamHandle._get_unpadded_shard(
                        handle.flat_param.grad,
                        handle.rank,
                        handle.world_size,
                    )
                    existing_grad[:grad_shard.numel()].copy_(grad_shard)

    @contextlib.contextmanager
    def _deregister_orig_params_ctx(self):
        """
        This deregisters the original parameters and exposes the
        :class:`FlatParameter` s. If a :class:`FlatParameter` is sharded, then
        this refreshes the sharded views before exiting. This method shouuld
        only be called when using the original parameters.
        """
        p_assert(
            self._use_orig_params,
            "`_deregister_orig_params_ctx()` should only be called when "
            "`_use_orig_params=True`",
        )
        for fsdp_module in self.fsdp_modules(self):
            fsdp_module._deregister_orig_params()
        try:
            yield
        finally:
            for fsdp_module in self.fsdp_modules(self):
                fsdp_module._register_orig_params()

    def _deregister_orig_params(self):
        """
        Deregisters the original parameters; registers the ``FlatParameter``.
        """
        p_assert(
            len(self._handles) <= 1,
            "Expects <=1 handle per FSDP instance; needs to be refactored "
            "for >1 handle (e.g. non-recursive wrapping)"
        )
        if not self._handles:
            return
        handle = self._handles[0]
        p_assert(
            handle._use_orig_params,
            f"Inconsistent `_use_orig_params` -- FSDP: {self._use_orig_params} "
            f"handle: {handle._use_orig_params}"
        )
        handle._deregister_orig_params()
        self._fsdp_wrapped_module._register_flat_param()

    def _register_orig_params(self):
        """
        Deregisters the ``FlatParameter``; registers the original parameters.
        """
        if not self._handles:
            return
        handle = self._handles[0]
        self._fsdp_wrapped_module._deregister_flat_param()
        if handle.is_sharded(handle.flat_param):
            handle._use_sharded_views()
            handle._use_sharded_grad_views()
        else:
            handle._use_unsharded_views(as_params=True)

    def _apply(self, *args, **kwargs):
        """
        When using the original parameters, this deregisters the original
        parameters and exposes the :class:`FlatParameter` s before calling
        ``_apply()``.
        """
        # When using the original parameters: Since (1) the `FlatParameter`s
        # own the storage and (2) `_apply()` is the subroutine underlying the
        # most common storage-changing ops like `to()` and `cuda()`, we
        # override `_apply()` to have the storage change directly performed on
        # the `FlatParameter`s instead of applying to the original parameters
        # and then writing back to the `FlatParameter`s.
        with (
            self._deregister_orig_params_ctx()
            if self._use_orig_params
            else contextlib.suppress()
        ):
            return super()._apply(*args, **kwargs)

    def named_buffers(
        self,
        *args,
        **kwargs,
    ) -> Iterator[Tuple[str, torch.Tensor]]:
        """
        Overrides :meth:`named_buffers()` to intercept buffer names and
        remove all occurrences of the FSDP-specific flattened buffer prefix
        when inside the :meth:`summon_full_params` context manager.
        """
        should_clean_name = (
            self.training_state == TrainingState_.SUMMON_FULL_PARAMS
            or self._use_orig_params
        )
        for buffer_name, buffer in super().named_buffers(*args, **kwargs):
            if should_clean_name:
                # Remove any instances of the FSDP-specific prefix; there can
                # be multiple in the case of nested FSDP modules
                buffer_name = buffer_name.replace(FSDP_PREFIX, "")
            yield (buffer_name, buffer)

    def named_parameters(
        self,
        *args,
        **kwargs,
    ) -> Iterator[Tuple[str, torch.nn.Parameter]]:
        """
        Overrides :meth:`named_parameters()` to intercept parameter names and
        remove all occurrences of the FSDP-specific flattened parameter prefix
        when inside the :meth:`summon_full_params` context manager.
        """
        should_clean_name = (
            self.training_state == TrainingState_.SUMMON_FULL_PARAMS
            or self._use_orig_params
        )
        for param_name, param in super().named_parameters(*args, **kwargs):
            if should_clean_name:
                # Remove any instances of the FSDP-specific prefix; there can
                # be multiple in the case of nested FSDP modules
                param_name = param_name.replace(FSDP_PREFIX, "")
            yield (param_name, param)

    def _register_pre_backward_hooks(
        self,
        outputs: Any,
        handles: List[FlatParamHandle],
    ) -> Any:
        """
        Registers pre-backward hooks on the tensors that require gradients in
        the forward pass outputs ``outputs``, which were computed using the
        ``FlatParameter`` s of ``handles``.

        Returns:
            Forward pass outputs with pre-backward hooks registered to tensors
            that require gradients.
        """
        # If there is no gradient computation, then there is no need for
        # pre-backward logic
        if not torch.is_grad_enabled():
            return outputs

        if self._is_root:
            self._post_backward_callback_queued = False  # only defined on the root

        handles_key = tuple(handles)
        if handles_key:
            # Since these handles' `FlatParameter`s participated in a forward,
            # we conservatively assume that they will be used in the backward
            self._needs_pre_backward_unshard[handles_key] = False
            self._ran_pre_backward_hook[handles_key] = False

        def _pre_backward_hook(_handles: List[FlatParamHandle], *unused: Any) -> None:
            """Prepares ``_handles`` 's ``FlatParameter`` s for gradient
            computation."""
            _handles_key = tuple(_handles)  # avoid shadowing `handles_key`
            # Only run the pre-backward hook once per group of handles involved
            # in the same module forward computation
            if _handles_key and self._ran_pre_backward_hook.get(_handles_key, False):
                return

            with torch.autograd.profiler.record_function(
                "FullyShardedDataParallel._pre_backward_hook"
            ):
                # Queue the post-backward callback once for the root FSDP
                # instance to attach it to the outermost backward graph task so
                # that it is called after all backward calls complete
                if self._is_root and not self._post_backward_callback_queued:
                    self._queue_wait_for_post_backward()
                    self._clear_grads_if_needed()
                elif _handles_key:
                    self._assert_state([TrainingState_.IDLE])
                self.training_state = TrainingState_.BACKWARD_PRE
                # Queueing the post-backward callback is the only logic that is
                # not per-handle in the pre-backward hook, so we can return
                # early here if there are no handles.
                if not _handles_key:
                    return
                for handle in _handles:
                    handle._training_state = HandleTrainingState.BACKWARD_PRE

                # If the handles have been prefetched, this `_unshard()` simply
                # switches to using the unsharded parameter
<<<<<<< HEAD
                self._unshard(_handles)
                torch.cuda.current_stream().wait_stream(self._streams["unshard"])
=======
                self._unshard(_handles, self._streams["unshard"], self._streams["pre_unshard"])
                self._streams["computation"].wait_stream(self._streams["unshard"])
>>>>>>> 14835dd35de... [FSDP] `summon_full_params()` in computation stream

                # Set this to `False` to ensure that a mistargeted prefetch
                # does not actually unshard these handles
                self._needs_pre_backward_unshard[_handles_key] = False
                self._prefetch_handles(_handles_key)
                for handle in _handles:
                    handle.prepare_gradient_for_backward()
                self._ran_pre_backward_hook[_handles_key] = True

        def _register_hook(t: torch.Tensor) -> torch.Tensor:
            if t.requires_grad:
                t.register_hook(functools.partial(_pre_backward_hook, handles))
                self._needs_pre_backward_unshard[handles_key] = True
            return t

        return _apply_to_tensors(_register_hook, outputs)

    def _register_post_backward_hooks(
        self,
        handles: List[FlatParamHandle],
    ) -> None:
        """
        Registers post-backward hooks on the ``FlatParameter`` s'
        ``AccumulateGrad`` objects to reshard and to reduce-scatter gradients.

        The ``AccumulateGrad`` object represents the last function that
        finalizes the ``FlatParameter`` 's gradient, so it only runs after its
        entire gradient computation has finished.

        We register the post-backward hook only once in the *first* forward
        that a ``FlatParameter`` participates in. This relies on the
        ``AccumulateGrad`` object being preserved through multiple forwards.
        """
        # If there is no gradient computation, then there is no need for
        # post-backward logic
        if not torch.is_grad_enabled():
            return
        for handle in handles:
            flat_param = handle.flat_param
            already_registered = hasattr(flat_param, "_post_backward_hook_state")
            if already_registered or not flat_param.requires_grad:
                continue
            # Get the `AccumulateGrad` object
            temp_flat_param = flat_param.expand_as(flat_param)
            p_assert(
                temp_flat_param.grad_fn is not None,
                "The `grad_fn` is needed to access the `AccumulateGrad` and "
                "register the post-backward hook"
            )
            acc_grad = temp_flat_param.grad_fn.next_functions[0][0]
            hook_handle = acc_grad.register_hook(
                functools.partial(self._post_backward_hook, handle)
            )
            flat_param._post_backward_hook_state = (acc_grad, hook_handle)  # type: ignore[attr-defined]

    @torch.no_grad()
    def _post_backward_hook(
        self,
        handle: FlatParamHandle,
        *unused: Any,
    ) -> None:
        """
        Reduce-scatters the gradient of ``handle`` 's ``FlatParameter``.

        Precondition: The ``FlatParameter`` 's ``.grad`` attribute contains the
        unsharded gradient for the local batch.

        Postcondition:
        - If using ``NO_SHARD``, then the ``.grad`` attribute is the reduced
        unsharded gradient.
        - Otherwise, the ``_saved_grad_shard`` attribute is the reduced sharded
        gradient (accumulating with any existing gradient).
        """
        param = handle.flat_param
        param._post_backward_called = True
        with torch.autograd.profiler.record_function(
            "FullyShardedDataParallel._post_backward_hook"
        ):
            # First hook callback will see PRE state. If we have multiple params,
            # then subsequent hook callbacks will see POST state.
            self._assert_state([TrainingState_.BACKWARD_PRE, TrainingState_.BACKWARD_POST])
            self.training_state = TrainingState_.BACKWARD_POST
            handle._training_state = HandleTrainingState.BACKWARD_POST

            if self._use_param_exec_order_policy() and self._param_exec_order_prep_stage:
                # In self._fsdp_params_exec_order, the parameters are ordered based on
                # the execution order in the backward pass in the first iteration.
                self._fsdp_params_exec_order.append(param)

            if param.grad is None:
                return
            if param.grad.requires_grad:
                raise RuntimeError(
                    "FSDP only works with gradients that don't require gradients"
                )

            free_unsharded_flat_param = self._should_free_unsharded_flat_param(handle)
            self._reshard([handle], [free_unsharded_flat_param])

            # TODO (awgu): Post-backward prefetching does not support the
            # multiple handles per module case (which was why we keyed by
            # *tuple*). The post-backward hook runs per handle, not per group
            # of handles. To generalize this, we may need a 2-level mapping,
            # where we map each individual handle to its groups of handles and
            # then from the groups of handles to their indices in the order.
            handles_key = (handle,)
            self._prefetch_handles(handles_key)

            if not self._sync_gradients:
                return

            # Wait for all ops in the current stream (e.g. gradient
            # computation) to finish before reduce-scattering the gradient
            self._streams["post_backward"].wait_stream(torch.cuda.current_stream())

            with torch.cuda.stream(self._streams["post_backward"]):
                orig_grad_data = param.grad.data
                if (
                    self._mixed_precision_enabled_for_reduce()
                    and not self._low_precision_hook_enabled()
                ):
                    # Cast gradient to precision in which it should be communicated.
                    # If a low precision hook is registered and reduce_dtype is specified
                    # in `MixedPrecision`, communication hook will take care of
                    # casting to lower precision and back.
                    # TODO: Make this a communication hook when communication hooks
                    # are implemented for FSDP. Note that this is a noop if the
                    # reduce_dtype matches the param dtype.
                    param.grad.data = param.grad.data.to(self.mixed_precision.reduce_dtype)

                if self._exec_order_data.is_first_iter:
                    # For all sharding strategies communication is performed through `_communication_hook`:
                    # default comm hooks are: `reduce_scatter` for sharded strategies and
                    # `all_reduce` for non-sharded strategies. This checks asserts that `_communication_hook`
                    # and `_communication_hook_state`, required for communication not `None`.`
                    p_assert(
                        self._communication_hook is not None,
                        "Communication hook should not be None"
                    )
                    p_assert(
                        self._communication_hook_state is not None,
                        "Communication hook state should not be None"
                    )
                grad = param.grad.data
                if handle.uses_sharded_strategy:
                    # We clear `param.grad` to permit repeated gradient
                    # computations when this FSDP module is called multiple times.
                    # This is to avoid a race among multiple re-entrant backward
                    # passes. For example, the second backward pass computation
                    # precedes ahead of the first backward pass reduction, which is
                    # possible since the reduction is in a different stream and is
                    # async. Then, the first backward pass may be incorrectly
                    # reducing the second backward pass's `param.grad`.
                    # The reduced gradients are accumulated in
                    # `param._saved_grad_shard`, and the gradient reductions can
                    # happen in arbitrary order, though we tolerate this due to the
                    # (approximate) commutativity of floating-point addition.
                    param.grad = None
                    grad_flatten = torch.flatten(grad)
                    chunks = list(grad_flatten.chunk(self.world_size))
                    num_pad = self.world_size * chunks[0].numel() - grad.numel()
                    input_flattened = F.pad(grad_flatten, [0, num_pad])
                    output = torch.zeros_like(chunks[0])
                    self._communication_hook(self._communication_hook_state, input_flattened, output)

                    self._cast_grad_to_param_dtype(output, param)

                    # To support gradient accumulation outside `no_sync()`, we save
                    # the gradient data to `param._saved_grad_shard` before the
                    # backward pass, accumulate gradients into it here, and set
                    # `param.grad` with the accumulated value at the end of the
                    # backward pass in preparation for the optimizer step.
                    accumulate_grad = hasattr(param, "_saved_grad_shard")
                    if accumulate_grad:
                        p_assert(
                            param._saved_grad_shard.shape == output.shape,  # type: ignore[attr-defined]
                            "Shape mismatch when accumulating gradients: "  # type: ignore[attr-defined]
                            f"existing grad shape={param._saved_grad_shard.shape} "
                            f"new grad shape={output.shape}"  # type: ignore[attr-defined]
                        )
                        p_assert(
                            param._saved_grad_shard.device == output.device,  # type: ignore[attr-defined]
                            "Device mismatch when accumulating gradients: "  # type: ignore[attr-defined]
                            f"existing grad device={param._saved_grad_shard.device} "
                            f"new grad device={output.device}"  # type: ignore[attr-defined]
                        )
                        param._saved_grad_shard += output  # type: ignore[attr-defined]
                    else:
                        param._saved_grad_shard = output  # type: ignore[attr-defined]
                    grad = param._saved_grad_shard  # type: ignore[attr-defined]
                else:
                    if self.sharding_strategy == ShardingStrategy.NO_SHARD:
                        self._communication_hook(self._communication_hook_state, param.grad)

                    # For NO_SHARD keeping grads in the reduced precision, we
                    # can simply omit the cast as needed, we can't do this for
                    # other sharding strategies because grad field is assigned
                    # in _finalize_params. TODO (rvarm1) this divergence in
                    # logic is not ideal.
                    if not self._mixed_precision_keep_low_precision_grads():
                        self._cast_grad_to_param_dtype(param.grad, param)

                # Regardless of sharding or not, offload the grad to CPU if we are
                # offloading params. This is so param and grad reside on same device
                # which is needed for the optimizer step.
                if handle._config.offload_params:
                    # We specify non_blocking=True
                    # and ensure the appropriate synchronization is done by waiting
                    # streams in _wait_for_post_backward.
                    param._cpu_grad.copy_(  # type: ignore[attr-defined]
                        grad.detach(), non_blocking=True
                    )
                    # Don't let this memory get reused until after the transfer.
                    grad.data.record_stream(torch.cuda.current_stream())

                # After _post_backward_hook returns, orig_grad_data will eventually
                # go out of scope, at which point it could otherwise be freed for
                # further reuse by the main stream while the div/reduce_scatter/copy
                # are underway in the post_backward stream. See:
                # github.com/NVIDIA/apex/blob/master/apex/parallel/distributed.py
                orig_grad_data.record_stream(self._streams["post_backward"])

                if handle._use_orig_params:
                    # Since the handle's `FlatParameter` completed its gradient
                    # computation, we should reset the gradient noneness mask
                    handle._reset_is_grad_none()
                    # Delay using sharded gradient views until after the
                    # reduce-scatter instead of immediately after resharding
                    handle._use_sharded_grad_views()

    def _cast_grad_to_param_dtype(
        self,
        grad: torch.Tensor,
        param: FlatParameter,
    ):
        """
        Casts gradient ``grad`` back to the full parameter dtype so that the
        optimizer step runs with that dtype. This performs an actual cast if
        1. parameters were in reduced precision during the forward since then
        gradients would be in that reduced precision, or
        2. parameters were not in reduced precision but gradients were in
        reduced precision for communication.
        However, if a low precision communication hook is registered, then this
        dtype cast happens in the hook instead.
        """
        self._assert_state(TrainingState_.BACKWARD_POST)
        if (
            not self._low_precision_hook_enabled()
            and (
                self._mixed_precision_enabled_for_params()
                or self._mixed_precision_enabled_for_reduce()
            )
        ):
            low_prec_grad_data = grad.data
            grad.data = grad.data.to(dtype=param.dtype)
            # Do not let the low precision gradient memory get reused until
            # the cast to full parameter precision completes
            low_prec_grad_data.record_stream(torch.cuda.current_stream())

    def _should_free_unsharded_flat_param(self, handle: FlatParamHandle):
        return (
            (self._sync_gradients and handle.uses_sharded_strategy)
            or handle._config.sharding_strategy == HandleShardingStrategy.FULL_SHARD
        )

    def _queue_wait_for_post_backward(self) -> None:
        """
        Queues a post-backward callback from the root FSDP instance, which
        should happen at the beginning of its pre-backward.
        """
        p_assert(
            self._is_root,
            "`_queue_wait_for_post_backward()` should be called on the root FSDP instance"
        )
        if self._post_backward_callback_queued:
            return
        self._assert_state([TrainingState_.IDLE])
        self._post_backward_callback_queued = True
        Variable._execution_engine.queue_callback(self._wait_for_post_backward)

    @torch.no_grad()
    def _wait_for_post_backward(self) -> None:
        """Wait for post-backward to finish. Only called on root instance."""
        assert self._is_root, "_wait_for_post_backward can only be called on root."
        # Root's training state might be backward_pre or backward_post depending on
        # if root parameter's post backward hook was called. The post-backward hook
        # may not have been called if gradient was not computed for this param/FSDP
        # module.

        if self._sync_gradients:
            torch.cuda.current_stream().wait_stream(self._streams["post_backward"])
            if self.cpu_offload.offload_params:
                # We need to wait for the non-blocking GPU ->
                # CPU grad transfers to finish. We need to do this for GPU -> CPU
                # copies because when grad is on CPU, it won't wait for any CUDA
                # stream to finish GPU -> CPU copies unless we explicitly block the
                # host-side with synchronize().
                torch.cuda.current_stream().synchronize()
        self._exec_order_data.next_iter()

        # A backward pass is done, clean up below.
        def _catch_all_reshard(fsdp_module: FullyShardedDataParallel) -> None:
            """
            Reshards full parameters that may have not been resharded in
            post_backward_hook. This can happen when an FSDP module's output
            is used in forward so its pre-backward fires unsharding the param,
            but post-backward does not fire since the output was not ultimately
            used in loss computation so FSDP parameter did not get a gradient.
            """
            # Note that we wrap resharding logic in a try-catch as a defensive
            # approach, as if an error is thrown, we are in the backwards pass,
            # and autograd would not print out much useful info about the actual
            # error hit.
            try:
                free_unsharded_flat_params: List[bool] = []
                handles_to_reshard: List[FlatParamHandle] = []
                for handle in fsdp_module._handles:
                    # TODO: This already-resharded check is brittle:
                    # https://github.com/pytorch/pytorch/issues/83956
                    already_resharded = (
                        handle.flat_param.data_ptr() == handle.flat_param._local_shard.data_ptr()
                    )
                    if already_resharded:
                        continue
                    free_unsharded_flat_params.append(self._should_free_unsharded_flat_param(handle))
                    handles_to_reshard.append(handle)
                self._reshard(handles_to_reshard, free_unsharded_flat_params)
            except Exception as e:
                p_assert(
                    False,
                    f"Got exception while resharding module {fsdp_module}: {str(e)}",
                    raise_assertion_error=False
                )
                raise e

        def _finalize_params(fsdp_module: FullyShardedDataParallel) -> None:
            """Helper used below on all fsdp modules."""
            for handle in fsdp_module._handles:
                p = handle.flat_param
                if p.requires_grad:
                    if hasattr(p, "_post_backward_hook_state"):
                        p_assert(
                            len(p._post_backward_hook_state) == 2,  # type: ignore[attr-defined]
                            "p._post_backward_hook_state fields are not valid."
                        )
                        p._post_backward_hook_state[1].remove()  # type: ignore[attr-defined]
                        delattr(p, "_post_backward_hook_state")
                    if not self._sync_gradients:
                        # Preserve the gradient accumulation state if not
                        # synchronizing gradients: `p.grad` remains the
                        # unsharded gradient accumulated from prior `no_sync()`
                        # iterations, and `p._saved_grad_shard` remains the
                        # sharded gradient from the last synchronized iteration
                        continue
                    handle.prepare_gradient_for_optim()
                    p_assert(
                        hasattr(p, '_post_backward_called'),
                        "Expected flag _post_backward_called to be set on param."
                    )
                    # Reset _post_backward_called in preparation for the next iteration.
                    p._post_backward_called = False

        # Update root and nested FSDP's hooks and flags.
        for m in self.fsdp_modules(self):  # includes self
            _catch_all_reshard(m)
            _finalize_params(m)
            m._ran_pre_backward_hook.clear()
            m.training_state = TrainingState_.IDLE
            for handle in m._handles:
                handle._training_state = HandleTrainingState.IDLE
            m._handles_prefetched.clear()
            if m._is_root:
                # reset this flag for cases like "one forward pass + multiple backward passes"
                self._post_backward_callback_queued = False

        if self._use_param_exec_order_policy() and self._param_exec_order_prep_stage:
            self._param_exec_order_policy_second_iter_init()

    def _param_exec_order_policy_second_iter_init(self) -> None:
        self._param_exec_order_prep_stage = False
        # Let the parameters in self._fsdp_params_exec_order ordered based on
        # the execution order in the forward pass.
        self._fsdp_params_exec_order.reverse()
        for m in self.modules():
            if m is not self and isinstance(m, FullyShardedDataParallel):
                assert hasattr(
                    m, "_param_exec_order_policy"
                ), "Non-root FSDP modules should also have _param_exec_order_policy attribute"
                assert hasattr(
                    m, "_param_exec_order_prep_stage"
                ), "Non-root FSDP modules should also have _param_exec_order_prep_stage attribute"
                m._param_exec_order_prep_stage = False
        # TODO (linjianma): Construct a fsdp_wrap_map whose keys are all children modules with a FSDP wrap,
        # and values are its FSDP wraps. These children FSDP wraps will be detached from the root FSDP module
        # and will be used to schedule the parameters (rebuild_full_params and reshard).
        # TODO (linjianma): Remove all internal FSDP wraps from the root FSDP module.
        # TODO (linjianma): Based on self._fsdp_params_exec_order, get the information
        # needed to patch the forward() function of each key in the fsdp_wrap_map. The rules are as follows:
        # 1: Before each forward(), rebuild_full_params of all parameters that are currently sharded and
        # will be used in the forward, and reshard all parameters that are currently full and will not be
        # used in the next forward()
        # 2: After each forward(), reshard all parameters just used in the forward, and rebuild_full_params of
        # all parameters that will be used next.
        # TODO (linjianma): Patch the forward of each model in the keys
        # of fsdp_wrap_map based on the information above.

    def _assert_state(self, state: Union[TrainingState_, List[TrainingState_]]) -> None:
        """Assert we are in the given state."""
        # Since assert can be turned off and this error checking
        # is really important, we use explicit error checking
        # and raise a ValueError if needed.
        if isinstance(state, TrainingState_):
            state = [state]
        if self.training_state not in state:
            msg = (
                f"expected to be in states {state} but current state "
                f"is {self.training_state}"
            )
            # In case we are failing in the context of autograd hook, asserting
            # may not generate useful msg. So, let's print it to be sure.
            if self.rank == 0:
                print(f"Asserting FSDP instance is: {self}")
                print(f"ERROR: {msg}")
                traceback.print_stack()
            raise ValueError(msg)

    @contextmanager
    def no_sync(self) -> Generator:
        """
        A context manager to disable gradient synchronizations across FSDP
        instances. Within this context, gradients will be accumulated in module
        variables, which will later be synchronized in the first
        forward-backward pass after exiting the context. This should only be
        used on the root FSDP instance and will recursively apply to all
        children FSDP instances.

        .. note:: This likely results in higher memory usage because FSDP will
            accumulate the full model gradients (instead of gradient shards)
            until the eventual sync.

        .. note:: When used with CPU offloading, the gradients will not be
            offloaded to CPU when inside the context manager. Instead, they
            will only be offloaded right after the eventual sync.
        """
        self._lazy_init()
        if not self._is_root:
            raise RuntimeError(
                "`no_sync()` on inner FSDP instances is not supported. Please call `no_sync()` on root FSDP module."
            )
        self._assert_state(TrainingState_.IDLE)
        old_flags = []
        for m in self.modules():
            if isinstance(m, FullyShardedDataParallel):
                old_flags.append((m, m._sync_gradients))
                m._sync_gradients = False
        try:
            yield
        finally:
            for m, old_flag in old_flags:
                assert not m._sync_gradients, (
                    "`_sync_gradients` was incorrectly set to "
                    "`True` while in the `no_sync()` context manager"
                )
                m._sync_gradients = old_flag

    @property
    def params_with_grad(self) -> List[Parameter]:
        """
        Recursively returns a list of all module parameters that have a gradient.
        """
        return [p for p in self.parameters() if p.grad is not None]

    @torch.no_grad()
    def clip_grad_norm_(
        self, max_norm: Union[float, int], norm_type: Union[float, int] = 2.0
    ) -> None:
        """
        Clip all gradients at this point in time. The norm is computed over all
        gradients together, as if they were concatenated into a single vector.
        Gradients are modified in-place.

        Args:
            max_norm (float or int): max norm of the gradients
            norm_type (float or int): type of the used p-norm. Can be ``'inf'``
                for infinity norm.

        Returns:
            Total norm of the parameters (viewed as a single vector).

        .. note:: This is analogous to ``torch.nn.utils.clip_grad_norm_`` but
            handles the partitioning and multiple devices per rank under the
            hood. The default torch util is not applicable here, because each
            rank only has a partial view of all the grads in the model, so
            calling it for FSDP models would lead to different scaling being
            applied per subset of model parameters.

        .. warning:: This needs to be called on all ranks, since synchronization
            primitives will be used.
        """
        self._lazy_init()
        self._wait_for_previous_optim_step()
        assert self._is_root, "clip_grad_norm should only be called on the root (parent) instance"
        self._assert_state(TrainingState_.IDLE)

        max_norm = float(max_norm)
        norm_type = float(norm_type)
        # Computes the max norm for this shard's gradients and sync's across workers
        local_norm = _calc_grad_norm(self.params_with_grad, norm_type).cuda()  # type: ignore[arg-type]
        if norm_type == math.inf:
            total_norm = local_norm
            dist.all_reduce(total_norm, op=torch.distributed.ReduceOp.MAX, group=self.process_group)
        else:
            total_norm = local_norm ** norm_type
            dist.all_reduce(total_norm, group=self.process_group)
            total_norm = total_norm ** (1.0 / norm_type)

        if self.cpu_offload.offload_params:
            total_norm = total_norm.cpu()

        clip_coef = torch.tensor(max_norm, dtype=total_norm.dtype, device=total_norm.device) / (total_norm + 1e-6)
        if clip_coef < 1:
            # multiply by clip_coef, aka, (max_norm/total_norm).
            for p in self.params_with_grad:
                assert p.grad is not None
                p.grad.detach().mul_(clip_coef.to(p.grad.device))

    @staticmethod
    def _warn_optim_input(optim_input):
        if optim_input is not None:
            warnings.warn(
                "The `optim_input` argument is deprecated and will be removed after PyTorch 1.13. You may remove it "
                "from your code without changing its functionality."
            )

    @staticmethod
    def _is_using_optim_input(optim_input, optim) -> bool:
        if optim_input is None and optim is None:
            # Use the default behavior of `optim_input``
            return True
        if optim_input is not None:
            # Use the `optim_input` code path
            return True
        # Use the `optim` code path
        return False

    @staticmethod
    def _raise_on_use_orig_params_optim_checkpoint(model: nn.Module):
        if any(
            fsdp_module._use_orig_params
            for fsdp_module in FullyShardedDataParallel.fsdp_modules(model)
        ):
            raise NotImplementedError(
                "Optimizer state checkpointing is not supported yet for `use_orig_params=True`"
            )

    @staticmethod
    def full_optim_state_dict(
        model: torch.nn.Module,
        optim: torch.optim.Optimizer,
        optim_input: Optional[Union[
            List[Dict[str, Any]], Iterable[torch.nn.Parameter],
        ]] = None,
        rank0_only: bool = True,
        group: Optional[dist.ProcessGroup] = None,
    ) -> Dict[str, Any]:
        """
        Consolidates the full optimizer state on rank 0 and returns it
        as a :class:`dict` following the convention of
        :meth:`torch.optim.Optimizer.state_dict`, i.e. with keys ``"state"``
        and ``"param_groups"``. The flattened parameters in ``FSDP`` modules
        contained in ``model`` are mapped back to their unflattened parameters.

        .. warning:: This needs to be called on all ranks since synchronization
            primitives are used. However, if ``rank0_only=True``, then the
            state dict is only populated on rank 0, and all other ranks return
            an empty :class:`dict`.

        .. warning:: Unlike ``torch.optim.Optimizer.state_dict()``, this method
            uses full parameter names as keys instead of parameter IDs.

        .. note:: Like in :meth:`torch.optim.Optimizer.state_dict`, the tensors
            contained in the optimizer state dict are not cloned, so there may
            be aliasing surprises. For best practices, consider saving the
            returned optimizer state dict immediately, e.g. using
            ``torch.save()``.

        Args:
            model (torch.nn.Module): Root module (which may or may not be a
                :class:`FullyShardedDataParallel` instance) whose parameters
                were passed into the optimizer ``optim``.
            optim (torch.optim.Optimizer): Optimizer for ``model`` 's
                parameters.
            optim_input (Optional[Union[List[Dict[str, Any]], Iterable[torch.nn.Parameter]]]):
                Input passed into the optimizer ``optim`` representing either a
                :class:`list` of parameter groups or an iterable of parameters;
                if ``None``, then this method assumes the input was
                ``model.parameters()``. This argument is deprecated, and there
                is no need to pass it in anymore. (Default: ``None``)
            rank0_only (bool): If ``True``, saves the populated :class:`dict`
                only on rank 0; if ``False``, saves it on all ranks. (Default:
                ``True``)
            group (dist.ProcessGroup): Model's process group or ``None`` if using
                the default process group. (Default: ``None``)

        Returns:
            Dict[str, Any]: A :class:`dict` containing the optimizer state for
            ``model`` 's original unflattened parameters and including keys
            "state" and "param_groups" following the convention of
            :meth:`torch.optim.Optimizer.state_dict`. If ``rank0_only=True``,
            then nonzero ranks return an empty :class:`dict`.
        """
        FullyShardedDataParallel._raise_on_use_orig_params_optim_checkpoint(model)
        FullyShardedDataParallel._warn_optim_input(optim_input)
        using_optim_input = FullyShardedDataParallel._is_using_optim_input(
            optim_input, optim,
        )
        return _optim_state_dict(
            model=model,
            optim=optim,
            optim_input=optim_input,
            rank0_only=rank0_only,
            shard_state=False,
            group=group,
            using_optim_input=using_optim_input,
        )

    @staticmethod
    def sharded_optim_state_dict(
        model: torch.nn.Module,
        optim: torch.optim.Optimizer,
        optim_input: Optional[
            Union[
                List[Dict[str, Any]], Iterable[torch.nn.Parameter],
            ]
        ] = None,
        group: Optional[dist.ProcessGroup] = None,
    ) -> Dict[str, Any]:
        """
        The API is similar to :meth:`full_optim_state_dict` but this API chunks
        all non-zero-dimension states to :class:`ShardedTensor` to save memory.
        This API should only be used when the model ``state_dict`` is derived
        with the context manager ``with state_dict_type(SHARDED_STATE_DICT):``.

        For the detailed usage, refer to :meth:`full_optim_state_dict`.

        .. warning:: The returned state dict contains ``ShardedTensor`` and
            cannot be directly used by the regular ``optim.load_state_dict``.
        """
        FullyShardedDataParallel._raise_on_use_orig_params_optim_checkpoint(model)
        FullyShardedDataParallel._warn_optim_input(optim_input)
        using_optim_input = FullyShardedDataParallel._is_using_optim_input(
            optim_input, optim,
        )
        # TODO: The ultimate goal of the optimizer state APIs should be the same
        # as state_dict/load_state_dict -- using one API to get optimizer states
        # and one API to load optimizer states. ``state_dict_type`` will be used
        # to decide which optimizer states should be returned.
        # There are currently two APIs to load a full optimizer state. So the
        # first step of the unification is to merge the two full optimizer state
        # loading APIs.
        # Task: https://github.com/pytorch/pytorch/issues/82232
        return _optim_state_dict(
            model=model,
            optim=optim,
            optim_input=optim_input,
            rank0_only=False,
            shard_state=True,
            group=group,
            using_optim_input=using_optim_input,
        )

    @staticmethod
    def shard_full_optim_state_dict(
        full_optim_state_dict: Dict[str, Any],
        model: torch.nn.Module,
        optim_input: Optional[
            Union[
                List[Dict[str, Any]], Iterable[torch.nn.Parameter],
            ]
        ] = None,
        optim: Optional[torch.optim.Optimizer] = None,
    ) -> Dict[str, Any]:
        """
        Shards the full optimizer state dict ``full_optim_state_dict`` by
        remapping the state to flattened parameters instead of unflattened
        parameters and restricting to only this rank's part of the optimizer
        state. The first argument should be the return value of
        :meth:`full_optim_state_dict`.

        Example::

            >>> # xdoctest: +SKIP("undefined variables")
            >>> from torch.distributed.fsdp import FullyShardedDataParallel as FSDP
            >>> model, optim = ...
            >>> full_osd = FSDP.full_optim_state_dict(model, optim)
            >>> torch.save(full_osd, PATH)
            >>> # Define new model with possibly different world size
            >>> new_model, new_optim = ...
            >>> full_osd = torch.load(PATH)
            >>> sharded_osd = FSDP.shard_full_optim_state_dict(full_osd, new_model)
            >>> new_optim.load_state_dict(sharded_osd)

        .. note:: Both :meth:`shard_full_optim_state_dict` and
            :meth:`scatter_full_optim_state_dict` may be used to get the
            sharded optimizer state dict to load. Assuming that the full
            optimizer state dict resides in CPU memory, the former requires
            each rank to have the full dict in CPU memory, where each rank
            individually shards the dict without any communication, while the
            latter requires only rank 0 to have the full dict in CPU memory,
            where rank 0 moves each shard to GPU memory (for NCCL) and
            communicates it to ranks appropriately. Hence, the former has
            higher aggregate CPU memory cost, while the latter has higher
            communication cost.

        Args:
            full_optim_state_dict (Dict[str, Any]): Optimizer state dict
                corresponding to the unflattened parameters and holding the
                full non-sharded optimizer state.
            model (torch.nn.Module): Root module (which may or may not be a
                :class:`FullyShardedDataParallel` instance) whose parameters
                correspond to the optimizer state in ``full_optim_state_dict``.
            optim_input (Optional[Union[List[Dict[str, Any]], Iterable[torch.nn.Parameter]]]):
                Input passed into the optimizer representing either a
                :class:`list` of parameter groups or an iterable of parameters;
                if ``None``, then this method assumes the input was
                ``model.parameters()``. This argument is deprecated, and there
                is no need to pass it in anymore. (Default: ``None``)
            optim (Optional[torch.optim.Optimizer]): Optimizer that will load
                the state dict returned by this method. This is the preferred
                argument to use over ``optim_input``. (Default: ``None``)

        Returns:
            Dict[str, Any]: The full optimizer state dict now remapped to
            flattened parameters instead of unflattened parameters and
            restricted to only include this rank's part of the optimizer state.
        """
        FullyShardedDataParallel._raise_on_use_orig_params_optim_checkpoint(model)
        FullyShardedDataParallel._warn_optim_input(optim_input)
        using_optim_input = FullyShardedDataParallel._is_using_optim_input(
            optim_input, optim,
        )
        sharded_osd = _flatten_optim_state_dict(
            full_optim_state_dict, model, True,
        )
        return _rekey_sharded_optim_state_dict(
            sharded_osd, model, optim, optim_input, using_optim_input,
        )

    @staticmethod
    def flatten_sharded_optim_state_dict(
        sharded_optim_state_dict: Dict[str, Any],
        model: torch.nn.Module,
        optim_input: Optional[
            Union[
                List[Dict[str, Any]], Iterable[torch.nn.Parameter],
            ]
        ] = None,
        optim: Optional[torch.optim.Optimizer] = None,
    ) -> Dict[str, Any]:
        """
        The API is similar to :meth:`shard_full_optim_state_dict`. The only
        difference is that the input ``sharded_optim_state_dict`` should be
        returned from :meth:`sharded_optim_state_dict`. Therefore, there will
        be all-gather calls on each rank to gather ``ShardedTensor`` s.

        Args:
            sharded_optim_state_dict (Dict[str, Any]): Optimizer state dict
                corresponding to the unflattened parameters and holding the
                sharded optimizer state.
            model (torch.nn.Module):
                Refer to :meth:``shard_full_optim_state_dict``.

        Returns:
            Refer to :meth:`shard_full_optim_state_dict`.
        """
        FullyShardedDataParallel._raise_on_use_orig_params_optim_checkpoint(model)
        FullyShardedDataParallel._warn_optim_input(optim_input)
        using_optim_input = FullyShardedDataParallel._is_using_optim_input(
            optim_input, optim,
        )
        # TODO: The implementation is the same as ``shard_full_optim_state_dict``.
        # See the TODO in ``shard_full_optim_state_dict`` for the future
        # unification plan.
        flattened_osd = _flatten_optim_state_dict(
            sharded_optim_state_dict,
            model=model,
            shard_state=True,
        )
        return _rekey_sharded_optim_state_dict(
            flattened_osd, model, optim, optim_input, using_optim_input,
        )

    @staticmethod
    def scatter_full_optim_state_dict(
        full_optim_state_dict: Optional[Dict[str, Any]],
        model: torch.nn.Module,
        optim_input: Optional[Union[
            List[Dict[str, Any]], Iterable[torch.nn.Parameter],
        ]] = None,
        optim: Optional[torch.optim.Optimizer] = None,
        group: Optional[Any] = None,
    ) -> Dict[str, Any]:
        """
        Scatters the full optimizer state dict from rank 0 to all other ranks,
        returning the sharded optimizer state dict on each rank. The return
        value is the same as :meth:`shard_full_optim_state_dict`, and on rank
        0, the first argument should be the return value of
        :meth:`full_optim_state_dict`.

        Example::

            >>> # xdoctest: +SKIP("undefined variables")
            >>> from torch.distributed.fsdp import FullyShardedDataParallel as FSDP
            >>> model, optim = ...
            >>> full_osd = FSDP.full_optim_state_dict(model, optim)  # only non-empty on rank 0
            >>> # Define new model with possibly different world size
            >>> new_model, new_optim, new_group = ...
            >>> sharded_osd = FSDP.scatter_full_optim_state_dict(full_osd, new_model, group=new_group)
            >>> new_optim.load_state_dict(sharded_osd)

        .. note:: Both :meth:`shard_full_optim_state_dict` and
            :meth:`scatter_full_optim_state_dict` may be used to get the
            sharded optimizer state dict to load. Assuming that the full
            optimizer state dict resides in CPU memory, the former requires
            each rank to have the full dict in CPU memory, where each rank
            individually shards the dict without any communication, while the
            latter requires only rank 0 to have the full dict in CPU memory,
            where rank 0 moves each shard to GPU memory (for NCCL) and
            communicates it to ranks appropriately. Hence, the former has
            higher aggregate CPU memory cost, while the latter has higher
            communication cost.

        Args:
            full_optim_state_dict (Optional[Dict[str, Any]]): Optimizer state
                dict corresponding to the unflattened parameters and holding
                the full non-sharded optimizer state if on rank 0; the argument
                is ignored on nonzero ranks.
            model (torch.nn.Module): Root module (which may or may not be a
                :class:`FullyShardedDataParallel` instance) whose parameters
                correspond to the optimizer state in ``full_optim_state_dict``.
            optim_input (Optional[Union[List[Dict[str, Any]], Iterable[torch.nn.Parameter]]]):
                Input passed into the optimizer representing either a
                :class:`list` of parameter groups or an iterable of parameters;
                if ``None``, then this method assumes the input was
                ``model.parameters()``. This argument is deprecated, and there
                is no need to pass it in anymore. (Default: ``None``)
            optim (Optional[torch.optim.Optimizer]): Optimizer that will load
                the state dict returned by this method. This is the preferred
                argument to use over ``optim_input``. (Default: ``None``)
            group (dist.ProcessGroup): Model's process group or ``None`` if
                using the default process group. (Default: ``None``)

        Returns:
            Dict[str, Any]: The full optimizer state dict now remapped to
            flattened parameters instead of unflattened parameters and
            restricted to only include this rank's part of the optimizer state.
        """
        FullyShardedDataParallel._raise_on_use_orig_params_optim_checkpoint(model)
        FullyShardedDataParallel._warn_optim_input(optim_input)
        using_optim_input = FullyShardedDataParallel._is_using_optim_input(
            optim_input, optim,
        )
        # Try to use the passed-in process group, the model's process group,
        # or the default process group (i.e. `None`) in that priority order
        if group is None and hasattr(model, "process_group"):
            group = model.process_group
        rank = dist.get_rank(group)
        world_size = dist.get_world_size(group)
        # Check for a valid broadcast device, preferring GPU when available
        using_nccl = dist.distributed_c10d._check_for_nccl_backend(group)
        broadcast_device = torch.device("cuda") if torch.cuda.is_available() \
            else torch.device("cpu")
        if using_nccl and not torch.cuda.is_available():
            raise RuntimeError("NCCL requires a GPU for collectives")
        # Flatten the optimizer state dict and construct a copy with the
        # positive-dimension tensors' shapes in place of the tensors themselves
        # since those tensors will be broadcast separately to avoid copying
        if rank == 0:
            if full_optim_state_dict is None:
                raise ValueError("Rank 0 must pass in the full optimizer state dict")
            flat_osd = _flatten_optim_state_dict(
                full_optim_state_dict,
                model=model,
                shard_state=False,
            )
            processed_osd = _process_pos_dim_tensor_state(flat_osd, world_size)
        # Broadcast the optim state dict without positive-dimension tensor
        # state and the FSDP parameter IDs from rank 0 to all ranks
        processed_osd = _broadcast_processed_optim_state_dict(
            processed_osd if rank == 0 else None, rank, group,
        )
        # Broadcast positive-dimension tensor state (both sharded tensors for
        # FSDP parameters and unsharded tensors for non-FSDP parameters)
        sharded_osd = _broadcast_pos_dim_tensor_states(
            processed_osd, flat_osd if rank == 0 else None, rank, world_size,
            group, broadcast_device,
        )
        # Rekey the optimizer state dict to use parameter IDs according to this
        # rank's `optim`
        sharded_osd = _rekey_sharded_optim_state_dict(
            sharded_osd, model, optim, optim_input, using_optim_input,
        )
        return sharded_osd

    @staticmethod
    def rekey_optim_state_dict(
        optim_state_dict: Dict[str, Any],
        optim_state_key_type: OptimStateKeyType,
        model: torch.nn.Module,
        optim_input: Optional[Union[
            List[Dict[str, Any]], Iterable[torch.nn.Parameter],
        ]] = None,
        optim: Optional[torch.optim.Optimizer] = None,
    ) -> Dict[str, Any]:
        """
        Re-keys the optimizer state dict ``optim_state_dict`` to use the key
        type ``optim_state_key_type``. This can be used to achieve
        compatibility between optimizer state dicts from models with FSDP
        instances and ones without.

        To re-key an FSDP full optimizer state dict (i.e. from
        :meth:`full_optim_state_dict`) to use parameter IDs and be loadable to
        a non-wrapped model::

            >>> # xdoctest: +SKIP("undefined variables")
            >>> wrapped_model, wrapped_optim = ...
            >>> full_osd = FSDP.full_optim_state_dict(wrapped_model, wrapped_optim)
            >>> nonwrapped_model, nonwrapped_optim = ...
            >>> rekeyed_osd = FSDP.rekey_optim_state_dict(full_osd, OptimStateKeyType.PARAM_ID, nonwrapped_model)
            >>> nonwrapped_optim.load_state_dict(rekeyed_osd)

        To re-key a normal optimizer state dict from a non-wrapped model to be
        loadable to a wrapped model::

            >>> # xdoctest: +SKIP("undefined variables")
            >>> nonwrapped_model, nonwrapped_optim = ...
            >>> osd = nonwrapped_optim.state_dict()
            >>> rekeyed_osd = FSDP.rekey_optim_state_dict(osd, OptimStateKeyType.PARAM_NAME, nonwrapped_model)
            >>> wrapped_model, wrapped_optim = ...
            >>> sharded_osd = FSDP.shard_full_optim_state_dict(rekeyed_osd, wrapped_model)
            >>> wrapped_optim.load_state_dict(sharded_osd)

        Returns:
            Dict[str, Any]: The optimizer state dict re-keyed using the
            parameter keys specified by ``optim_state_key_type``.
        """
        FullyShardedDataParallel._warn_optim_input(optim_input)
        using_optim_input = FullyShardedDataParallel._is_using_optim_input(
            optim_input, optim,
        )
        assert optim_state_key_type in (
            OptimStateKeyType.PARAM_NAME, OptimStateKeyType.PARAM_ID,
        )
        osd = optim_state_dict  # alias
        # Validate that the existing parameter keys are uniformly typed
        uses_param_name_mask = [
            type(param_key) is str for param_key in osd["state"]
        ]
        uses_param_id_mask = [
            type(param_key) is int for param_key in osd["state"]
        ]
        if (
            (any(uses_param_name_mask) and not all(uses_param_name_mask))
            or (any(uses_param_id_mask) and not all(uses_param_id_mask))
        ):
            error_msg = f"Invalid parameter keys: {osd['state'].keys()}"
            raise ValueError(error_msg)
        # Return directly if the existing key type matches the target key type
        if (optim_state_key_type == OptimStateKeyType.PARAM_NAME and
            all(uses_param_name_mask)) or \
            (optim_state_key_type == OptimStateKeyType.PARAM_ID and
                all(uses_param_id_mask)):
            return osd
        # Otherwise, actually perform the re-keying
        new_osd = {}
        if optim_state_key_type == OptimStateKeyType.PARAM_NAME:  # ID -> name
            param_id_to_param = (
                _get_param_id_to_param_from_optim_input(model, optim_input)
                if using_optim_input
                else _get_param_id_to_param(optim)
            )
            param_to_param_name = _get_param_to_param_name(model)
            param_id_to_param_name: List[str] = [
                param_to_param_name[param] for param in param_id_to_param
            ]
            new_osd["state"] = {
                param_id_to_param_name[param_id]: param_state
                for param_id, param_state in osd["state"].items()
            }
            new_osd["param_groups"] = copy.deepcopy(osd["param_groups"])
            for param_group in new_osd["param_groups"]:
                param_group["params"] = sorted([
                    param_id_to_param_name[param_id]
                    for param_id in param_group["params"]
                ])
            return new_osd
        elif optim_state_key_type == OptimStateKeyType.PARAM_ID:  # name -> ID
            param_name_to_param = _get_param_name_to_param(model)
            param_to_param_id = (
                _get_param_to_param_id_from_optim_input(model, optim_input)
                if using_optim_input
                else _get_param_to_param_id(optim)
            )
            # Because not all model parameters may be passed as the optimizer
            # input, we may need to drop some parameters from this mapping
            param_name_to_param_id = {
                param_name: param_to_param_id[param]
                for param_name, param in param_name_to_param.items()
                if param in param_to_param_id
            }
            new_osd["state"] = {
                param_name_to_param_id[param_name]: param_state
                for param_name, param_state in osd["state"].items()
            }
            new_osd["param_groups"] = copy.deepcopy(osd["param_groups"])
            for param_group in new_osd["param_groups"]:
                param_group["params"] = sorted([
                    param_name_to_param_id[param_name]
                    for param_name in param_group["params"]
                ])
            return new_osd
        return new_osd  # should never reach here

    def _get_default_comm_hook(self) -> Any:
        r"""
        Returns a default communication hook based on a sharding strategy.
        """
        if self.sharding_strategy != ShardingStrategy.NO_SHARD:
            return default_hooks.reduce_scatter_hook
        else:
            return default_hooks.allreduce_hook

    def _get_default_comm_hook_state(self) -> Any:
        r"""
        Returns a default communication hook state based on a sharding strategy.
        """
        return default_hooks.DefaultState(process_group=self.process_group)

    def register_comm_hook(self, state: object, hook: callable):
        """
        Registers a communication hook which is an enhancement that provides a
        flexible hook to users where they can specify how FSDP aggregates gradients
        across multiple workers.
        This hook can be used to implement several algorithms like
        `GossipGrad <https://arxiv.org/abs/1803.05880>`_ and gradient compression
        which involve different communication strategies for
        parameter syncs while training with :class:`FullyShardedDataParallel`.

        .. warning ::
            FSDP communication hook should be registered before running an initial forward pass
            and only once.

        Args:
            state (object): Passed to the hook to maintain any state information during the training process.
                            Examples include error feedback in gradient compression,
                            peers to communicate with next in `GossipGrad <https://arxiv.org/abs/1803.05880>`_, etc.
                            It is locally stored by each worker
                            and shared by all the gradient tensors on the worker.
            hook (Callable): Callable, which has one of the following signatures:
                            1) ``hook: Callable[torch.Tensor] -> None``:
                            This function takes in a Python tensor, which represents
                            the full, flattened, unsharded gradient with respect to all variables
                            corresponding to the model this FSDP unit is wrapping
                            (that are not wrapped by other FSDP sub-units).
                            It then performs all necessary processing and returns ``None``;
                            2) ``hook: Callable[torch.Tensor, torch.Tensor] -> None``:
                            This function takes in two Python tensors, the first one represents
                            the full, flattened, unsharded gradient with respect to all variables
                            corresponding to the model this FSDP unit is wrapping
                            (that are not wrapped by other FSDP sub-units). The latter
                            represents a pre-sized tensor to store a chunk of a sharded gradient after
                            reduction.
                            In both cases, callable performs all necessary processing and returns ``None``.
                            Callables with signature 1 are expected to handle gradient communication for a `NO_SHARD` case.
                            Callables with signature 2 are expected to handle gradient communication for sharded cases.

        """
        if not self.check_is_root():
            raise AssertionError("register_comm_hook can only be called on a root instance.")
        for submodule in self.fsdp_modules(self):
            assert not submodule._hook_registered, "communication hook can be only registered once"
            submodule._hook_registered = True
            assert submodule._communication_hook == self._get_default_comm_hook(),\
                f"communication hook should be default, but it is {submodule._communication_hook.__name__} instead"
            submodule._communication_hook_state = state
            submodule._communication_hook = hook


    def _init_param_exec_order_wrap_policy(self, *args, **kwargs) -> None:
        auto_wrap_policy = kwargs["auto_wrap_policy"]
        module = kwargs["module"]
        assert hasattr(auto_wrap_policy, "tracing_config")
        if not _TORCH_FX_AVAIL:
            assert (
                auto_wrap_policy.tracing_config is None
            ), "tracing_config should be None when torch.fx is not enabled"
        elif isinstance(
            auto_wrap_policy.tracing_config,
            TracingConfig
        ):
            tracer = auto_wrap_policy.tracing_config.tracer
            execution_info = _init_execution_info(module)

            for m in module.modules():
                assert not isinstance(
                    m, FullyShardedDataParallel
                ), "The input module of _patch_tracer should not contain FSDP modules"

            with _patch_tracer(
                tracer=tracer,
                root_module=module,
                execution_info=execution_info,
            ):
                try:
                    tracer.trace(module, auto_wrap_policy.tracing_config.concrete_args)
                except BaseException as e:
                    raise RuntimeError(
                        "tracer.trace failed inside _init_param_exec_order_wrap_policy"
                        f" with the error: {e}."
                    )
        else:
            assert (
                auto_wrap_policy.tracing_config is None
            ), "tracing_config should either be an instance of TracingConfig or be None"
        # The initial FSDP wrapping is done with auto_wrap_policy.init_policy
        kwargs["auto_wrap_policy"] = auto_wrap_policy.init_policy
        self.__init__(*args, **kwargs)
        self._param_exec_order_policy: bool = True
        # self._param_exec_order_prep_stage is set to True before we get the execution order
        self._param_exec_order_prep_stage: bool = True
        # A list that stores the flatten parameters and its name based on the parameter execution order
        self._fsdp_params_exec_order: List[FlatParameter] = []
        if _TORCH_FX_AVAIL and isinstance(
            auto_wrap_policy.tracing_config,
            TracingConfig
        ):
            # Initialize a dict that maps each module to its parent FSDP wrap
            module_to_fsdp: Dict[nn.Module, FullyShardedDataParallel] = dict()
            for wrap in self.fsdp_modules(self):
                module_to_fsdp[wrap.module] = wrap
            # Set self._fsdp_params_exec_order based on execution_info.module_forward_order.
            # TODO (linjianma): self._fsdp_params_exec_order will be set based on
            # the parameter execution order rather than module_forward_order,
            # once the non-recursive wrapping policy is fully implemented.
            for m in execution_info.module_forward_order:
                if m in module_to_fsdp:
                    for flat_param in module_to_fsdp[m].params:
                        self._fsdp_params_exec_order.append(flat_param)
            self._param_exec_order_prep_stage = False

        for m in self.modules():
            if m is not self and isinstance(m, FullyShardedDataParallel):
                # Assignment by reference, so each children FSDP wrap has access to
                # the _fsdp_params_exec_order of the root module
                m._fsdp_params_exec_order = self._fsdp_params_exec_order
                m._param_exec_order_policy = self._param_exec_order_policy
                m._param_exec_order_prep_stage = self._param_exec_order_prep_stage

    def _use_param_exec_order_policy(self) -> bool:
        return (
            hasattr(self, "_param_exec_order_policy")
            and self._param_exec_order_policy
        )

    def _is_param_exec_order_prep_stage(self) -> bool:
        is_prep_stage = (
            hasattr(self, "_param_exec_order_prep_stage")
            and self._param_exec_order_prep_stage
        )
        if not is_prep_stage:
            for p in self.parameters():
                assert (
                    not hasattr(p, "_params_exec_order_hook_handle")
                ), "When not in execution order prep stage, all _params_exec_order_hook_handle should be removed."
        return is_prep_stage


def _calc_grad_norm(parameters: List[torch.nn.Parameter], p: float) -> torch.Tensor:
    r"""Calculate gradient norm of an iterable of parameters.
    Returns:
        Total norm of the parameters (viewed as a single vector).
    """
    parameters = [p for p in parameters if p.grad is not None]

    if len(parameters) == 0:
        return torch.tensor(0.0)
    if p == math.inf:
        local_norm = torch.tensor(max(par.grad.detach().abs().max() for par in parameters))
    else:
        # Compute the norm in full precision no matter what
        local_norm = torch.linalg.vector_norm(
            torch.stack(
                [
                    torch.linalg.vector_norm(par.grad.detach(), p, dtype=torch.float32)
                    for par in parameters
                ]
            ),
            p,
        )
    local_norm.to(dtype=parameters[0].dtype)
    return local_norm


def _get_param_to_unflat_param_names(
    model: torch.nn.Module,
    dedup_shared_params: bool = True,
) -> Dict[torch.nn.Parameter, List[str]]:
    """
    Constructs a mapping from flattened parameter (including non-FSDP-module
    parameters) to its unflattened parameter names. For non-FSDP-module
    parameters, these mapped-to lists always contain a single element. The
    unflattened parameter names should match the keys of the model state dict.

    For shared parameters, only the first parameter name is included (following
    the ``torch.nn.Module.parameters()`` order).

    Args:
        model (torch.nn.Module): Root module (which may or may not be a
            :class:`FullyShardedDataParallel` instance).
        dedup_shared_params (bool): If ``True``, only includes the first
            list of unflattened parameter names corresponding to a parameter
            in the module walk order; if ``False``, then includes all of the
            unflattened parameter names.
    """
    def module_fn(module, prefix, param_to_unflat_param_names):
        # For FSDP modules, only add the entry when considering the contained
        # `FlattenParamsWrapper` to avoid duplication
        if not isinstance(module, FullyShardedDataParallel):
            for param_name, param in module.named_parameters(recurse=False):
                module_prefixed_param_names = (
                    param._fqns if type(param) is FlatParameter
                    else [param_name]
                )  # prefixed from `module`
                fully_prefixed_param_names = [
                    clean_tensor_name(prefix + name)
                    for name in module_prefixed_param_names
                ]  # fully prefixed from the top level including `prefix`
                # If this parameter has already been visited, then it is a
                # shared parameter; then, only take the first parameter name
                is_shared_param = param in param_to_unflat_param_names
                if not is_shared_param:
                    param_to_unflat_param_names[param] = fully_prefixed_param_names
                elif not dedup_shared_params:
                    param_to_unflat_param_names[param].extend(fully_prefixed_param_names)

    def return_fn(param_to_unflat_param_names):
        return param_to_unflat_param_names

    param_to_unflat_param_names: Dict[torch.nn.Parameter, List[str]] = {}
    return _apply_to_modules(
        model, module_fn, return_fn, param_to_unflat_param_names,
    )


def _get_param_to_param_name(
    model: torch.nn.Module,
) -> Dict[torch.nn.Parameter, str]:
    """
    Constructs a mapping from parameters to their parameter names. ``model``
    should not contain any :class:`FullyShardedDataParallel` instances, which
    means that none of the parameters should be ``FlatParameter`` s. As a
    result, compared to :meth:`_get_param_to_unflat_param_names`, the mapped
    values may be flattened from singleton :class:`list` s to the contained
    names themselves.

    Args:
        model (torch.nn.Module): Root module, which should not contain any
            :class:`FullyShardedDataParallel` instances.
    """
    param_to_param_names = _get_param_to_unflat_param_names(model)
    for param_names in param_to_param_names.values():
        assert len(param_names) > 0, "`_get_param_to_unflat_param_names()` " \
            "should not construct empty lists"
        if len(param_names) > 1:
            raise RuntimeError(
                "Each parameter should only map to one parameter name but got "
                f"{len(param_names)}: {param_names}"
            )
    param_to_param_name = {
        param: param_names[0]
        for param, param_names in param_to_param_names.items()
    }
    return param_to_param_name


def _get_param_name_to_param(
    model: torch.nn.Module,
) -> Dict[str, torch.nn.Parameter]:
    """Constructs the inverse mapping of :meth:`_get_param_to_param_name`."""
    param_to_param_name = _get_param_to_param_name(model)
    return dict(zip(param_to_param_name.values(), param_to_param_name.keys()))


def clean_tensor_name(tensor_name: str) -> str:
    """Cleans the parameter or buffer name by removing any module wrapper
    prefixes."""
    # Call `replace()` twice separately since the name may not have both
    tensor_name = tensor_name.replace(FSDP_WRAPPED_MODULE + ".", "")
    tensor_name = tensor_name.replace(FPW_MODULE + ".", "")
    # TODO: Explicitly replacing checkpoint_wrapper prefix is not ideal,
    # as it increases coupling between CheckpointWrapper and FSDP. This is also not
    # scalable for additional wrapped modules, we should come up with a general solution
    # for this issue.
    tensor_name = tensor_name.replace(_CHECKPOINT_PREFIX + ".", "")
    return tensor_name<|MERGE_RESOLUTION|>--- conflicted
+++ resolved
@@ -3398,13 +3398,8 @@
 
                 # If the handles have been prefetched, this `_unshard()` simply
                 # switches to using the unsharded parameter
-<<<<<<< HEAD
-                self._unshard(_handles)
+                self._unshard(_handles, self._streams["unshard"], self._streams["pre_unshard"])
                 torch.cuda.current_stream().wait_stream(self._streams["unshard"])
-=======
-                self._unshard(_handles, self._streams["unshard"], self._streams["pre_unshard"])
-                self._streams["computation"].wait_stream(self._streams["unshard"])
->>>>>>> 14835dd35de... [FSDP] `summon_full_params()` in computation stream
 
                 # Set this to `False` to ensure that a mistargeted prefetch
                 # does not actually unshard these handles
