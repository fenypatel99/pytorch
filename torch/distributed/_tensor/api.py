--- conflicted
+++ resolved
@@ -403,11 +403,7 @@
     """
     # get default device mesh if there's nothing specified
     device_mesh = get_global_device_mesh() if device_mesh is None else device_mesh
-<<<<<<< HEAD
-    # convert tensor to the correponding device type if it's not in that device type
-=======
     # convert tensor to the corresponding device type if it's not in that device type
->>>>>>> 5e6e9848
     if not tensor.is_meta:
         tensor = tensor.to(device_mesh.device_type)
     # set default placements to replicated if not specified
@@ -449,13 +445,8 @@
             output.requires_grad_(tensor.requires_grad)
             local_tensor = output
         elif placement.is_replicate():
-<<<<<<< HEAD
-            local_tensor = local_tensor.contiguous()
-            device_mesh.broadcast(local_tensor, mesh_dim=idx)
-=======
             placement = cast(Replicate, placement)
             local_tensor = placement._replicate_tensor(local_tensor, device_mesh, idx)
->>>>>>> 5e6e9848
         else:
             raise RuntimeError(
                 f"Trying to distribute tensor with unsupported placements {placement} on device mesh dimension {idx}!"
@@ -466,15 +457,10 @@
         local_tensor,
         device_mesh,
         placements,
-<<<<<<< HEAD
-        size=tensor.size(),
-        requires_grad=tensor.requires_grad,
-=======
         shape=tensor.size(),
         dtype=tensor.dtype,
         requires_grad=tensor.requires_grad,
         stride=tensor.stride(),
->>>>>>> 5e6e9848
     )
 
 
