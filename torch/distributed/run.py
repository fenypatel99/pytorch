--- conflicted
+++ resolved
@@ -97,7 +97,7 @@
 as a single job). To do this you have to run with ``--rdzv-backend=c10d``
 and specify a different port by setting ``--rdzv-endpoint=localhost:$PORT_k``.
 For ``--nodes=1``, its often convenient to let ``torchrun`` pick a free random
-port automatically instead of manually assgining different ports for each run.
+port automatically instead of manually assigning different ports for each run.
 
 ::
 
@@ -325,7 +325,7 @@
 5. This module only supports homogeneous ``LOCAL_WORLD_SIZE``. That is, it is assumed that all
    nodes run the same number of local workers (per role).
 
-6. ``RANK`` is NOT stable. Between restarts, the local workers on a node can be assgined a
+6. ``RANK`` is NOT stable. Between restarts, the local workers on a node can be assigned a
    different range of ranks than before. NEVER hard code any assumptions about the stable-ness of
    ranks or some correlation between ``RANK`` and ``LOCAL_RANK``.
 
@@ -386,7 +386,7 @@
 from torch.distributed.launcher.api import LaunchConfig, elastic_launch
 
 
-log = get_logger()
+log = get_logger(__name__)
 
 
 def get_args_parser() -> ArgumentParser:
@@ -650,16 +650,10 @@
             raise ValueError(f"Unsupported nproc_per_node value: {nproc_per_node}") from e
 
         log.info(
-<<<<<<< HEAD
-            f"Using nproc_per_node={nproc_per_node},"
-            f" seting to {num_proc} since the instance "
-            f"has {os.cpu_count()} {device_type}"
-=======
             "Using nproc_per_node=%s,"
             " setting to %s since the instance "
             "has %s %s",
             nproc_per_node, num_proc, os.cpu_count(), device_type
->>>>>>> 28621208
         )
         return num_proc
 
