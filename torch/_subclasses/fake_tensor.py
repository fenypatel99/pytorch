import contextlib
import functools
import itertools
import sys
import warnings
import weakref
from dataclasses import dataclass
from functools import partial
from typing import Any, Callable, Dict, List, Optional, Type, TypeVar, Union

import torch
from torch._ops import OpOverload
from torch._subclasses.meta_utils import MetaConverter, WeakTensorRefKey
from torch.fx.operator_schemas import normalize_function
from torch.multiprocessing.reductions import StorageWeakRef
from torch.overrides import TorchFunctionMode
from torch.utils._mode_utils import no_dispatch
from torch.utils._python_dispatch import TorchDispatchMode

from torch.utils._pytree import PyTree, tree_flatten, tree_map

pytree = torch.utils._pytree
T = TypeVar("T")
TensorWeakRef = Any

aten = torch.ops.aten

CONSTANT_NUMEL_LIMIT = 1


@dataclass
class UnsupportedFakeTensorException(RuntimeError):
    reason: str


@dataclass
class DynamicOutputShapeException(RuntimeError):
    func: OpOverload


@dataclass
class DataDependentOutputException(RuntimeError):
    func: OpOverload


_device_not_kwarg_ops = (
    aten._resize_output_.default,
    aten._nested_tensor_from_tensor_list.default,
    aten._nested_tensor_from_tensor_list.out,
    aten.pin_memory.default,
    aten.is_pinned.default,
    aten.to.device,
    aten.to.prim_Device,
    aten._pin_memory.default,
    aten._pin_memory.out,
    aten._resize_output.default,
    aten._resize_output.out,
)

# this op is never actually used
_non_kwarg_device_constructors = (aten._list_to_tensor,)


def contains_tensor_types(type):
    tensor_type = torch._C.TensorType.get()
    return type.isSubtypeOf(tensor_type) or any(
        contains_tensor_types(e) for e in type.containedTypes()
    )


_like_tensor_constructors = (
    aten.empty_like.default,
    aten.empty_like.out,
    aten.full_like.default,
    aten.full_like.out,
    aten.ones_like.default,
    aten.ones_like.out,
    aten.rand_like.default,
    aten.rand_like.out,
    aten.randn_like.default,
    aten.randn_like.out,
    aten.randint_like.default,
    aten.randint_like.out,
    aten.randint_like.low_dtype,
    aten.randint_like.low_dtype_out,
    aten.zeros_like.default,
    aten.zeros_like.out,
    aten.new_empty.default,
    aten.new_empty.out,
    aten.new_empty_strided.default,
    aten.new_empty_strided.out,
    aten.new_full.default,
    aten.new_full.out,
    aten.new_zeros.default,
    aten.new_zeros.out,
    aten.new_ones.default,
    aten.new_ones.out,
)


@functools.lru_cache(None)
def _is_tensor_constructor(func: OpOverload):
    assert isinstance(func, OpOverload)
    schema = func._schema
    if any(contains_tensor_types(arg.type) for arg in schema.arguments):
        return False
    # TODO: no real reason to restrict multiple outputs
    return (
        len(schema.returns) == 1 and schema.returns[0].type is torch._C.TensorType.get()
    )


@functools.lru_cache(None)
def get_schema_info(func):
    return torch._C._SchemaInfo(func._schema)  # type: ignore[attr-defined]


# many of the decompositions registered to torch/_prims do not at the moment model
# aliasing or strides, so as an incremental step, just enable the decompositions in
# torch/_decomp/decompositions.py.
# decomps are used for aot autograd tracing so we would like to unify on their
# implementation and add additional testing to them
@functools.lru_cache(None)
def torch_decomp_decompositions(func):
    from torch._decomp import decomposition_table

    decompositions = torch._decomp.decompositions
    decomp_attrs = [getattr(decompositions, attr) for attr in dir(decompositions)]
    return decomposition_table[func] in decomp_attrs


def tree_flatten_only(ty: Type[T], pytree: PyTree):
    flat_vals, _ = tree_flatten(pytree)
    return [elem for elem in flat_vals if isinstance(elem, ty)]


# Similar to `MetaConverter`, this is a class for converting
# multiple tensors into fake tensors which share the same view/storage
# structure. Like `MetaConverter`, it uses `WeakTensorRefKey` to
# hold a weak reference for all memoized tensors.
class FakeTensorConverter(object):
    tensor_memo: weakref.WeakValueDictionary
    meta_converter: MetaConverter
    constant_storage_mapping: Dict[StorageWeakRef, List[TensorWeakRef]]

    def __init__(self):
        # FakeTensors store the FakeTensorMode which in turn stores a
        # FakeTensor, so we need to hold a weak reference to the FakeTensor
        # otherwise we would induce a circular reference
        self.tensor_memo = weakref.WeakValueDictionary()
        self.meta_converter = MetaConverter()

        # map from to storage to corresponding constant tensors
        self.constant_storage_mapping = {}

    def add_constant_storage_mapping(self, fake_tensor):
        # when you have a constant, aliased tensor:
        # const_tensor.add_(torch.rand([1]))
        # all aliases of it must become no longer const
        assert isinstance(fake_tensor, FakeTensor) and fake_tensor.constant is not None
        weak_st = StorageWeakRef(fake_tensor.constant.storage())

        # we need a map from a weak storage to all of its corresponding
        # constant tensors. python doesn't have the weak value equivalent
        # of defaultdict(list), so we are using a WeakValueDictionary as one
        if weak_st not in self.constant_storage_mapping:
            self.constant_storage_mapping[weak_st] = []
        self.constant_storage_mapping[weak_st].append(weakref.ref(fake_tensor))

    def invalidate_constant_aliases(self, tensor):
        assert not isinstance(tensor, FakeTensor)

        weak_st = StorageWeakRef(tensor.storage())
        if weak_st not in self.constant_storage_mapping:
            return

        for weak_tensor_ref in self.constant_storage_mapping[weak_st]:
            ten = weak_tensor_ref()
            if ten is not None:
                ten._fix_weakref()
                ten.constant = None

        del self.constant_storage_mapping[weak_st]

    def _get_memo(self, t):
        if WeakTensorRefKey(t) in self.tensor_memo:
            out = self.tensor_memo[WeakTensorRefKey(t)]
            out._fix_weakref()
            return out
        return None

    def set_tensor_memo(self, t, v):
        th = WeakTensorRefKey(t)

        # hold a weak ref to self, otherwise it will be kept alive
        # by the del_ten closure
        self_weak_ref = weakref.ref(self)

        def del_ten():
            self_ref = self_weak_ref()
            if self_ref is None:
                return
            # on shutdown, th may not be in memo
            self_ref.tensor_memo.pop(th, None)

        weakref.finalize(t, del_ten)
        self.tensor_memo[th] = v

    def from_real_tensor(self, fake_mode, t, make_constant=False, shape_env=None):
        maybe_memo = self._get_memo(t)
        if maybe_memo is not None:
            return maybe_memo
        existing_device = t.device
        # not yet supported in metatensors
        if t.is_quantized:
            raise UnsupportedFakeTensorException("quantized nyi in meta tensors")
        with no_dispatch():
            meta_t = self.meta_converter(t, shape_env=shape_env)
            if meta_t.device.type != "meta":
                raise UnsupportedFakeTensorException("meta converter nyi")
            out = FakeTensor(
                fake_mode,
                meta_t,
                existing_device,
                constant=t if make_constant else None,
            )
            out.requires_grad_(t.requires_grad)
            if make_constant:
                self.add_constant_storage_mapping(out)
        if type(t) is torch.nn.Parameter:
            assert not make_constant
            out = torch.nn.Parameter(out, requires_grad=out.requires_grad)  # type: ignore[assignment]
        with warnings.catch_warnings():
            warnings.filterwarnings("ignore", "The .grad attribute of a Tensor")
            grad_not_none = t.grad is not None
        if grad_not_none:
            out.grad = self.from_real_tensor(fake_mode, t.grad)
        self.set_tensor_memo(t, out)
        return out

    def from_meta_and_device(self, fake_mode, t, device):
        maybe_memo = self._get_memo(t)
        if maybe_memo is not None:
            return maybe_memo
        out = FakeTensor(fake_mode, t, device)
        self.set_tensor_memo(t, out)
        return out

    # There are two ways to call this.  First, you can have manually constructed
    # a meta tensor and you need to turn it into a fake tensor.  In that case,
    # pass a meta tensor and a device argument.  Alternately, you can have a
    # real tensor that you need to convert into a fake tensor; in that case,
    # omit the device.
    #
    # The disallowed case: if you specify the device, it MUST be a meta tensor.
    # However, you're allowed to pass a meta tensor to be turned into a fake
    # tensor; although an odd thing to do, this can occur if you're doing
    # cross ref testing and the inner test is already operating on meta tensors
    def __call__(
        self, fake_mode, t, device=None, *, make_constant=False, shape_env=None
    ):
        if device is None:
            return self.from_real_tensor(
                fake_mode, t, make_constant, shape_env=shape_env
            )
        else:
            assert make_constant is False
            assert t.device.type == "meta"
            return self.from_meta_and_device(fake_mode, t, device)


op_implementations = []


def register_op_impl(run_impl_check: Union[Callable[[OpOverload], bool], OpOverload]):
    def impl_decorator(op_impl):
        global op_implementations
        if isinstance(run_impl_check, OpOverload):
            op_implementations.append((lambda func: func == run_impl_check, op_impl))
        else:
            op_implementations.append((run_impl_check, op_impl))

        return op_impl

    return impl_decorator


@register_op_impl(
    lambda func: (_is_tensor_constructor(func) or func in _like_tensor_constructors)
)
def constructors(fake_mode, func, *args, **kwargs):
    assert func not in _non_kwarg_device_constructors
    _, new_kwargs = normalize_function(
        func, args=args, kwargs=kwargs, normalize_to_only_use_kwargs=True
    )
    if func in _like_tensor_constructors:
        default_device = new_kwargs["input"].device
        # TODO: file issue
        args = (new_kwargs.pop("input"),)
    else:
        # cpu is default device if none is specified
        default_device = torch.device("cpu")
        args = ()
    out_device = new_kwargs.pop("device", None)
    out_device = out_device if out_device is not None else default_device
    new_kwargs["device"] = torch.device("meta")
    r = func(*args, **new_kwargs)
    return FakeTensor(fake_mode, r, out_device)


@register_op_impl(lambda func: func in (aten.to.prim_Device, aten.to.device))
def non_kwarg_to(fake_mode, func, *args, **kwargs):
    _, new_kwargs = normalize_function(
        func, args, kwargs, normalize_to_only_use_kwargs=True
    )
    input_device = new_kwargs["device"]
    out_device = input_device if input_device else new_kwargs["input"].device
    new_kwargs["device"] = torch.device("meta")
    inp = new_kwargs.pop("input")
    r = func(inp, **new_kwargs)
    return fake_mode.fake_tensor_converter(fake_mode, r, out_device)


# Dont default to default device handling,
# since the device of `the_template` is ignored
@register_op_impl(aten.resize_as_.default)
def resize_as_(fake_mode, func, *args, **kwargs):
    return func(*args, **kwargs)


@register_op_impl(aten._sparse_coo_tensor_with_dims_and_tensors.default)
def _sparse_coo_tensor_with_dims_and_tensors(fake_mode, func, *args, **kwargs):
    # TODO: remove me
    return constructors(fake_mode, func, *args, **kwargs)


# _to_copy fails when run with FakeTensors to cuda device
# TODO: debug
@register_op_impl(aten._to_copy.default)
def to_copy(fake_mode, func, *args, **kwargs):
    _, new_kwargs = normalize_function(
        func, args=args, kwargs=kwargs, normalize_to_only_use_kwargs=True
    )

    input_device = new_kwargs.pop("device", None)
    out_device = input_device if input_device else new_kwargs["input"].device
    with in_kernel_invocation_manager(fake_mode):
        input = new_kwargs.pop("input").to("meta")
        return FakeTensor(fake_mode, aten._to_copy(input, **new_kwargs), out_device)


# index.Tensor data-dependent in only some conditions
@register_op_impl(
    lambda func: torch.Tag.dynamic_output_shape in func.tags  # type: ignore[attr-defined]
    and func != aten.index.Tensor
)
def dyn_shape(fake_mode, func, *args, **kwargs):
    raise DynamicOutputShapeException(func)


@register_op_impl(
    lambda func: torch.Tag.data_dependent_output in func.tags  # type: ignore[attr-defined]
)
def data_dep(fake_mode, func, *args, **kwargs):
    if fake_mode.throw_on_data_dependent_ops:
        raise DataDependentOutputException(func)
    return NotImplemented


# Bool Indices get Expanded as Masks
# See: IndexingUtils.h:expandTensors
def check_no_bool_index_tensors(func, self, indices):
    for index in indices:
        if index is not None and index.dtype in (torch.bool, torch.uint8):
            raise DynamicOutputShapeException(func)


def run_and_return_new_tensor_of_input_device(fake_mode, func, args, kwargs):
    _, new_kwargs = normalize_function(
        func, args=args, kwargs=kwargs, normalize_to_only_use_kwargs=True
    )

    out_device = new_kwargs["input"].device
    with in_kernel_invocation_manager(fake_mode):
        out = func(*args, **kwargs)

    return FakeTensor(fake_mode, out, out_device)


# Dont default to default device handling,
# Since op can take in non-zero sized cpu
# index tensors with cuda self
@register_op_impl(aten.index.Tensor)
def index_tensor(fake_mode, func, *args, **kwargs):
    # dynamic shape op if indices are bool/uint8
    check_no_bool_index_tensors(func, *args, **kwargs)

    return run_and_return_new_tensor_of_input_device(fake_mode, func, args, kwargs)


# takes in multiple-devices, dont default to default device handling
@register_op_impl(aten.index_put.default)
def index_put(fake_mode, func, *args, **kwargs):
    return run_and_return_new_tensor_of_input_device(fake_mode, func, args, kwargs)


# same with index_put, but return the input
@register_op_impl(aten.index_put_.default)
def index_put_(fake_mode, func, *args, **kwargs):
    with in_kernel_invocation_manager(fake_mode):
        out = func(*args, **kwargs)

    _, new_kwargs = normalize_function(
        func, args=args, kwargs=kwargs, normalize_to_only_use_kwargs=True
    )

    return new_kwargs["input"]


@register_op_impl(lambda fn: fn in _device_not_kwarg_ops)
def nyi(fake_mode, func, *args, **kwargs):
    assert func not in _device_not_kwarg_ops, f"NYI: {func}"


# Meta tensors give you the ability to run PyTorch code without having to
# actually do computation through tensors allocated on a `meta` device.
# Because the device is `meta`, meta tensors do not model device propagation.
# FakeTensor extends MetaTensors to also carry an additional `fake_device`
# which tracks devices that would have been used.


@contextlib.contextmanager
def in_kernel_invocation_manager(fake_mode):
    # See: note [Fake Tensor Dispatch Keys]
    prev_in_kernel = fake_mode.in_kernel_invocation
    meta_in_tls = torch._C._meta_in_tls_dispatch_include()
    assert meta_in_tls == prev_in_kernel, f"{meta_in_tls}, {prev_in_kernel}"

    guard = torch._C._DisableTorchDispatch()  # type: ignore[attr-defined]
    fake_mode.in_kernel_invocation = True
    torch._C._set_meta_in_tls_dispatch_include(True)
    try:
        yield
    finally:
        fake_mode.in_kernel_invocation = prev_in_kernel
        torch._C._set_meta_in_tls_dispatch_include(prev_in_kernel)
        del guard


class FakeTensor(torch.Tensor):
    fake_device: torch.device
    fake_mode: "FakeTensorMode"
    constant: Optional[torch.Tensor]

    # Note: [Fake Tensor Dispatch Keys]
    # In order to model the behavior of device-specific autocast
    # and autograd logic, we update the dispatch keys of FakeTensors
    # to reflect their fake device. This includes the BackendComponent
    # (DispatchKey::Meta -> DispatchKey::CUDA), and also the BackendComponent
    # related Autocast and Autograd keys. __torch__dispatch__ sits below
    # Autocast and Autograd, and is only invoked when we are at the
    # kernel for the BackendComponent. Then, we add Meta to the
    # thread-local dispatch include set to hit the meta kernel
    # instead of the kernel of the BackendComponent for the fake device.
    # The `device_for_backend_keys` does that below

    @staticmethod
    def __new__(cls, fake_mode, elem, device, constant=None):
        return torch.Tensor._make_subclass(
            cls,
            elem,
            elem.requires_grad,
            dispatch_device=True,
            device_for_backend_keys=device,
        )

    def __init__(
        self,
        fake_mode,
        elem,
        device: Union[torch.device, str],
        constant: Optional[torch.Tensor] = None,
    ):
        assert elem.device.type == "meta", elem.device.type
        device = device if isinstance(device, torch.device) else torch.device(device)
        # NB: it is fine, if a little confusing, for device to be meta
        # (we are faking a meta tensor in that case).  However, it often
        # indicates some sort of confusion (e.g., you accidentally passed
        # in a meta tensor when you should have passed in the real tensor).
        # So by default we disallow meta, and if you are working in a situation
        # where it is helpful (e.g., crossref testing) you can turn it back
        # on
        if not fake_mode.allow_meta:
            assert device.type != "meta"
        # normalize cuda device.
        if device.type == "cuda" and device.index is None:
            device = torch.device(f"cuda:{torch.cuda.current_device()}")
        self.fake_device = device
        self.fake_mode = fake_mode
        self.constant = constant

    @staticmethod
    def from_tensor(t, fake_mode):
        return fake_mode.from_tensor(t)

    # TODO: resolve error in default __repr__
    def __repr__(self):
        with in_kernel_invocation_manager(self.fake_mode):
            self_repr = super().__repr__()
        return f"FakeTensor({self_repr}, {self.fake_device})"

    @classmethod
    def __torch_dispatch__(cls, func, types, args=(), kwargs=None):
        # need to handle here to avoid infinite recursion
        # see [in_kernel_invocation]
        if func == torch.ops.prim.device.default:
            assert len(args) == 1 and isinstance(args[0], FakeTensor)
            if args[0].fake_mode.in_kernel_invocation:
                return torch.device("meta")
            else:
                return args[0].fake_device

        # Because fake mode can return NotImplemented (if it sees a subclass
        # it doesn't know how to deal with), this test here is important
        # because the next dispatch after a fake mode will attempt to use
        # subclasses of tensors to dispatch, and any FakeTensor arguments
        # will be considered eligible.
        if any(not issubclass(t, FakeTensor) and t is not torch.Tensor for t in types):
            return NotImplemented

        fake_mode = None
        for arg in itertools.chain(tree_flatten(args)[0], tree_flatten(kwargs)[0]):
            if isinstance(arg, FakeTensor):
                if fake_mode is None:
                    fake_mode = arg.fake_mode
                else:
                    assert fake_mode is arg.fake_mode, "Mixing modes NYI"

        assert fake_mode is not None
        with fake_mode:  # type: ignore[attr-defined]
            return func(*args, **kwargs)

    @staticmethod
    def _find_common_device(func, args, kwargs):
        # cpu - zero-dim tensors can be called in cuda kernels,
        # so overwrite the common_device if it the only existing
        # device comes from a cpu zero-dim tensor
        common_device = None
        is_cpu_zero_dim = None

        def cpu_zero_dim(t):
            return t.device.type == "cpu" and t.dim() == 0

        def merge_devices(t):
            nonlocal common_device
            nonlocal is_cpu_zero_dim
            if not isinstance(t, FakeTensor):
                return

            if common_device is None:
                common_device = t.device
                is_cpu_zero_dim = cpu_zero_dim(t)
                return

            t_is_cpu_zero_dim = cpu_zero_dim(t)
            if t.device == common_device:
                if is_cpu_zero_dim:
                    is_cpu_zero_dim = t_is_cpu_zero_dim
                return

            # mismatching devices !
            # if current tensor is cpu 0 dim, defer to existing device
            if t_is_cpu_zero_dim:
                return

            # current device is from cpu 0 dim tensor, overwrite
            if is_cpu_zero_dim:
                common_device = t.device
                is_cpu_zero_dim = t_is_cpu_zero_dim
                return

            # mismatching devices of non-zero dim tensors, throw
            # This might be valid behavior and need to be explicitly modeled, e.g. reshape_as
            raise RuntimeError(
                f"Unhandled FakeTensor Device Propagation for {func}, found two different devices {common_device}, {t.device}"
            )

        tree_map(merge_devices, args)
        tree_map(merge_devices, kwargs)

        # some functions that allow Python numbers to bind to Tensors
        # if we have failed to find a device, and we're running one of these operators,
        # we must have scalar only inputs
        if (
            torch._C._should_allow_numbers_as_tensors(
                func.name().split("::")[-1].split(".")[0]
            )
            and common_device is None
        ):
            common_device = torch.device("cpu")

        assert common_device is not None, f"Could not find common device for {func}"

        return common_device

    __torch_function__ = torch._C._disabled_torch_function_impl


# We keep one instantiation of `fake_tensor_converter` active
# for the duration of `with FakeTensorMode()`.
# This allows accurate storage aliasing across invocation of
# different operators. While this will keep all freshly allocated
# tensors alive during `FakeTensorMode`, there will no be no
# new allocations of Tensors which have non-meta storage so
# memory should not significantly incraese.


class FakeTensorMode(TorchDispatchMode):
    def __init__(
        self,
        *,
        allow_fallback_kernels=True,
        allow_meta=False,
<<<<<<< HEAD
        throw_on_data_dependent_ops=False,
        shape_env=None,
=======
        throw_on_data_dependent_ops=True,
>>>>>>> bed1eae2
    ):
        self.allow_fallback_kernels = allow_fallback_kernels
        self.fake_tensor_converter = FakeTensorConverter()
        self.allow_meta = allow_meta

        # TODO: delete arg and default to true. waiting on dynamo perf regression testing
        self.throw_on_data_dependent_ops = throw_on_data_dependent_ops

        # [in_kernel_invocation]
        # when FakeTensor is invoked in user code, .device should return
        # the fake_device of the tensor so that code such as as `if x.is_cuda`
        # or torch.zeros([10, 10], device=x.device) continues to execute as if
        # the FakeTensor were real. However, within kernel execution, we return
        # the `Meta` device because all computation within the kernels should
        # behave as if the Tensors are on meta devices. Kernels should allocate
        # new tensors on meta devices, and checks like `is_meta` should return true.
        # within python refs, we always return the real device by defining
        # the device property
        self.in_kernel_invocation = False

        self.shape_env = shape_env

    def __torch_dispatch__(self, func, types, args=(), kwargs=None):
        kwargs = kwargs if kwargs else {}

        if func == torch.ops.prim.device.default:
            assert len(args) == 1 and isinstance(args[0], FakeTensor)
            if args[0].fake_mode.in_kernel_invocation:
                return torch.device("meta")
            else:
                return args[0].fake_device

        flat_arg_fake_tensors = tree_flatten_only(FakeTensor, (args, kwargs))
        flat_symints = tree_flatten_only(torch.SymIntNode, (args, kwargs))
        has_symbolic_sizes = (
            any([i._has_symbolic_sizes_strides for i in flat_arg_fake_tensors])
            or len(flat_symints) > 0
        )

        converter = self.fake_tensor_converter

        # If this is a lift, the input tensor is guaranteed to be a
        # constant, so we keep a copy of the original argument along so
        # we can query it if we're asked to item() it at some later point
        if func in self.lift_fns:
            out = func(*args, **kwargs)
            if self.may_turn_const(out):
                with no_dispatch():
                    return converter(self, out.clone(), make_constant=True)

        with no_dispatch():
            flat_arg_tensors = tree_flatten_only(torch.Tensor, (args, kwargs))
            # See [subclass inputs] below
            # NB: If you're seeing a mysterious infinite loop involving fake
            # tensor, it might be related to this line.  Though I'm not sure
            # how you'll know to read this comment, as this line won't show up
            # in the stack trace.
            if self.check_for_subclass(flat_arg_tensors):
                return NotImplemented

            # if we are in the dispatch mode, we will enter this function even if the inputs
            # are not FakeTensors. For now, throw if any non-Fake Tensor inputs
            # and just support constructors.

            # this is generated from torch.tensor(), which does not use the
            # dispatcher, to allow wrapper subclasses to wrap the new tensor
            if func in self.lift_fns:
                assert (
                    len(kwargs) == 0
                    and len(args) == 1
                    and type(args[0]) is torch.Tensor
                ), f"{args} {kwargs}"
                return converter(self, args[0])

            if self.check_for_non_fake(flat_arg_tensors):
                raise Exception(
                    "Invoking operators with non-Fake Tensor inputs in FakeTensorMode is not yet supported. "
                    f"Please convert all Tensors to FakeTensors first. Found in {func}(*{args}, **{kwargs})"
                )

        # The current constant handling only support tracing systems
        # (aot autograd, torchdynamo) where each operation is run consecutively.
        # Because each operation is run in order, we can trace out and support
        # sequences like: x = torch.tensor(0.); y = x.add_(1)
        # Whenver a constant is written to but with inputs that cannot be evaluated
        # statically, such as random_(), we invalidate all constants that alias the input
        # We will rely on functionalization for use of fake tensors constants as persistent
        # objects on an FX Graph.

        # We dispatch size/stride/numel on the FakeTensor not its constant, so bail on inplace_view
        all_constant = all(e.constant is not None for e in flat_arg_fake_tensors)
        if (
            torch.Tag.nondeterministic_seeded not in func.tags  # type: ignore[attr-defined]
            and torch.Tag.inplace_view not in func.tags  # type: ignore[attr-defined]
            and all_constant
            and len(flat_arg_fake_tensors) != 0
            and not has_symbolic_sizes
        ):
            with no_dispatch():
                const_args, const_kwargs = pytree.tree_map_only(
                    FakeTensor, lambda t: t.constant, (args, kwargs)
                )
                out = func(*const_args, **const_kwargs)

                all_constant = pytree.tree_all_only(
                    torch.Tensor, lambda t: self.may_turn_const(t), out
                )

                if all_constant:
                    return pytree.tree_map_only(
                        torch.Tensor,
                        lambda t: converter(self, t, make_constant=True),
                        out,
                    )

                # we weren't able to turn outputs to constants,
                # so invalidate all constants that might be aliases of the outputs
                for ten in tree_flatten_only(torch.Tensor, out):
                    converter.invalidate_constant_aliases(ten)

        # we are falling through to running non constant tensors, any input constant that
        # is written to must be invalidated
        self.invalidate_written_to_constants(func, flat_arg_fake_tensors, args, kwargs)

        from torch._decomp import _disabled_meta_decomps, decomposition_table

        # IDK: feels bad man, sym_numel on as_strided infinite loops otherwise
        if (
            has_symbolic_sizes
            and func not in self.functions_with_cpp_meta_impl_that_support_symint
        ):
            # TODO: Find better approach for this
            # Avoid circular import
            from torch._meta_registrations import meta_table

            with no_dispatch():
                if func == aten.size.default:
                    sys.stderr.write(
                        "Trying to call aten.size on a tensor with symbolic shapes. "
                        "It's likely that this is from calling tensor.shape in C++"
                    )
                    # We do this to allow for better error localization with `TORCH_SHOW_CPP_STACKTRACES=1`
                    return None

            with self:
                if func in meta_table:
                    r = meta_table[func](*args, **kwargs)
                    return r
                if func in decomposition_table:
                    return decomposition_table[func](*args, **kwargs)

                # Decomposes CompositeImplicitAutograd ops
                r = func.decompose(*args, **kwargs)
                if r is not NotImplemented:
                    return r

        if (
            func in decomposition_table
            and torch_decomp_decompositions(func)
            and func not in _disabled_meta_decomps
            and all(not e.is_sparse for e in flat_arg_fake_tensors)
        ):
            with self:
                return decomposition_table[func](*args, **kwargs)

        # prims already wrap FakeTensor inputs to FakeTensor outputs
        # and do device logic, we dont need do anything but run them
        # and ensure that Meta kernels are dispatched to (see)
        # Fake Tensor Dispatch Keys
        # TODO - we should be use the prim aten impl
        if (
            "prims::" in func._schema.name
            and len(flat_arg_fake_tensors) != 0
            and hasattr(func, "prim_meta_impl")
        ):
            with self:
                return func.prim_meta_impl(*args, **kwargs)

        if has_symbolic_sizes:
            if func not in self.functions_with_cpp_meta_impl_that_support_symint:
                raise RuntimeError(
                    f"{func} - couldn't find symbolic meta function/decomposition"
                )

        with no_dispatch():
            # special handling for funcs registered through `register_op_impl`,
            # e.g., manipulating args on constructor calls to construct meta tensors
            # and then afterwards wrapping them to a FakeTensor
            for run_impl_check, op_impl in op_implementations:
                if run_impl_check(func):
                    op_impl_out = op_impl(self, func, *args, **kwargs)
                    if op_impl_out != NotImplemented:
                        return op_impl_out

            # run kernel registered to meta for func, which include
            # python meta registrations, prims, decomps, and c++ meta fns (structured kernels)
            try:
                with in_kernel_invocation_manager(self):
                    r = func(*args, **kwargs)
            except NotImplementedError as not_implemented_error:
                # no meta kernel registered, fallback to kernel for the device
                if not self.allow_fallback_kernels:
                    raise not_implemented_error
                return run_fallback_kernel(
                    self, func, args, kwargs, not_implemented_error
                )

            return self.wrap_meta_outputs_with_default_device_logic(
                r, func, args, kwargs
            )

    # [subclass inputs]
    # Suppose we enable fake tensor mode.  This means that fake tensor
    # mode will run first.  But what if we do an operation that
    # involves a tensor subclass that will desugar into normal tensor
    # operations?  Without returning NotImplemented, fake tensor mode will run first,
    # decide that a conversion was made (since there was a non fake
    # tensor argument), and report an error that converting non
    # fake tensor is not supported.  What we actually wanted to happen
    # was to give the subclass a chance to figure out what it wants to
    # before erroring out. Returning NotImplemented here allows this.
    def check_for_subclass(self, flat_arg_tensors):
        return any(
            not isinstance(x, FakeTensor)
            and type(x) is not torch.Tensor
            and type(x) is not torch.nn.Parameter
            for x in flat_arg_tensors
        )

    def check_for_non_fake(self, flat_arg_tensors):
        return any(
            isinstance(x, torch.Tensor) and not isinstance(x, FakeTensor)
            for x in flat_arg_tensors
        )

    def wrap_meta_outputs_with_default_device_logic(self, r, func, args, kwargs):
        wrap = self.gen_wrap_fn(func, args, kwargs)

        # if device is specified, use that
        if kwargs.get("device", None):
            return tree_map(partial(wrap, device=kwargs["device"]), r)

        return tree_map(partial(wrap), r)

    def gen_wrap_fn(self, func, args, kwargs):
        converter = self.fake_tensor_converter

        # Lazily initialized, in case there are no tensor returns
        common_device = None

        def wrap(e, device=None):
            nonlocal common_device
            if isinstance(e, torch.Tensor) and not isinstance(e, FakeTensor):
                if common_device is None:
                    common_device = FakeTensor._find_common_device(func, args, kwargs)
                return converter(self, e, device or common_device)
            else:
                return e

        return wrap

    @property
    def functions_with_cpp_meta_impl_that_support_symint(self):
        return [
            aten.empty_strided.default,
            aten.as_strided_scatter.default,
            aten.as_strided.default,
            aten.zeros.default,
            aten.detach.default,
        ]

    @property
    def lift_fns(self):
        return (aten.lift_fresh.default, aten.lift_fresh_copy.default)

    def may_turn_const(self, t):
        return (
            t.numel() <= CONSTANT_NUMEL_LIMIT
            and not t.is_sparse
            and not isinstance(t, FakeTensor)
        )

    def invalidate_written_to_constants(
        self, func, flat_arg_fake_tensors, args, kwargs
    ):
        any_constant = any(e.constant is not None for e in flat_arg_fake_tensors)
        if any_constant and get_schema_info(func).is_mutable():
            schema_info = get_schema_info(func)
            _, new_kwargs = normalize_function(
                func, args=args, kwargs=kwargs, normalize_to_only_use_kwargs=True
            )
            for k, v in new_kwargs.items():
                k = k if (k != "input" or schema_info.has_argument(k)) else "self"
                if (
                    isinstance(v, FakeTensor)
                    and schema_info.is_mutable(k)
                    and v.constant is not None
                ):
                    self.fake_tensor_converter.invalidate_constant_aliases(v.constant)

    def from_tensor(self, tensor, static_shapes=False):
        if static_shapes:
            return self.fake_tensor_converter(self, tensor)
        return self.fake_tensor_converter(self, tensor, shape_env=self.shape_env)


# NB: returns fake tensors
def run_fallback_kernel(fake_mode, func, args, kwargs, orig_not_implemented_exception):
    # these should all be supported, just to be safe
    # avoid fallback for operators which inplace modify metadata
    # because the input fake tensors would be umodified
    if torch.Tag.inplace_view in func.tags:  # type: ignore[attr-defined]
        raise orig_not_implemented_exception

    with no_dispatch():
        inp_impls = {}

        def to_real_tensor(e):
            if isinstance(e, FakeTensor):
                out = torch.zeros_like(e, device=e.fake_device)
                if e.is_sparse:
                    out._coalesced_(e.is_coalesced())
                inp_impls[id(out)] = e
                return out
            return e

        args = tree_map(to_real_tensor, args)
        kwargs = tree_map(to_real_tensor, kwargs)

        r = func(*args, **kwargs)

        tensor_impls = set()
        storages = set()

        for e in tree_flatten((args, kwargs))[0]:
            if isinstance(e, torch.Tensor):
                if not e.is_sparse:
                    storages.add(e.storage()._cdata)

        # TODO: also check metadata change on inputs
        # proper aliasing/metadata relationship between outputs and inputs will
        # not be set up, bc of conversion to device, unless we can reuse an
        # input impl
        for e in tree_flatten(r)[0]:
            if id(e) not in inp_impls and (
                isinstance(e, torch.Tensor)
                and not e.is_sparse
                and e.storage()._cdata in storages
            ):
                raise orig_not_implemented_exception

    def map_out(e):
        if isinstance(e, torch.Tensor):
            if id(e) in inp_impls:
                return inp_impls[id(e)]
            else:
                return fake_mode.fake_tensor_converter(fake_mode, e)
        else:
            return e

    return tree_map(map_out, r)


# Just for use to allow copying a module to fake tensors,
# does not apply elsewhere
class FakeCopyMode(TorchFunctionMode):
    def __init__(self, fake_mode):
        self.fake_mode = fake_mode

    def __torch_function__(self, func, types, args=(), kwargs=None):
        kwargs = kwargs if kwargs else {}

        # clone will get called in Parameter deepcopy
        if func == torch._C._TensorBase.clone:
            return func(self.fake_mode.from_tensor(args[0]), **kwargs)
        elif func == torch.Tensor.__deepcopy__:
            assert len(args) == 2 and len(kwargs) == 0
            tensor, memo = args

            if id(tensor) in memo:
                return memo[id(tensor)]

            out = self.fake_mode.from_tensor(tensor)
            memo[id(tensor)] = out
            return out
        else:
            with torch._C.DisableTorchFunction():
                return func(*args, **kwargs)<|MERGE_RESOLUTION|>--- conflicted
+++ resolved
@@ -621,12 +621,8 @@
         *,
         allow_fallback_kernels=True,
         allow_meta=False,
-<<<<<<< HEAD
-        throw_on_data_dependent_ops=False,
+        throw_on_data_dependent_ops=True,
         shape_env=None,
-=======
-        throw_on_data_dependent_ops=True,
->>>>>>> bed1eae2
     ):
         self.allow_fallback_kernels = allow_fallback_kernels
         self.fake_tensor_converter = FakeTensorConverter()
