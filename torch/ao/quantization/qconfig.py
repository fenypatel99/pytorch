from collections import namedtuple
from typing import Optional, Any, Union

import torch
import torch.nn as nn
from torch.ao.quantization.fake_quantize import (
    FakeQuantize,
    FakeQuantizeBase,
    default_fake_quant,
    default_dynamic_fake_quant,
    default_per_channel_weight_fake_quant,
    default_weight_fake_quant,
    default_fused_act_fake_quant,
    default_fused_wt_fake_quant,
    FusedMovingAvgObsFakeQuantize,
    default_fused_per_channel_wt_fake_quant,
    default_embedding_fake_quant,
    default_embedding_fake_quant_4bit,
    fused_wt_fake_quant_range_neg_127_to_127,
    fused_per_channel_wt_fake_quant_range_neg_127_to_127,
)

from .observer import (
    _PartialWrapper,
    HistogramObserver,
    MovingAverageMinMaxObserver,
    NoopObserver,
    PlaceholderObserver,
    ReuseInputObserver,
    default_debug_observer,
    default_dynamic_quant_observer,
    default_float_qparams_observer,
    default_float_qparams_observer_4bit,
    default_observer,
    default_per_channel_weight_observer,
    default_placeholder_observer,
    default_weight_observer,
    weight_observer_range_neg_127_to_127,
    per_channel_weight_observer_range_neg_127_to_127,
    default_reuse_input_observer,
    ObserverBase,
)
import warnings
import copy

__all__ = [
    "QConfig",
    # TODO: deprecated, remove
    "QConfigDynamic",
    "default_qconfig",
    "default_debug_qconfig",
    "default_per_channel_qconfig",
    "default_dynamic_qconfig",
    "float16_dynamic_qconfig",
    "float16_static_qconfig",
    "per_channel_dynamic_qconfig",
    "float_qparams_weight_only_qconfig",
    "float_qparams_weight_only_qconfig_4bit",
    "default_qat_qconfig",
    "default_dynamic_qat_qconfig",
    "default_weight_only_qconfig",
    "default_activation_only_qconfig",
    "default_qat_qconfig_v2",
    "default_reuse_input_qconfig",
    "default_symmetric_qnnpack_qconfig",
    "default_per_channel_symmetric_qnnpack_qconfig",
    "default_symmetric_qnnpack_qat_qconfig",
    "default_per_channel_symmetric_qnnpack_qat_qconfig",
    "default_embedding_qat_qconfig",
    "default_embedding_qat_qconfig_4bit",
    "get_default_qconfig",
    "get_default_qat_qconfig",
    "get_default_qconfig_dict",
    "get_default_qat_qconfig_dict",
    "assert_valid_qconfig",
    "add_module_to_qconfig_obs_ctr",
    "QConfigAny",
    "obs_or_fq_ctr_equals",
    "qconfig_equals",
    "activation_is_memoryless",
    "is_reuse_input_qconfig",
]

class QConfig(namedtuple('QConfig', ['activation', 'weight'])):
    """
    Describes how to quantize a layer or a part of the network by providing
    settings (observer classes) for activations and weights respectively.


    Note that QConfig needs to contain observer **classes** (like MinMaxObserver) or a callable that returns
    instances on invocation, not the concrete observer instances themselves.
    Quantization preparation function will instantiate observers multiple times for each of the layers.


    Observer classes have usually reasonable default arguments, but they can be overwritten with `with_args`
    method (that behaves like functools.partial)::

      my_qconfig = QConfig(
          activation=MinMaxObserver.with_args(dtype=torch.qint8),
          weight=default_observer.with_args(dtype=torch.qint8))

    """
    def __new__(cls, activation, weight):
        # catch common mistakes
        if isinstance(activation, nn.Module) or isinstance(weight, nn.Module):
            raise ValueError("QConfig received observer instance, please pass observer class instead. " +
                             "Use MyObserver.with_args(x=1) to override arguments to constructor if needed")
        return super(QConfig, cls).__new__(cls, activation, weight)


class QConfigDynamic(namedtuple('QConfigDynamic', ['activation', 'weight'])):
    """
    Describes how to dynamically quantize a layer or a part of the network by providing
    settings (observer classes) for weights.

    It's like QConfig, but for dynamic quantization.

    Note that QConfigDynamic needs to contain observer **classes** (like MinMaxObserver) or a callable that returns
    instances on invocation, not the concrete observer instances themselves.
    Quantization function will instantiate observers multiple times for each of the layers.

    Observer classes have usually reasonable default arguments, but they can be overwritten with `with_args`
    method (that behaves like functools.partial)::

      my_qconfig = QConfigDynamic(weight=default_observer.with_args(dtype=torch.qint8))
    """
    def __new__(cls, activation=torch.nn.Identity, weight=torch.nn.Identity):
        # catch common mistakes
        if isinstance(weight, nn.Module):
            raise ValueError("QConfigDynamic received observer instance, please pass observer class instead. " +
                             "Use MyObserver.with_args(x=1) to override arguments to constructor if needed")
        warnings.warn("QConfigDynamic is going to be deprecated in PyTorch 1.12, please use QConfig instead")
        return super(QConfigDynamic, cls).__new__(cls, activation, weight)


default_qconfig = QConfig(activation=default_observer,
                          weight=default_weight_observer)
"""
Default qconfig configuration.
"""

default_debug_qconfig = QConfig(weight=default_weight_observer,
                                activation=default_debug_observer)
"""
Default qconfig configuration for debugging.
"""

default_per_channel_qconfig = QConfig(activation=default_observer,
                                      weight=default_per_channel_weight_observer)
"""
Default qconfig configuration for per channel weight quantization.
"""

default_dynamic_qconfig = QConfig(activation=default_dynamic_quant_observer,
                                  weight=default_weight_observer)
"""
Default dynamic qconfig.
"""

float16_dynamic_qconfig = QConfig(activation=PlaceholderObserver.with_args(dtype=torch.float16, compute_dtype=torch.float16),
                                  weight=PlaceholderObserver.with_args(dtype=torch.float16))
"""
Dynamic qconfig with weights quantized to `torch.float16`.
"""

float16_static_qconfig = QConfig(activation=PlaceholderObserver.with_args(dtype=torch.float16),
                                 weight=PlaceholderObserver.with_args(dtype=torch.float16))
"""
Dynamic qconfig with both activations and weights quantized to `torch.float16`.
"""

per_channel_dynamic_qconfig = QConfig(activation=default_dynamic_quant_observer,
                                      weight=default_per_channel_weight_observer)
"""
Dynamic qconfig with weights quantized per channel.
"""

float_qparams_weight_only_qconfig = QConfig(
    activation=default_placeholder_observer,
    weight=default_float_qparams_observer)
"""
Dynamic qconfig with weights quantized with a floating point zero_point.
"""

float_qparams_weight_only_qconfig_4bit = QConfig(
    activation=default_placeholder_observer,
    weight=default_float_qparams_observer_4bit)

default_qat_qconfig = QConfig(activation=default_fake_quant,
                              weight=default_weight_fake_quant)
"""
Default qconfig for QAT.
"""

default_dynamic_qat_qconfig = QConfig(activation=default_dynamic_fake_quant,
                                      weight=default_weight_fake_quant)
"""
Default qconfig for dynamic QAT.
"""

default_weight_only_qconfig = QConfig(activation=torch.nn.Identity,
                                      weight=default_weight_fake_quant)
"""
Default qconfig for quantizing weights only.
"""

default_activation_only_qconfig = QConfig(activation=default_fake_quant,
                                          weight=torch.nn.Identity)
"""
Default qconfig for quantizing activations only.
"""

# QAT config that uses a fused observer + fake quant modules for optimized training performance.
# to modify the activation/weight observers, the default entries in fake_quantize.py can be modified.
default_qat_qconfig_v2 = QConfig(activation=default_fused_act_fake_quant, weight=default_fused_wt_fake_quant)
"""
Fused version of `default_qat_config`, has performance benefits.
"""

default_reuse_input_qconfig = QConfig(activation=default_reuse_input_observer,
                                      weight=NoopObserver)
"""
Default qconfig for operators that reuse the observers from input Tensor, e.g. reshape
"""

def get_default_qconfig(backend='fbgemm', version=0):
    """
    Returns the default PTQ qconfig for the specified backend.

    Args:
<<<<<<< HEAD
      * `backend` (str): a string representing the target backend. Currently supports
        `x86` (default), `fbgemm`, `qnnpack` and `onednn`.
=======
      * `backend`: a string representing the target backend. Currently supports
        `x86`, `fbgemm` (default), `qnnpack` and `onednn`.
>>>>>>> adae82c0

    Return:
        qconfig
    """
    supported_backends = ["fbgemm", "x86", "qnnpack", "onednn"]
    if backend not in supported_backends:
        raise AssertionError(
            "backend: " + str(backend) +
            " not supported. backend must be one of {}".format(supported_backends)
        )

    if version == 0:
        if backend == 'fbgemm':
            qconfig = QConfig(activation=HistogramObserver.with_args(reduce_range=True),
                              weight=default_per_channel_weight_observer)
        elif backend == 'qnnpack':
            # TODO: make this compatible with xnnpack constraints
            qconfig = QConfig(activation=HistogramObserver.with_args(reduce_range=False),
                              weight=default_weight_observer)
        elif backend == 'onednn':
            qconfig = QConfig(activation=HistogramObserver.with_args(reduce_range=False),
                              weight=default_per_channel_weight_observer)
        elif backend == 'x86':
            qconfig = QConfig(activation=HistogramObserver.with_args(reduce_range=True),
                              weight=default_per_channel_weight_observer)
        else:
            # won't reach
            qconfig = default_qconfig
    else:
        raise AssertionError("Version number: " + str(version) +
                             " in get_default_qconfig is not supported. Version number must be 0")

    return qconfig

"""
Default, symmetric PTQ qconfig for the specified backend. And a per_channel
variant of the same.

Symmetric here applies to signed weights with zero point = 0, and additional
value restrictions. The activations are also signed 8-bit integers with this
qconfig.

    * Once this change is merged [as of 3/17/22], with backend or qengine =
    'qnnpack', some quantized operators with this symmetric qconfig may use
    operators from xnnpack library.

        ** Support to use xnnpack ops with `qnnpack` backed for asymmetric
        qconfig (returned by get_default_qconfig()) is not available yet.

    * This qconfig uses signed activations and weights. Weights have added
    restrictions such as zero point is forced to be 0, making the weights
    symmetric, hence the name. And the 8-bit quantized values are
    restricting to to [-127, +127], excluding -128.

    * xnnpack has a requantization scale value restriction, 0x1p-32 <=
    requantization_scale < 256.0 where, `requantization_scale = (input_scale
    * kernel_scale) / (output_scale)`. Using this eps (w/ assumed max value
    of 256) is to prevent requantization_scale to go below xnnpack lower
    threshold.
"""
default_symmetric_qnnpack_qconfig = QConfig(activation=HistogramObserver.with_args(dtype=torch.qint8,
                                                                                   reduce_range=False,
                                                                                   eps=2 ** -12),
                                            weight=weight_observer_range_neg_127_to_127)

default_per_channel_symmetric_qnnpack_qconfig = QConfig(activation=HistogramObserver.with_args(dtype=torch.qint8,
                                                                                               reduce_range=False,
                                                                                               eps=2 ** -12),
                                                        weight=per_channel_weight_observer_range_neg_127_to_127)

default_embedding_qat_qconfig = QConfig(activation=NoopObserver.with_args(dtype=torch.float32),
                                        weight=default_embedding_fake_quant)

default_embedding_qat_qconfig_4bit = QConfig(activation=NoopObserver.with_args(dtype=torch.float32),
                                             weight=default_embedding_fake_quant_4bit)

def get_default_qat_qconfig(backend='fbgemm', version=1):
    """
    Returns the default QAT qconfig for the specified backend.

    Args:
<<<<<<< HEAD
      * `backend` (str): a string representing the target backend. Currently supports
        `x86`(default), `fbgemm`, `qnnpack` and `onednn`.
=======
      * `backend`: a string representing the target backend. Currently supports
        `x86`, `fbgemm` (default), `qnnpack` and `onednn`.
>>>>>>> adae82c0
      * `version`: version, for backwards compatibility. Can be `None` or `1`.

    Return:
        qconfig
    """
    supported_backends = ["fbgemm", "x86", "qnnpack", "onednn"]
    if backend not in supported_backends:
        raise AssertionError(
            "backend: " + str(backend) +
            " not supported. backend must be one of {}".format(supported_backends)
        )

    # Histogram observer is too slow for quantization aware training
    if version == 0:
        if backend == 'fbgemm':
            qconfig = QConfig(activation=FakeQuantize.with_args(observer=MovingAverageMinMaxObserver,
                                                                quant_min=0,
                                                                quant_max=255,
                                                                reduce_range=True),
                              weight=default_per_channel_weight_fake_quant)
        elif backend == 'qnnpack':
            qconfig = QConfig(activation=FakeQuantize.with_args(observer=MovingAverageMinMaxObserver,
                                                                quant_min=0,
                                                                quant_max=255,
                                                                reduce_range=False),
                              weight=default_weight_fake_quant)
        elif backend == 'onednn':
            qconfig = QConfig(activation=FakeQuantize.with_args(observer=MovingAverageMinMaxObserver,
                                                                quant_min=0,
                                                                quant_max=255),
                              weight=default_per_channel_weight_fake_quant)
        if backend == 'x86':
            qconfig = QConfig(activation=FakeQuantize.with_args(observer=MovingAverageMinMaxObserver,
                                                                quant_min=0,
                                                                quant_max=255,
                                                                reduce_range=True),
                              weight=default_per_channel_weight_fake_quant)
        else:
            qconfig = default_qat_qconfig
    # Use the fused observe + fake_quant modules for doing QAT.
    elif version == 1:
        if backend == 'fbgemm':
            qconfig = QConfig(activation=FusedMovingAvgObsFakeQuantize.with_args(observer=MovingAverageMinMaxObserver,
                                                                                 quant_min=0,
                                                                                 quant_max=255,
                                                                                 reduce_range=True),
                              weight=default_fused_per_channel_wt_fake_quant)
        elif backend == 'qnnpack':
            # TODO: make this compatible with xnnpack constraints
            qconfig = QConfig(activation=FusedMovingAvgObsFakeQuantize.with_args(observer=MovingAverageMinMaxObserver,
                                                                                 quant_min=0,
                                                                                 quant_max=255,
                                                                                 reduce_range=False),
                              weight=default_fused_wt_fake_quant)
        elif backend == 'onednn':
            qconfig = QConfig(activation=FusedMovingAvgObsFakeQuantize.with_args(observer=MovingAverageMinMaxObserver,
                                                                                 quant_min=0,
                                                                                 quant_max=255),
                              weight=default_fused_per_channel_wt_fake_quant)
        elif backend == 'x86':
            qconfig = QConfig(activation=FusedMovingAvgObsFakeQuantize.with_args(observer=MovingAverageMinMaxObserver,
                                                                                 quant_min=0,
                                                                                 quant_max=255,
                                                                                 reduce_range=True),
                              weight=default_fused_per_channel_wt_fake_quant)
        else:
            qconfig = default_qat_qconfig_v2
    else:
        raise AssertionError("Version number: " + str(version) +
                             "in get_default_qat_qconfig is not supported. Version number must be 0 or 1")

    return qconfig

"""
Default symmetric QAT qconfig for qnnpack. And its per channel weight variant.
"""
default_symmetric_qnnpack_qat_qconfig = QConfig(
    activation=FusedMovingAvgObsFakeQuantize.with_args(observer=MovingAverageMinMaxObserver,
                                                       quant_min=-128,
                                                       quant_max=127,
                                                       dtype=torch.qint8,
                                                       reduce_range=False,
                                                       eps=2 ** -12),
    weight=fused_wt_fake_quant_range_neg_127_to_127)

default_per_channel_symmetric_qnnpack_qat_qconfig = QConfig(
    activation=FusedMovingAvgObsFakeQuantize.with_args(observer=MovingAverageMinMaxObserver,
                                                       quant_min=-128,
                                                       quant_max=127,
                                                       dtype=torch.qint8,
                                                       reduce_range=False,
                                                       eps=2 ** -12),
    weight=fused_per_channel_wt_fake_quant_range_neg_127_to_127)

def get_default_qconfig_dict(backend='fbgemm', version=0):
    warnings.warn(
        "torch.ao.quantization.get_default_qconfig_dict is deprecated and will be removed in "
        "a future version. Please use torch.ao.quantization.get_default_qconfig_mapping instead.")
    return torch.ao.quantization.get_default_qconfig_mapping(backend, version).to_dict()

def get_default_qat_qconfig_dict(backend='fbgemm', version=1):
    warnings.warn(
        "torch.ao.quantization.get_default_qat_qconfig_dict is deprecated and will be removed in "
        "a future version. Please use torch.ao.quantization.get_default_qat_qconfig_mapping instead.")
    return torch.ao.quantization.get_default_qat_qconfig_mapping(backend, version).to_dict()

def assert_valid_qconfig(qconfig: Optional[QConfig],
                         mod: torch.nn.Module) -> None:
    """
    Verifies that this `qconfig` is valid.
    """
    if qconfig is None:
        return
    is_conv_transpose_mod = (
        isinstance(mod, torch.nn.ConvTranspose1d) or
        isinstance(mod, torch.nn.ConvTranspose2d) or
        isinstance(mod, torch.nn.ConvTranspose3d))
    if is_conv_transpose_mod:
        if qconfig.weight is None:
            # for now, we assume that any qconfig for ConvTranspose without a weight is valid
            return
        example_observer = qconfig.weight()
        is_per_channel = (
            isinstance(example_observer, torch.ao.quantization.PerChannelMinMaxObserver) or
            isinstance(example_observer, torch.ao.quantization.MovingAveragePerChannelMinMaxObserver)
        )
        assert not is_per_channel, \
            'Per channel weight observer is not supported yet for ConvTranspose{n}d.'

# TODO: remove QConfigAny and replace it with Optional[QConfig]
QConfigAny = Optional[QConfig]
QConfigAny.__module__ = "torch.ao.quantization.qconfig"

def add_module_to_qconfig_obs_ctr(
        qconfig: QConfigAny,
        module: Optional[nn.Module]) -> Any:
    r"""This is a helper function for use in quantization prepare that updates a qconfig so that
    the constructors stored in the qconfig will create observers on the same device that
    'module' is on. This is intended to be used when the qconfigs are propagated to each
    module in order to avoid potential device alignment issues.

    Args:
        qconfig: QConfig with obs constructors stored in activation and weight
        module: module which the qconfig is related to

    Return:
        qconfig: configured so that obs constructors set to construct on the same device as module
    """

    if module is None or qconfig is None or qconfig._fields != ('activation', 'weight'):
        return qconfig

    def get_factory_kwargs_based_on_module_device():
        assert isinstance(module, torch.nn.Module)
        devices = {p.device for p in module.parameters()} | \
            {p.device for p in module.buffers()}
        device = next(iter(devices)) if len(devices) > 0 else None
        return None if device is None else {'device': device}

    def configure_constructor_to_put_obs_on_module_device(original_constructor):
        try:
            # check if constructor can accept factory_kwargs
            check = original_constructor.with_args(factory_kwargs=None)
            check()
            return original_constructor.with_callable_args(factory_kwargs=get_factory_kwargs_based_on_module_device)
        except AttributeError:  # qconfig doesn't have activation or weight
            return original_constructor
        except TypeError:  # the class doesn't accept factory_kwargs argument
            return original_constructor

    activation = configure_constructor_to_put_obs_on_module_device(qconfig.activation)
    weight = configure_constructor_to_put_obs_on_module_device(qconfig.weight)

    return QConfig(activation, weight)

_ObserverOrFakeQuantizeConstructor = Union[_PartialWrapper, ObserverBase, FakeQuantizeBase]

def obs_or_fq_ctr_equals(obs_or_fq1: _ObserverOrFakeQuantizeConstructor, obs_or_fq2: _ObserverOrFakeQuantizeConstructor):
    if isinstance(obs_or_fq1, _PartialWrapper) and isinstance(obs_or_fq2, _PartialWrapper):
        return _partial_wrapper_equals(obs_or_fq1, obs_or_fq2)
    return obs_or_fq1 == obs_or_fq2

def _partial_wrapper_equals(obs_or_fq1: _PartialWrapper, obs_or_fq2: _PartialWrapper):
    """
    Return whether the two partial wrappers are equal,
    """
    # functools.partial has no __eq__ operator defined so '==' defaults to 'is'
    obs_or_fq1_keywords = copy.copy(obs_or_fq1.p.keywords)
    obs_or_fq2_keywords = copy.copy(obs_or_fq2.p.keywords)
    keywords_equal = True
    # compare observer constructor with obs_or_fq_ctr_equals since direct compare would fail
    if "observer" in obs_or_fq1_keywords and "observer" in obs_or_fq2_keywords:
        keywords_equal = keywords_equal and obs_or_fq_ctr_equals(obs_or_fq1_keywords["observer"], obs_or_fq2_keywords["observer"])
        obs_or_fq1_keywords.pop("observer")
        obs_or_fq2_keywords.pop("observer")
    keywords_equal = keywords_equal and obs_or_fq1_keywords == obs_or_fq2_keywords
    return obs_or_fq1.p.func == obs_or_fq2.p.func and obs_or_fq1.p.args == obs_or_fq2.p.args and keywords_equal

def qconfig_equals(q1: QConfigAny, q2: QConfigAny):
    """
    Returns `True` if `q1` equals `q2`, and `False` otherwise.
    """
    if q1 is None or q2 is None:
        return q1 == q2
    else:
        assert q1 is not None and q2 is not None
        try:
            # Qconfig weight and activation can be either a partial wrapper,
            # or an observer class. Special handling is required (above) for
            # comparing partial wrappers.
            activation_same = obs_or_fq_ctr_equals(q1.activation, q2.activation)
            weight_same = obs_or_fq_ctr_equals(q1.weight, q2.weight)
            return activation_same and weight_same
        except AttributeError:
            return q1 == q2

def activation_is_memoryless(qconfig: QConfig):
    """
    Return whether the observer for activations defined in the given QConfig is memoryless.
    This means a MovingAverage observer with averaging constant equal to 1.
    """
    def _is_memoryless(observer):
        return hasattr(observer, "averaging_constant") and observer.averaging_constant == 1
    act = qconfig.activation()
    if isinstance(act, FakeQuantizeBase) and hasattr(act, "activation_post_process"):
        return _is_memoryless(act.activation_post_process)
    else:
        return _is_memoryless(act)

def is_reuse_input_qconfig(qconfig: Optional[QConfig]):
    return qconfig is not None and \
        isinstance(qconfig.activation(), ReuseInputObserver) and \
        isinstance(qconfig.weight(), NoopObserver)<|MERGE_RESOLUTION|>--- conflicted
+++ resolved
@@ -228,13 +228,8 @@
     Returns the default PTQ qconfig for the specified backend.
 
     Args:
-<<<<<<< HEAD
       * `backend` (str): a string representing the target backend. Currently supports
-        `x86` (default), `fbgemm`, `qnnpack` and `onednn`.
-=======
-      * `backend`: a string representing the target backend. Currently supports
         `x86`, `fbgemm` (default), `qnnpack` and `onednn`.
->>>>>>> adae82c0
 
     Return:
         qconfig
@@ -316,13 +311,8 @@
     Returns the default QAT qconfig for the specified backend.
 
     Args:
-<<<<<<< HEAD
       * `backend` (str): a string representing the target backend. Currently supports
-        `x86`(default), `fbgemm`, `qnnpack` and `onednn`.
-=======
-      * `backend`: a string representing the target backend. Currently supports
         `x86`, `fbgemm` (default), `qnnpack` and `onednn`.
->>>>>>> adae82c0
       * `version`: version, for backwards compatibility. Can be `None` or `1`.
 
     Return:
