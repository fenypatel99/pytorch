#pragma once
#include <torch/csrc/python_headers.h>
#include <c10/core/DispatchKey.h>
#include <c10/core/impl/LocalDispatchKeySet.h>
#include <c10/util/ArrayRef.h>

namespace torch {
  // Sometimes we don't want infinite recursion for subclasses,
  // Or a way to achieve the old behaviour.

  // This is an internal utility, not exposed to users.
  bool torch_function_enabled();
  bool should_skip_torch_function();
  PyObject* disabled_torch_function_impl();
  PyObject* disabled_torch_dispatch_impl();
  void set_disabled_torch_function_impl(PyObject* value);
  void set_disabled_torch_dispatch_impl(PyObject* value);
<<<<<<< HEAD
  bool check_has_torch_function(PyObject* obj);
  bool has_torch_function(PyObject* obj);
  bool has_torch_function(c10::ArrayRef<PyObject*> args);
=======
  // Set ignore_mode to true if you're trying to collect overloaded arguments;
  // using mode here will improperly cause you to add ALL objects to the
  // overloaded list even if they don't actually have __torch_function__
  bool check_has_torch_function(PyObject* obj, bool ignore_mode = false);
>>>>>>> 98b1c737

  struct DisableTorchDispatch {
    DisableTorchDispatch() : guard_(c10::DispatchKey::Python),
                             guard_tls_snapshot_(c10::DispatchKey::PythonTLSSnapshot) {}
    c10::impl::ExcludeDispatchKeyGuard guard_;
    c10::impl::ExcludeDispatchKeyGuard guard_tls_snapshot_;
  };
}

PyObject* THPModule_isEnabledTorchFunction(PyObject* self, PyObject *unused);
PyObject* THPModule_DisableTorchFunctionType();
PyObject* THPModule_disable_torch_function(PyObject *self, PyObject *args);
PyObject* THPModule_disable_torch_dispatch(PyObject *self, PyObject *args);
PyObject* THPModule_skip_one_hop_torch_function(PyObject *self, PyObject *args);
PyObject* THPModule_has_torch_function(PyObject*, PyObject *arg);
PyObject* THPModule_has_torch_function_unary(PyObject*, PyObject *obj);
PyObject* THPModule_has_torch_function_variadic(PyObject*, PyObject *const *args, Py_ssize_t nargs);<|MERGE_RESOLUTION|>--- conflicted
+++ resolved
@@ -15,16 +15,13 @@
   PyObject* disabled_torch_dispatch_impl();
   void set_disabled_torch_function_impl(PyObject* value);
   void set_disabled_torch_dispatch_impl(PyObject* value);
-<<<<<<< HEAD
-  bool check_has_torch_function(PyObject* obj);
-  bool has_torch_function(PyObject* obj);
-  bool has_torch_function(c10::ArrayRef<PyObject*> args);
-=======
   // Set ignore_mode to true if you're trying to collect overloaded arguments;
   // using mode here will improperly cause you to add ALL objects to the
   // overloaded list even if they don't actually have __torch_function__
   bool check_has_torch_function(PyObject* obj, bool ignore_mode = false);
->>>>>>> 98b1c737
+
+  bool has_torch_function(PyObject* obj);
+  bool has_torch_function(c10::ArrayRef<PyObject*> args);
 
   struct DisableTorchDispatch {
     DisableTorchDispatch() : guard_(c10::DispatchKey::Python),
