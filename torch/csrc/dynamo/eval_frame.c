#define PY_SSIZE_T_CLEAN
#include <torch/csrc/utils/python_compat.h>
#include <opcode.h>
#include <stdbool.h>

// see https://bugs.python.org/issue35886
#if PY_VERSION_HEX >= 0x03080000
#define Py_BUILD_CORE
#include <internal/pycore_pystate.h>

// These headers were added in 3.11
#if IS_PYTHON_3_11_PLUS
#include <internal/pycore_frame.h>
#define NEED_OPCODE_TABLES // To get _PyOpcode_Deopt
#include <internal/pycore_opcode.h>
#undef NEED_OPCODE_TABLES
#endif

#undef Py_BUILD_CORE
#endif // PY_VERSION_HEX >= 0x03080000

// All the eval APIs change in 3.11 so we need to decide which one to use on the fly
// https://docs.python.org/3/c-api/init.html#c._PyFrameEvalFunction
#if IS_PYTHON_3_11_PLUS
#define THP_EVAL_API_FRAME_OBJECT _PyInterpreterFrame

// The next two functions are taken from
// https://github.com/python/cpython/blob/a7715ccfba5b86ab09f86ec56ac3755c93b46b48/Objects/frameobject.c#L1182
// These are not exported by the CPython binary and thus we have
// to get our own implementation of them.
// As a simple way to reduce the impact of ABI changes on the CPython side, this check forces
// us to manually re-check that the function didn't change on the next major version
#if PY_VERSION_HEX >= 0x030C0000 // 3.12
#error "Please ensure that the functions below still match the CPython implementation for 3.12"
#endif

static int
_PyFrame_OpAlreadyRan(_PyInterpreterFrame *frame, int opcode, int oparg)
{
    // This only works when opcode is a non-quickened form:
    assert(_PyOpcode_Deopt[opcode] == opcode);
    int check_oparg = 0;
    for (_Py_CODEUNIT *instruction = _PyCode_CODE(frame->f_code);
         instruction < frame->prev_instr; instruction++)
    {
        int check_opcode = _PyOpcode_Deopt[_Py_OPCODE(*instruction)];
        check_oparg |= _Py_OPARG(*instruction);
        if (check_opcode == opcode && check_oparg == oparg) {
            return 1;
        }
        if (check_opcode == EXTENDED_ARG) {
            check_oparg <<= 8;
        }
        else {
            check_oparg = 0;
        }
        instruction += _PyOpcode_Caches[check_opcode];
    }
    return 0;
}

int
THP_PyFrame_FastToLocalsWithError(_PyInterpreterFrame *frame) {
    /* Merge fast locals into f->f_locals */
    PyObject *locals;
    PyObject **fast;
    PyCodeObject *co;
    locals = frame->f_locals;
    if (locals == NULL) {
        locals = frame->f_locals = PyDict_New();
        if (locals == NULL)
            return -1;
    }
    co = frame->f_code;
    fast = _PyFrame_GetLocalsArray(frame);
    // COPY_FREE_VARS has no quickened forms, so no need to use _PyOpcode_Deopt
    // here:
    int lasti = _PyInterpreterFrame_LASTI(frame);
    if (lasti < 0 && _Py_OPCODE(_PyCode_CODE(co)[0]) == COPY_FREE_VARS) {
        /* Free vars have not been initialized -- Do that */
        PyCodeObject *co = frame->f_code;
        PyObject *closure = frame->f_func->func_closure;
        int offset = co->co_nlocals + co->co_nplaincellvars;
        for (int i = 0; i < co->co_nfreevars; ++i) {
            PyObject *o = PyTuple_GET_ITEM(closure, i);
            Py_INCREF(o);
            frame->localsplus[offset + i] = o;
        }
        // COPY_FREE_VARS doesn't have inline CACHEs, either:
        frame->prev_instr = _PyCode_CODE(frame->f_code);
    }
    for (int i = 0; i < co->co_nlocalsplus; i++) {
        _PyLocals_Kind kind = _PyLocals_GetKind(co->co_localspluskinds, i);

        /* If the namespace is unoptimized, then one of the
           following cases applies:
           1. It does not contain free variables, because it
              uses import * or is a top-level namespace.
           2. It is a class namespace.
           We don't want to accidentally copy free variables
           into the locals dict used by the class.
        */
        if (kind & CO_FAST_FREE && !(co->co_flags & CO_OPTIMIZED)) {
            continue;
        }

        PyObject *name = PyTuple_GET_ITEM(co->co_localsplusnames, i);
        PyObject *value = fast[i];
        if (frame->stacktop) {
            if (kind & CO_FAST_FREE) {
                // The cell was set by COPY_FREE_VARS.
                assert(value != NULL && PyCell_Check(value));
                value = PyCell_GET(value);
            }
            else if (kind & CO_FAST_CELL) {
                // Note that no *_DEREF ops can happen before MAKE_CELL
                // executes.  So there's no need to duplicate the work
                // that MAKE_CELL would otherwise do later, if it hasn't
                // run yet.
                if (value != NULL) {
                    if (PyCell_Check(value) &&
                            _PyFrame_OpAlreadyRan(frame, MAKE_CELL, i)) {
                        // (likely) MAKE_CELL must have executed already.
                        value = PyCell_GET(value);
                    }
                    // (likely) Otherwise it it is an arg (kind & CO_FAST_LOCAL),
                    // with the initial value set when the frame was created...
                    // (unlikely) ...or it was set to some initial value by
                    // an earlier call to PyFrame_LocalsToFast().
                }
            }
        }
        else {
            assert(value == NULL);
        }
        if (value == NULL) {
            if (PyObject_DelItem(locals, name) != 0) {
                if (PyErr_ExceptionMatches(PyExc_KeyError)) {
                    PyErr_Clear();
                }
                else {
                    return -1;
                }
            }
        }
        else {
            if (PyObject_SetItem(locals, name, value) != 0) {
                return -1;
            }
        }
    }
    return 0;
}

// We need to be able to return the _PyInterpreterFrame to python so create
// a python binding for it

typedef struct THPPyInterpreterFrame {
  PyObject_HEAD
  _PyInterpreterFrame* frame; // Borrowed reference
} THPPyInterpreterFrame;

THPPyInterpreterFrame* THPPyInterpreterFrame_New(_PyInterpreterFrame* frame);

#define DECLARE_PYOBJ_ATTR(name) \
static PyObject* THPPyInterpreterFrame_##name(THPPyInterpreterFrame* self, PyObject* _noargs) { \
  PyObject* res = (PyObject*)self->frame->name; \
  Py_XINCREF(res); \
  return res; \
}

DECLARE_PYOBJ_ATTR(f_func)
DECLARE_PYOBJ_ATTR(f_globals)
DECLARE_PYOBJ_ATTR(f_builtins)
DECLARE_PYOBJ_ATTR(f_locals)
DECLARE_PYOBJ_ATTR(f_code)
DECLARE_PYOBJ_ATTR(frame_obj)

#undef DECLARE_PYOBJ_ATTR

static THPPyInterpreterFrame* THPPyInterpreterFrame_previous(THPPyInterpreterFrame* self, PyObject* _noargs) {
  THPPyInterpreterFrame* res = THPPyInterpreterFrame_New(self->frame->previous);
  return res;
}

// This is not a true attribute of the class but we do access it in python and it is hard to implement
// on the python side, so do it here:
static PyObject* THPPyInterpreterFrame_f_lasti(THPPyInterpreterFrame* self, PyObject* _noargs) {
  return PyLong_FromLong(_PyInterpreterFrame_LASTI(self->frame));
}

// NOLINTNEXTLINE(cppcoreguidelines-avoid-c-arrays,cppcoreguidelines-avoid-non-const-global-variables,modernize-avoid-c-arrays)
static struct PyGetSetDef THPDevice_properties[] = {
    {"f_func", (getter)THPPyInterpreterFrame_f_func, NULL, NULL, NULL},
    {"f_globals", (getter)THPPyInterpreterFrame_f_globals, NULL, NULL, NULL},
    {"f_builtins", (getter)THPPyInterpreterFrame_f_builtins, NULL, NULL, NULL},
    {"f_locals", (getter)THPPyInterpreterFrame_f_locals, NULL, NULL, NULL},
    {"f_code", (getter)THPPyInterpreterFrame_f_code, NULL, NULL, NULL},
    {"frame_obj", (getter)THPPyInterpreterFrame_frame_obj, NULL, NULL, NULL},
    {"previous", (getter)THPPyInterpreterFrame_previous, NULL, NULL, NULL},
    {"f_lasti", (getter)THPPyInterpreterFrame_f_lasti, NULL, NULL, NULL},
    {NULL}};

PyTypeObject THPPyInterpreterFrameType = {
    PyVarObject_HEAD_INIT(NULL, 0) "torch._C.dynamo.eval_frame._PyInterpreterFrame", /* tp_name */
    sizeof(THPPyInterpreterFrame), /* tp_basicsize */
    0, /* tp_itemsize */
    NULL, /* tp_dealloc */
    0, /* tp_vectorcall_offset */
    NULL, /* tp_getattr */
    NULL, /* tp_setattr */
    NULL, /* tp_reserved */
    NULL, /* tp_repr */
    NULL, /* tp_as_number */
    NULL, /* tp_as_sequence */
    NULL, /* tp_as_mapping */
    NULL, /* tp_hash  */
    NULL, /* tp_call */
    NULL, /* tp_str */
    NULL, /* tp_getattro */
    NULL, /* tp_setattro */
    NULL, /* tp_as_buffer */
    Py_TPFLAGS_DEFAULT, /* tp_flags */
    NULL, /* tp_doc */
    NULL, /* tp_traverse */
    NULL, /* tp_clear */
    NULL, /* tp_richcompare */
    0, /* tp_weaklistoffset */
    NULL, /* tp_iter */
    NULL, /* tp_iternext */
    NULL, /* tp_methods */
    NULL, /* tp_members */
    THPDevice_properties, /* tp_getset */
    NULL, /* tp_base */
    NULL, /* tp_dict */
    NULL, /* tp_descr_get */
    NULL, /* tp_descr_set */
    0, /* tp_dictoffset */
    NULL, /* tp_init */
    NULL, /* tp_alloc */
    NULL, /* tp_new */
};


THPPyInterpreterFrame* THPPyInterpreterFrame_New(_PyInterpreterFrame* frame) {
  PyTypeObject* type = (PyTypeObject*)&THPPyInterpreterFrameType;
  THPPyInterpreterFrame* self = (THPPyInterpreterFrame*)type->tp_alloc(type, 0);
  if (!self)
    return NULL;
  self->frame = frame;
  return self;
}


#else
#define THP_EVAL_API_FRAME_OBJECT PyFrameObject

#define THP_PyFrame_FastToLocalsWithError PyFrame_FastToLocalsWithError
#endif

#ifdef _WIN32
#define unlikely(x) (x)
#else
#define unlikely(x) __builtin_expect((x), 0)
#endif

#define NULL_CHECK(val)                                         \
  if (unlikely((val) == NULL)) {                                \
    fprintf(stderr, "NULL ERROR: %s:%d\n", __FILE__, __LINE__); \
    PyErr_Print();                                              \
    abort();                                                    \
  } else {                                                      \
  }

#define CHECK(cond)                                                     \
  if (unlikely(!(cond))) {                                              \
    fprintf(stderr, "DEBUG CHECK FAILED: %s:%d\n", __FILE__, __LINE__); \
    abort();                                                            \
  } else {                                                              \
  }

#ifdef TORCHDYNAMO_DEBUG

#define DEBUG_CHECK(cond) CHECK(cond)
#define DEBUG_NULL_CHECK(val) NULL_CHECK(val)
#define DEBUG_TRACE(msg, ...) \
  fprintf(stderr, "TRACE[%s:%d] " msg "\n", __func__, __LINE__, __VA_ARGS__)
#define DEBUG_TRACE0(msg) \
  fprintf(stderr, "TRACE[%s:%d] " msg "\n", __func__, __LINE__)

#else

#define DEBUG_CHECK(cond)
#define DEBUG_NULL_CHECK(val)
#define DEBUG_TRACE(msg, ...)
#define DEBUG_TRACE0(msg)

#endif

// Flag to just run a frame normally
#define SKIP_CODE ((void*)0x1)

static PyObject* guard_fail_hook = NULL;
static PyObject* guard_error_hook = NULL;
static PyObject* profiler_start_hook = NULL;
static PyObject* profiler_end_hook = NULL;
static PyObject* guard_profiler_name_str = NULL; /* cached py str */

size_t extra_index = -1;

static Py_tss_t eval_frame_callback_key = Py_tss_NEEDS_INIT;

inline static PyObject* eval_frame_callback_get(void) {
  void* result = PyThread_tss_get(&eval_frame_callback_key);
  if (unlikely(result == NULL)) {
    Py_RETURN_NONE;
  } else {
    return (PyObject*)result;
  }
}

inline static void eval_frame_callback_set(PyObject* obj) {
  PyThread_tss_set(&eval_frame_callback_key, obj);
}

static void ignored(void* obj) {}
static PyObject* _custom_eval_frame_shim(
    PyThreadState* tstate,
    THP_EVAL_API_FRAME_OBJECT* frame,
    int throw_flag);
static PyObject* _custom_eval_frame(
    PyThreadState* tstate,
    THP_EVAL_API_FRAME_OBJECT* frame,
    int throw_flag,
    PyObject* callback);
static PyObject *(*previous_eval_frame)(PyThreadState *tstate,
                                        PyFrameObject *frame, int throw_flag) = NULL;

#if PY_VERSION_HEX >= 0x03090000
static PyObject* custom_eval_frame_shim(
    PyThreadState* tstate,
    THP_EVAL_API_FRAME_OBJECT* frame,
    int throw_flag) {
  return _custom_eval_frame_shim(tstate, frame, throw_flag);
}
#else
static PyObject* custom_eval_frame_shim(THP_EVAL_API_FRAME_OBJECT* frame, int throw_flag) {
  PyThreadState* tstate = PyThreadState_GET();
  return _custom_eval_frame_shim(tstate, frame, throw_flag);
}
#endif

inline static PyObject* eval_frame_default(
    PyThreadState* tstate,
    THP_EVAL_API_FRAME_OBJECT* frame,
    int throw_flag) {
#if PY_VERSION_HEX >= 0x03090000
  if (tstate == NULL) {
    tstate = PyThreadState_GET();
  }
  if (previous_eval_frame) {
    return previous_eval_frame(tstate, frame, throw_flag);
  }
  else {
    return _PyEval_EvalFrameDefault(tstate, frame, throw_flag);
  }
#else
  return _PyEval_EvalFrameDefault(frame, throw_flag);
#endif
}

inline static void enable_eval_frame_shim(PyThreadState* tstate) {
#if PY_VERSION_HEX >= 0x03090000
  if (_PyInterpreterState_GetEvalFrameFunc(tstate->interp) !=
      &custom_eval_frame_shim) {
    DEBUG_CHECK(previous_eval_frame == NULL);
    previous_eval_frame = _PyInterpreterState_GetEvalFrameFunc(tstate->interp);
    _PyInterpreterState_SetEvalFrameFunc(tstate->interp,
                                         &custom_eval_frame_shim);
  }
#else
  if (tstate->interp->eval_frame != &custom_eval_frame_shim) {
    // First call
    tstate->interp->eval_frame = &custom_eval_frame_shim;
  }
#endif
}

inline static void enable_eval_frame_default(PyThreadState* tstate) {
#if PY_VERSION_HEX >= 0x03090000
  if (_PyInterpreterState_GetEvalFrameFunc(tstate->interp) !=
      previous_eval_frame) {
    DEBUG_CHECK(previous_eval_frame != NULL);
    _PyInterpreterState_SetEvalFrameFunc(tstate->interp,
                                         previous_eval_frame);
    previous_eval_frame = NULL;
  }
#else
  if (tstate->interp->eval_frame != &_PyEval_EvalFrameDefault) {
    // First call
    tstate->interp->eval_frame = &_PyEval_EvalFrameDefault;
  }
#endif
}

static inline PyObject* call_callback(
    PyObject* callable,
    THP_EVAL_API_FRAME_OBJECT* _frame,
    long cache_len) {

#if IS_PYTHON_3_11_PLUS
  THPPyInterpreterFrame* frame = THPPyInterpreterFrame_New(_frame);
#else
  PyFrameObject* frame = _frame;
#endif
  PyObject* args = Py_BuildValue("(Ol)", frame, cache_len);
  if (args == NULL) {
    return NULL;
  }
  PyObject* result = PyObject_CallObject(callable, args);
  Py_DECREF(args);
  return result;
}

typedef struct cache_entry {
  // check the guards: lambda: <locals of user function>: bool
  PyObject* check_fn;
  // modified user bytecode (protected by check_fn's guards)
  PyCodeObject* code;
  // on a cache miss, linked list of next thing to try
  struct cache_entry* next;
} CacheEntry;

static CacheEntry* create_cache_entry(
    CacheEntry* next,
    PyObject* guarded_code) {
  CacheEntry* e = (CacheEntry*)malloc(sizeof(CacheEntry));
  DEBUG_NULL_CHECK(e);
  e->check_fn = PyObject_GetAttrString(guarded_code, "check_fn");
  NULL_CHECK(e->check_fn);
  e->code = (PyCodeObject*)PyObject_GetAttrString(guarded_code, "code");
  NULL_CHECK(e->code);
  e->next = next;
  return e;
}

static void destroy_cache_entry(CacheEntry* e) {
  if (e == NULL || e == SKIP_CODE) {
    return;
  }
  Py_XDECREF(e->check_fn);
  Py_XDECREF(e->code);
  destroy_cache_entry(e->next);
  free(e);
}

inline static CacheEntry* get_extra(PyCodeObject* code) {
  CacheEntry* extra = NULL;
  _PyCode_GetExtra((PyObject*)code, extra_index, (void*)&extra);
  return extra;
}

inline static void set_extra(PyCodeObject* code, CacheEntry* extra) {
  // TODO(jansel): would it be faster to bypass this?
  _PyCode_SetExtra((PyObject*)code, extra_index, extra);
}

#ifdef TORCHDYNAMO_DEBUG
inline static const char* name(THP_EVAL_API_FRAME_OBJECT* frame) {
  DEBUG_CHECK(PyUnicode_Check(frame->f_code->co_name));
  return PyUnicode_AsUTF8(frame->f_code->co_name);
}
#endif

static PyObject* call_guard_fail_hook(
    PyObject* hook,
    CacheEntry* e,
<<<<<<< HEAD
    PyObject* f_locals,
    PyObject* f_globals) {
=======
    size_t index,
    PyObject* f_locals) {
>>>>>>> ae07ea1e
  // call debugging logic when a guard fails
  PyObject* args = PyTuple_Pack(
      5,
      e->check_fn,
      e->code,
      f_locals,
<<<<<<< HEAD
      f_globals,
=======
      PyLong_FromSize_t(index),
>>>>>>> ae07ea1e
      (e->next == NULL ? Py_True : Py_False));
  if (args == NULL) return NULL;
  PyObject* result = PyObject_CallObject(hook, args);
  Py_DECREF(args);
  return result;
}

static PyObject* call_profiler_start_hook(PyObject* name_str) {
  if (profiler_start_hook == NULL) return NULL;
  if (name_str == NULL) return NULL;
  PyObject* args = PyTuple_Pack(1, name_str);
  if (args == NULL) return NULL;
  PyObject* result = PyObject_CallObject(profiler_start_hook, args);
  Py_DECREF(args);
  return result;
}

static void call_profiler_end_hook(PyObject* record) {
  // 'record' obj is the return value of calling _start_hook()
  if (profiler_end_hook == NULL) return;
  if (record == NULL) return;
  PyObject* args = PyTuple_Pack(1, record);
  if (args == NULL) return;
  PyObject* result = PyObject_CallObject(profiler_end_hook, args);
  Py_XDECREF(result);
  Py_DECREF(args);
}

// Return value: borrowed reference
// Is either Py_None or a PyCodeObject
static PyObject* lookup(CacheEntry* e, THP_EVAL_API_FRAME_OBJECT *frame, CacheEntry* prev, size_t index) {
  if (e == NULL) {
    // NB: intentionally not using Py_RETURN_NONE, to return borrowed ref
    return Py_None;
  }
  PyObject *f_locals = frame->f_locals;
  if (f_locals == NULL) {
      f_locals = frame->f_locals = PyDict_New();
  }
  PyObject *f_globals = frame->f_globals;
  if (f_globals == NULL) {
      f_globals = frame->f_globals = PyDict_New();
  }
  // TODO: In Python 3.9 can optimize this to PyObject_CallOneArg
  PyObject* args_tuple = PyTuple_Pack(2, f_locals, f_globals);
  if (args_tuple == NULL) {
    return NULL;
  }
  PyObject* valid = PyObject_Call(e->check_fn, args_tuple, NULL);
  if (unlikely(valid == NULL)) {
    if (guard_error_hook != NULL) {
      PyObject *type, *value, *traceback;
      PyErr_Fetch(&type, &value, &traceback);
<<<<<<< HEAD
      PyObject* r = call_guard_fail_hook(guard_error_hook, e, f_locals, f_globals);
=======
      PyObject* r = call_guard_fail_hook(guard_error_hook, e, index, f_locals);
>>>>>>> ae07ea1e
      if (r == NULL) {
        return NULL;
      }
      Py_DECREF(r);
      PyErr_Restore(type, value, traceback);
    }
    return NULL;
  }
  Py_DECREF(args_tuple);
  Py_DECREF(valid);
  if (valid == Py_True) {
    // Keep the head as the most recently used cache entry.
    // If the hit cache entry is not the head of the linked list,
    // move it to the head
    if (prev != NULL) {
        CacheEntry* extra = get_extra(frame->f_code);
        prev->next = e->next;
        e->next = extra;
        set_extra(frame->f_code, e);
    }
    return (PyObject*)e->code;
  }
  if (unlikely(guard_fail_hook != NULL)) {
<<<<<<< HEAD
    PyObject* r = call_guard_fail_hook(guard_fail_hook, e, f_locals, f_globals);
=======
    PyObject* r = call_guard_fail_hook(guard_fail_hook, e, index, f_locals);
>>>>>>> ae07ea1e
    if (r == NULL) {
      return NULL;
    }
    Py_DECREF(r);
  }
  return lookup(e->next, frame, e, index + 1);
}

static long cache_size(CacheEntry* e) {
  if (e == NULL) {
    return 0;
  }
  return 1 + cache_size(e->next);
}

inline static PyObject* eval_custom_code(
    PyThreadState* tstate,
    THP_EVAL_API_FRAME_OBJECT* frame,
    PyCodeObject* code,
    int throw_flag) {
  Py_ssize_t ncells = 0;
  Py_ssize_t nfrees = 0;
  Py_ssize_t nlocals_new = code->co_nlocals;
  Py_ssize_t nlocals_old = frame->f_code->co_nlocals;

  ncells = PyCode_GetNCellvars(code);
  nfrees = PyCode_GetNFreevars(code);

  DEBUG_NULL_CHECK(tstate);
  DEBUG_NULL_CHECK(frame);
  DEBUG_NULL_CHECK(code);
  DEBUG_CHECK(ncells == PyTuple_GET_SIZE(frame->f_code->co_cellvars));
  DEBUG_CHECK(nfrees == PyTuple_GET_SIZE(frame->f_code->co_freevars));
  DEBUG_CHECK(nlocals_new >= nlocals_old);

  PyFrameObject* shadow_obj = PyFrame_New(tstate, code, frame->f_globals, NULL);
  #if IS_PYTHON_3_11_PLUS
  THP_EVAL_API_FRAME_OBJECT* shadow = shadow_obj->f_frame;
  #else
  THP_EVAL_API_FRAME_OBJECT* shadow = shadow_obj;
  #endif
  if (shadow == NULL) {
    return NULL;
  }

  #if IS_PYTHON_3_11_PLUS
  PyObject** fastlocals_old = frame->localsplus;
  PyObject** fastlocals_new = shadow->localsplus;
  #else
  PyObject** fastlocals_old = frame->f_localsplus;
  PyObject** fastlocals_new = shadow->f_localsplus;
  #endif

  for (Py_ssize_t i = 0; i < nlocals_old; i++) {
    Py_XINCREF(fastlocals_old[i]);
    fastlocals_new[i] = fastlocals_old[i];
  }

  for (Py_ssize_t i = 0; i < ncells + nfrees; i++) {
    Py_XINCREF(fastlocals_old[nlocals_old + i]);
    fastlocals_new[nlocals_new + i] = fastlocals_old[nlocals_old + i];
  }

  PyObject* result = eval_frame_default(tstate, shadow, throw_flag);
  Py_DECREF(shadow_obj);
  return result;
}

static PyObject* _custom_eval_frame_shim(
    PyThreadState* tstate,
    THP_EVAL_API_FRAME_OBJECT* frame,
    int throw_flag) {
  // Shims logic into one of three states. Can probably be refactored into a
  // single func, later:
  //  - None: disables TorchDynamo
  //  - False: run-only mode (reuse existing compiles)
  //  - Python callable(): enables TorchDynamo
  PyObject* callback = eval_frame_callback_get();

  if (callback == Py_None) {
    return eval_frame_default(tstate, frame, throw_flag);
  }

  return _custom_eval_frame(tstate, frame, throw_flag, callback);
}

static PyObject* _custom_eval_frame(
    PyThreadState* tstate,
    THP_EVAL_API_FRAME_OBJECT* frame,
    int throw_flag,
    PyObject* callback) {
  DEBUG_TRACE(
      "begin %s %s %i %i %i %i",
      name(frame),
      PyUnicode_AsUTF8(frame->f_code->co_filename),
      frame->f_lineno,
      frame->f_lasti,
      frame->f_iblock,
      frame->f_executing);

  if (throw_flag) {
    // When unwinding generators, eval frame is called with throw_flag ==
    // true.  Frame evaluation is supposed to continue unwinding by propagating
    // the exception.  Dynamo doesn't really know how to do this, nor does it
    // really want to do this, because there's unlikely any code to capture
    // (you're going to immediately quit out of the frame, perhaps running
    // some unwinding logic along the way).  So we just run the default
    // handler in this case.
    //
    // NB: A previous version of this patch returned NULL.  This is wrong,
    // because returning NULL is *different* from unwinding an exception.
    // In particular, you will not execute things like context manager
    // __exit__ if you just return NULL.
    //
    // NB: It's /conceivable/ that you might want to actually still call the
    // Dynamo callback when throw_flag == TRUE, to give Dynamo a chance to
    // do any stack unwinding code.  But this is not really useful because
    // (1) Dynamo doesn't actually know how to do stack unwinding, so it would
    // immediately skip the frame, and (2) even if it did, this would only
    // be profitable if there was tensor code in the unwinding code.  Seems
    // unlikely.
    DEBUG_TRACE("throw %s", name(frame));
    return eval_frame_default(tstate, frame, throw_flag);
  }

  CacheEntry* extra = get_extra(frame->f_code);
  if (extra == SKIP_CODE || (callback == Py_False && extra == NULL)) {
    DEBUG_TRACE("skip %s", name(frame));
    return eval_frame_default(tstate, frame, throw_flag);
  }

  // TODO(jansel): investigate directly using the "fast" representation
  // TODO(alband): This is WRONG for python3.11+ we pass in a _PyInterpreterFrame
  // even though we should pass a PyFrameObject.
  if (THP_PyFrame_FastToLocalsWithError(frame) < 0) {
    DEBUG_TRACE("error %s", name(frame));
    return NULL;
  }

  // A callback of Py_False indicates "run only" mode, the cache is checked, but
  // we never compile.
  if (callback == Py_False) {
    DEBUG_TRACE("In run only mode %s", name(frame));
    PyObject* hook_record = call_profiler_start_hook(guard_profiler_name_str);
    PyObject* maybe_cached_code = lookup(extra, frame, NULL, 0);
    call_profiler_end_hook(hook_record);
    Py_XDECREF(hook_record);

    if (maybe_cached_code == NULL) {
      // guard eval failed, keep propagating
      return NULL;
    } else if (maybe_cached_code == Py_None) {
      DEBUG_TRACE("cache miss %s", name(frame));
      return eval_frame_default(tstate, frame, throw_flag);
    }
    PyCodeObject* cached_code = (PyCodeObject*)maybe_cached_code;
    // used cached version
    DEBUG_TRACE("cache hit %s", name(frame));
    return eval_custom_code(tstate, frame, cached_code, throw_flag);
  }
  DEBUG_CHECK(PyDict_CheckExact(frame->f_locals));
  DEBUG_CHECK(PyDict_CheckExact(frame->f_globals));
  DEBUG_CHECK(PyDict_CheckExact(frame->f_builtins));

  // We don't run the current custom_eval_frame behavior for guards.
  // So we temporarily set the callback to Py_None to drive the correct behavior
  // in the shim.
  eval_frame_callback_set(Py_None);

  PyObject* hook_record = call_profiler_start_hook(guard_profiler_name_str);
  PyObject* maybe_cached_code = lookup(extra, frame, NULL, 0);
  call_profiler_end_hook(hook_record);
  Py_XDECREF(hook_record);
  if (maybe_cached_code == NULL) {
    // Python error
    return NULL;
  } else if (maybe_cached_code != Py_None) {
    PyCodeObject* cached_code = (PyCodeObject*)maybe_cached_code;
    // used cached version
    DEBUG_TRACE("cache hit %s", name(frame));
    // Re-enable custom behavior
    eval_frame_callback_set(callback);
    return eval_custom_code(tstate, frame, cached_code, throw_flag);
  }
  // cache miss

  // TODO(alband): This is WRONG for python3.11+ we pass in a _PyInterpreterFrame
  // that gets re-interpreted as a PyObject (which it is NOT!)
  PyObject* result =
      call_callback(callback, frame, cache_size(extra));
  if (result == NULL) {
    // internal exception, returning here will leak the exception into user code
    // this is useful for debugging -- but we dont want it to happen outside of
    // testing
    // NB: we intentionally DO NOT re-enable custom behavior to prevent
    // cascading failure from internal exceptions.  The upshot is if
    // Dynamo barfs, that's it for Dynamo, even if you catch the exception
    // inside the torch.compile block we won't try to Dynamo anything else.
    return NULL;
  } else if (result != Py_None) {
    DEBUG_TRACE("create cache %s", name(frame));
    extra = create_cache_entry(extra, result);
    Py_DECREF(result);
    set_extra(frame->f_code, extra);
    // Re-enable custom behavior
    eval_frame_callback_set(callback);
    return eval_custom_code(tstate, frame, extra->code, throw_flag);
  } else {
    DEBUG_TRACE("create skip %s", name(frame));
    Py_DECREF(result);
    destroy_cache_entry(extra);
    set_extra(frame->f_code, SKIP_CODE);
    // Re-enable custom behavior
    eval_frame_callback_set(callback);
    return eval_frame_default(tstate, frame, throw_flag);
  }
}

static int active_dynamo_threads = 0;

static PyObject* increment_working_threads(PyThreadState* tstate) {
  active_dynamo_threads = active_dynamo_threads + 1;
  if (active_dynamo_threads > 0) {
    enable_eval_frame_shim(tstate);
  }
  Py_RETURN_NONE;
}

static PyObject* decrement_working_threads(PyThreadState* tstate) {
  if (active_dynamo_threads > 0) {
    active_dynamo_threads = active_dynamo_threads - 1;
    if (active_dynamo_threads == 0) {
      enable_eval_frame_default(tstate);
    }
  }
  Py_RETURN_NONE;
}

static PyObject* set_eval_frame(PyObject* new_callback, PyThreadState* tstate) {
  // Change the eval frame callback and return the old one
  //  - None: disables TorchDynamo
  //  - False: run-only mode (reuse existing compiles)
  //  - Python callable(): enables TorchDynamo
  PyObject* old_callback = eval_frame_callback_get();

  // owned by caller
  Py_INCREF(old_callback);

  if (old_callback != Py_None && new_callback == Py_None) {
    decrement_working_threads(tstate);
  } else if (old_callback == Py_None && new_callback != Py_None) {
    increment_working_threads(tstate);
  }

  Py_INCREF(new_callback);
  Py_DECREF(old_callback);

  // Set thread local callback. This will drive behavior of our shim, if/when it
  // is installed.
  eval_frame_callback_set(new_callback);

  return old_callback;
}

static PyObject* set_eval_frame_py(PyObject* dummy, PyObject* args) {
  PyObject* callback = NULL;
  if (!PyArg_ParseTuple(args, "O:callback", &callback)) {
    DEBUG_TRACE0("arg error");
    return NULL;
  }
  if (callback != Py_None && callback != Py_False &&
      !PyCallable_Check(callback)) {
    DEBUG_TRACE0("arg error");
    PyErr_SetString(PyExc_TypeError, "expected a callable");
    return NULL;
  }
  DEBUG_TRACE(
      "python enabled=%d and is run_only=%d",
      callback != Py_None,
      callback == Py_False);
  return set_eval_frame(callback, PyThreadState_GET());
}

static PyObject* reset_code(PyObject* dummy, PyObject* args) {
  PyObject* code = NULL;
  if (!PyArg_ParseTuple(args, "O:code", &code)) {
    DEBUG_TRACE0("arg error");
    return NULL;
  }
  if (!PyCode_Check(code)) {
    DEBUG_TRACE0("arg error");
    PyErr_SetString(PyExc_TypeError, "expected a code object");
    return NULL;
  }

  destroy_cache_entry(get_extra((PyCodeObject*)code));
  set_extra((PyCodeObject*)code, NULL);
  Py_RETURN_NONE;
}

static PyObject* unsupported(PyObject* dummy, PyObject* args) {
  // a dummy C function used in testing
  PyObject* obj1 = NULL;
  PyObject* obj2 = NULL;
  if (!PyArg_ParseTuple(args, "OO", &obj1, &obj2)) {
    return NULL;
  }
  Py_INCREF(obj2);
  return obj2;
}

static PyObject* skip_code(PyObject* dummy, PyObject* args) {
  PyObject* obj = NULL;
  if (!PyArg_ParseTuple(args, "O", &obj)) {
    return NULL;
  }
  if (!PyCode_Check(obj)) {
    PyErr_SetString(PyExc_TypeError, "expected a code object");
    return NULL;
  }
  set_extra((PyCodeObject*)obj, SKIP_CODE);
  Py_RETURN_NONE;
}

static PyObject* set_guard_fail_hook(PyObject* dummy, PyObject* args) {
  PyObject* obj = NULL;
  if (!PyArg_ParseTuple(args, "O", &obj)) {
    return NULL;
  }
  Py_XDECREF(guard_fail_hook);
  if (obj == Py_None) {
    guard_fail_hook = NULL;
  } else {
    guard_fail_hook = obj;
    Py_INCREF(guard_fail_hook);
  }
  Py_RETURN_NONE;
}

static PyObject* set_guard_error_hook(PyObject* dummy, PyObject* args) {
  PyObject* obj = NULL;
  if (!PyArg_ParseTuple(args, "O", &obj)) {
    return NULL;
  }
  Py_XDECREF(guard_error_hook);
  if (obj == Py_None) {
    guard_error_hook = NULL;
  } else {
    guard_error_hook = obj;
    Py_INCREF(guard_error_hook);
  }
  Py_RETURN_NONE;
}

static PyObject* clear_profiler_hooks(PyObject* dummy, PyObject* args) {
  Py_XDECREF(profiler_start_hook);
  profiler_start_hook = NULL;
  Py_XDECREF(profiler_end_hook);
  profiler_end_hook = NULL;
  Py_XDECREF(guard_profiler_name_str);
  guard_profiler_name_str = NULL;
  Py_RETURN_NONE;
}

static PyObject* set_profiler_hooks(PyObject* dummy, PyObject* args) {
  PyObject* start = NULL;
  PyObject* end = NULL;
  if (!PyArg_ParseTuple(args, "OO", &start, &end)) {
    return NULL;
  }
  Py_XDECREF(profiler_start_hook);
  Py_XDECREF(profiler_end_hook);
  if (start == Py_None || end == Py_None) {
    clear_profiler_hooks(NULL, NULL);
  } else {
    profiler_start_hook = start;
    profiler_end_hook = end;
    Py_INCREF(profiler_start_hook);
    Py_INCREF(profiler_end_hook);
  }
  Py_XDECREF(guard_profiler_name_str);
  guard_profiler_name_str = Py_BuildValue("s", "TorchDynamo Cache Lookup");
  Py_RETURN_NONE;
}

static PyMethodDef _methods[] = {
    {"set_eval_frame", set_eval_frame_py, METH_VARARGS, NULL},
    {"reset_code", reset_code, METH_VARARGS, NULL},
    {"unsupported", unsupported, METH_VARARGS, NULL},
    {"skip_code", skip_code, METH_VARARGS, NULL},
    {"set_guard_fail_hook", set_guard_fail_hook, METH_VARARGS, NULL},
    {"set_guard_error_hook", set_guard_error_hook, METH_VARARGS, NULL},
    {"set_profiler_hooks", set_profiler_hooks, METH_VARARGS, NULL},
    {"clear_profiler_hooks", clear_profiler_hooks, METH_VARARGS, NULL},
    {NULL, NULL, 0, NULL}};

static struct PyModuleDef _module = {
    PyModuleDef_HEAD_INIT,
    "torch._C._dynamo.eval_frame",
    "Module containing hooks to override eval_frame",
    -1,
    _methods};

PyObject* torch_c_dynamo_eval_frame_init(void) {
  extra_index = _PyEval_RequestCodeExtraIndex(ignored);

  int result = PyThread_tss_create(&eval_frame_callback_key);
  CHECK(result == 0);

  Py_INCREF(Py_None);
  eval_frame_callback_set(Py_None);

  PyObject* module = PyModule_Create(&_module);

#if IS_PYTHON_3_11_PLUS
  if (PyType_Ready(&THPPyInterpreterFrameType) < 0) {
    return NULL;
  }
  Py_INCREF(&THPPyInterpreterFrameType);
  if (PyModule_AddObject(module, "_PyInterpreterFrame", (PyObject*)&THPPyInterpreterFrameType) != 0) {
    return NULL;
  }
#endif

  return module;
}<|MERGE_RESOLUTION|>--- conflicted
+++ resolved
@@ -475,24 +475,17 @@
 static PyObject* call_guard_fail_hook(
     PyObject* hook,
     CacheEntry* e,
-<<<<<<< HEAD
+    size_t index,
     PyObject* f_locals,
     PyObject* f_globals) {
-=======
-    size_t index,
-    PyObject* f_locals) {
->>>>>>> ae07ea1e
   // call debugging logic when a guard fails
   PyObject* args = PyTuple_Pack(
-      5,
+      6,
       e->check_fn,
       e->code,
+      PyLong_FromSize_t(index),
       f_locals,
-<<<<<<< HEAD
       f_globals,
-=======
-      PyLong_FromSize_t(index),
->>>>>>> ae07ea1e
       (e->next == NULL ? Py_True : Py_False));
   if (args == NULL) return NULL;
   PyObject* result = PyObject_CallObject(hook, args);
@@ -546,11 +539,7 @@
     if (guard_error_hook != NULL) {
       PyObject *type, *value, *traceback;
       PyErr_Fetch(&type, &value, &traceback);
-<<<<<<< HEAD
-      PyObject* r = call_guard_fail_hook(guard_error_hook, e, f_locals, f_globals);
-=======
-      PyObject* r = call_guard_fail_hook(guard_error_hook, e, index, f_locals);
->>>>>>> ae07ea1e
+      PyObject* r = call_guard_fail_hook(guard_error_hook, e, index, f_locals, f_globals);
       if (r == NULL) {
         return NULL;
       }
@@ -574,11 +563,7 @@
     return (PyObject*)e->code;
   }
   if (unlikely(guard_fail_hook != NULL)) {
-<<<<<<< HEAD
-    PyObject* r = call_guard_fail_hook(guard_fail_hook, e, f_locals, f_globals);
-=======
-    PyObject* r = call_guard_fail_hook(guard_fail_hook, e, index, f_locals);
->>>>>>> ae07ea1e
+    PyObject* r = call_guard_fail_hook(guard_fail_hook, e, index, f_locals, f_globals);
     if (r == NULL) {
       return NULL;
     }
