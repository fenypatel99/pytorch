--- conflicted
+++ resolved
@@ -3635,17 +3635,12 @@
         unary_scalars: Optional[List],
         unary_algorithm: Optional[str],
     ):
-<<<<<<< HEAD
-        (inputs, constant_args, _, _) = _prepare_convolution_fusion_create(
-=======
-        kernel = "torch.ops.mkldnn._convolution_pointwise_.binary"
         (
             inputs,
             constant_args,
             _,
             req_stride_order,
         ) = _prepare_convolution_fusion_create(
->>>>>>> d13d444e
             cls, x, weight, bias, padding_, stride_, dilation_, groups
         )
         other = cls.require_stride_order(other, req_stride_order)
