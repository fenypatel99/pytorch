import contextlib
import dataclasses
import functools
import logging
import math
import sys
from copy import copy, deepcopy
from pathlib import Path
from typing import ClassVar, Dict, List

import numpy
import sympy

import torch
import torch.fx
from torch._prims_common import is_float_dtype

from .. import codecache, config, ir, metrics
from ..codegen.wrapper import WrapperCodeGen
from ..scheduler import SchedulerNode
from ..utils import cache_on_self, sympy_product, sympy_subs, sympy_symbol
from ..virtualized import ops, V
from .common import (
    BracesBuffer,
    CppWrapperKernelArgs,
    CSEVariable,
    DeferredIndentedBuffer,
    ExprPrinter,
    IndentedBuffer,
    Kernel,
    KernelArgs,
    OpOverrides,
)

schedule_log = torch._logging.getArtifactLogger(__name__, "schedule")

DTYPE_TO_CPP = {
    torch.float32: "float",
    torch.float64: "double",
    torch.float16: "half",
    torch.int64: "long",
    torch.int32: "int",
    torch.int16: "short",
    torch.int8: "signed char",
    torch.uint8: "unsigned char",
    torch.bool: "bool",
    torch.bfloat16: "bfloat16",
}

DTYPE_TO_ATEN = {
    torch.float32: "at::ScalarType::Float",
    torch.float64: "at::ScalarType::Double",
    torch.float16: "at::ScalarType::Half",
    torch.int64: "at::ScalarType::Long",
    torch.int32: "at::ScalarType::Int",
    torch.int16: "at::ScalarType::Short",
    torch.int8: "at::ScalarType::Char",
    torch.uint8: "at::ScalarType::Byte",
    torch.bool: "at::ScalarType::Bool",
    torch.bfloat16: "at::ScalarType::BFloat16",
}

INDEX_TYPE = "long"

RTYPE_TO_CPP = {
    "sum": "+",
    "min": "min",
    "max": "max",
    "argmin": "argmin",
    "argmax": "argmax",
    "any": "||",
}


def reduction_init(reduction_type, dtype):
    if dtype in (torch.float16, torch.bfloat16):
        # Since load promotes all half-precision inputs to float, the initial
        # constant for reduction must be promoted as well
        dtype = torch.float32
    if reduction_type in ("sum", "any"):
        return 0
    if reduction_type in {"max", "argmax"}:
        return (
            f"-std::numeric_limits<{DTYPE_TO_CPP[dtype]}>::infinity()"
            if is_float_dtype(dtype)
            else f"std::numeric_limits<{DTYPE_TO_CPP[dtype]}>::min()"
        )
    if reduction_type in {"min", "argmin"}:
        return (
            f"std::numeric_limits<{DTYPE_TO_CPP[dtype]}>::infinity()"
            if is_float_dtype(dtype)
            else f"std::numeric_limits<{DTYPE_TO_CPP[dtype]}>::max()"
        )
    raise AssertionError(reduction_type)


def reduction_combine(reduction_type, var, next_value):
    if reduction_type == "sum":
        return f"{var} += {next_value}"
    if reduction_type == "any":
        return f"{var} = {var} || {next_value}"
    return f"{var} = std::{reduction_type}({var}, {next_value})"


def reduction_combine_vec(reduction_type, var, next_value):
    if reduction_type == "max":
        return f"{var} = at::vec::maximum({var}, {next_value})"
    elif reduction_type == "min":
        return f"{var} = at::vec::minimum({var}, {next_value})"
    elif reduction_type == "sum":
        return f"{var} += {next_value}"
    else:
        raise NotImplementedError()


index_value_name_counter = 1


def argmax_argmin_prefix(reduction_type, src_dtype, tmpvar):
    global index_value_name_counter
    struct_name = f"IndexValue_{index_value_name_counter}"
    index_value_name_counter += 1

    # A small annoyance, due to it being a little cumbersome to just throw {} into strings
    prefix = [
        f"struct {struct_name} {{size_t index; {DTYPE_TO_CPP[src_dtype]} value;}};",
        f"{struct_name} {tmpvar}{{0, {reduction_init(reduction_type, src_dtype)}}};",
    ]
    if reduction_type == "argmax":
        prefix.extend(
            [
                f"#pragma omp declare reduction(argmax : struct {struct_name} :\\",
                "    omp_out.value = omp_in.value < omp_out.value ? omp_out.value : omp_in.value,\\",
                "    omp_out.index = omp_in.value < omp_out.value ? omp_out.index : omp_in.index)\\",
                f"\tinitializer(omp_priv = {{0, {reduction_init(reduction_type, src_dtype)}}})",
            ]
        )
    elif reduction_type == "argmin":
        prefix.extend(
            [
                f"#pragma omp declare reduction(argmin : struct {struct_name} :\\",
                "    omp_out.value = omp_in.value > omp_out.value ? omp_out.value : omp_in.value,\\",
                "    omp_out.index = omp_in.value > omp_out.value ? omp_out.index : omp_in.index)\\",
                f"\tinitializer(omp_priv = {{0, {reduction_init(reduction_type, src_dtype)}}})",
            ]
        )
    return prefix


def parallel_num_threads():
    threads = config.cpp.threads
    if threads < 1:
        threads = torch.get_num_threads()
    return threads


@functools.lru_cache()
def cpp_prefix():
    path = Path(__file__).parent / "cpp_prefix.h"
    with path.open() as f:
        _, filename = codecache.write(
            f.read(),
            "h",
        )
    return f'#include "{filename}"'


class CppPrinter(ExprPrinter):
    def _print_ModularIndexing(self, expr):
        x, div, mod = expr.args
        x = self.paren(self.doprint(x))
        div = self.paren(self.doprint(div))
        mod = self.paren(self.doprint(mod))
        if div != "1":
            x = f"({x} / {div})"
        return f"{x} % {mod}"

    def _print_FloorDiv(self, expr):
        x, div = expr.args
        x = self.paren(self.doprint(x))
        div = self.paren(self.doprint(div))
        return f"({x} / {div})"

    def _print_Pow(self, expr):
        # Uses float constants to perform FP div
        base, exp = expr.args
        base = self._print(base)
        assert exp.is_integer
        exp = int(exp)
        if exp > 0:
            return "*".join([self.paren(base)] * exp)
        elif exp < 0:
            return "1.0/" + self.paren("*".join([self.paren(base)] * abs(exp)))
        else:  # exp == 0
            return "1"

    def _print_Rational(self, expr):
        # Uses float constants to perform FP div
        if expr.q == 1:
            return f"{expr.p}"
        return f"{expr.p}.0/{expr.q}.0"


cexpr = CppPrinter().doprint


@dataclasses.dataclass
class OptimizationContext:
    key: ClassVar[str] = "opt_ctx"

    # Masked load
    is_masked_load: bool = False
    # Load value as mask
    is_load_as_mask: bool = False
    # Load bfloat16 value as float32
    is_load_bf16_as_fp32: bool = False
    # Store float32 value as bfloat16
    is_store_fp32_as_bf16: bool = False
    # do not  need type cast for
    # for mem copy only node bf16 load -> bf16 store,
    is_bf16_mem_copy: bool = False

    dtype: torch.dtype = torch.float
    ops_name: str = ""
    is_most_inner_loop_irrevelant: bool = False


class RecordOptimizationContext:
    def __init__(self, func_name: str = ""):
        self.func_name = func_name
        self.current_node: torch.fx.Node = None
        self.opt_ctx: OptimizationContext = None

    def __enter__(self):
        assert V.interpreter
        assert V.interpreter.current_node

        self.current_node: torch.fx.Node = V.interpreter.current_node
        if OptimizationContext.key in self.current_node.meta:
            self.opt_ctx = self.current_node.meta[OptimizationContext.key]
        else:
            self.opt_ctx = OptimizationContext()
        self.opt_ctx.ops_name = self.func_name
        return self

    def __exit__(self, exc_type, exc_val, exc_tb):
        assert self.current_node
        assert self.opt_ctx
        self.current_node.meta[OptimizationContext.key] = self.opt_ctx

    def get_opt_ctx(self):
        return self.opt_ctx

    def get_fx_node(self):
        assert self.current_node
        return self.current_node


def get_current_node_opt_ctx() -> OptimizationContext:
    assert V.interpreter.current_node
    if OptimizationContext.key in V.interpreter.current_node.meta:
        return V.interpreter.current_node.meta[OptimizationContext.key]
    else:
        return None


class CppVecOverrides(OpOverrides):
    """Map element-wise ops to aten vectorization C++"""

    @staticmethod
    def add(a, b):
        return f"{a} + {b}"

    @staticmethod
    def sub(a, b):
        return f"{a} - {b}"

    @staticmethod
    def mul(a, b):
        return f"{a} * {b}"

    @staticmethod
    def div(a, b):
        return f"{a} / {b}"

    @staticmethod
    def abs(x):
        return f"{x}.abs()"

    @staticmethod
    def sin(x):
        return f"{x}.sin()"

    @staticmethod
    def cos(x):
        return f"{x}.cos()"

    @staticmethod
    def exp(x):
        return f"{x}.exp()"

    @staticmethod
    def exp2(x):
        return f"{x}.exp2()"

    @staticmethod
    def expm1(x):
        # decompose for a better performance
        vec_one = f"decltype({x})(1)"
        return f"{x}.exp() - {vec_one}"

    @staticmethod
    def erf(x):
        return f"{x}.erf()"

    @staticmethod
    def sqrt(x):
        return f"{x}.sqrt()"

    @staticmethod
    def eq(x, y):
        return f"to_float_mask({x} == {y})"

    @staticmethod
    def ne(x, y):
        return f"to_float_mask({x} != {y})"

    @staticmethod
    def lt(x, y):
        return f"to_float_mask({x} < {y})"

    @staticmethod
    def gt(x, y):
        return f"to_float_mask({x} > {y})"

    @staticmethod
    def le(x, y):
        return f"to_float_mask({x} <= {y})"

    @staticmethod
    def ge(x, y):
        return f"to_float_mask({x} >= {y})"

    @staticmethod
    def and_(x, y):
        return f"{x} & {y}"

    @staticmethod
    def rsqrt(x):
        return f"{x}.rsqrt()"

    @staticmethod
    def pow(a, b):
        return f"{a}.pow({b})"

    @staticmethod
    def log(x):
        return f"{x}.log()"

    @staticmethod
    def round(x):
        return f"{x}.round()"

    @staticmethod
    def floor(x):
        return f"{x}.floor()"

    @staticmethod
    def ceil(x):
        return f"{x}.ceil()"

    @staticmethod
    def trunc(x):
        return f"{x}.trunc()"

    @staticmethod
    def fmod(a, b):
        return f"{a}.fmod({b})"

    @staticmethod
    def lgamma(x):
        return f"{x}.lgamma()"

    @staticmethod
    def logical_and(a, b):
        return f"({a} != 0) & ({b} != 0)"

    @staticmethod
    def logical_or(a, b):
        return f"({a} != 0) | ({b} != 0)"

    @staticmethod
    def tan(a):
        return f"{a}.tan()"

    @staticmethod
    def tanh(a):
        vec_one = f"decltype({a})(1)"
        vec_two = f"decltype({a})(2)"
        vec_minus_two = f"decltype({a})(-2)"
        return f"{vec_two} / ({vec_one} + ({vec_minus_two} * {a}).exp()) - {vec_one}"

    @staticmethod
    def reciprocal(a):
        return f"{a}.reciprocal()"

    @staticmethod
    def atan(x):
        return f"{x}.atan()"

    @staticmethod
    def acos(x):
        return f"{x}.acos()"

    @staticmethod
    def asin(x):
        return f"{x}.asin()"

    @staticmethod
    def cosh(x):
        return f"{x}.cosh()"

    @staticmethod
    def sinh(x):
        return f"{x}.sinh()"

    @staticmethod
    def log10(x):
        return f"{x}.log10()"

    @staticmethod
    def erfc(x):
        return f"{x}.erfc()"

    @staticmethod
    def nextafter(x):
        return f"{x}.nextafter()"

    @staticmethod
    def copysign(a, b):
        return f"{a}.copysign({b})"

    @staticmethod
    def atan2(a, b):
        return f"{a}.atan2({b})"

    @staticmethod
    def hypot(a, b):
        return f"{a}.hypot({b})"

    @staticmethod
    def atanh(x):
        # For real x, atanh(x) = 1/2 * log((1+x)/(1-x))
        vec_one = f"decltype({x})(1)"
        vec_one_half = f"decltype({x})(0.5)"
        return f"{vec_one_half} * (({vec_one} + {x})/({vec_one} - {x})).log()"

    @staticmethod
    def asinh(x):
        # For real x, asinh(x) = log(x + sqrt(1 + x**2))
        vec_one = f"decltype({x})(1)"
        return f"({x} + ({vec_one} + {x}*{x}).sqrt()).log()"

    @staticmethod
    def acosh(x):
        # For real x, acosh(x) = log(x + sqrt(x**2 -1))
        vec_one = f"decltype({x})(1)"
        return f"({x} + ({x}*{x} - {vec_one}).sqrt()).log()"

    @staticmethod
    def constant(val, dtype):
        opt_ctx: OptimizationContext = get_current_node_opt_ctx()
        assert opt_ctx
        assert opt_ctx.dtype in [torch.int32, torch.float32, torch.bfloat16]
        if dtype in [torch.bfloat16]:
            assert opt_ctx.is_load_bf16_as_fp32 or opt_ctx.is_bf16_mem_copy
        proposed_dtype = opt_ctx.dtype
        if val == float("inf"):
            assert proposed_dtype == torch.float
            quote = f"std::numeric_limits<{DTYPE_TO_CPP[proposed_dtype]}>::infinity()"
        elif val == float("-inf"):
            assert proposed_dtype == torch.float
            quote = f"-std::numeric_limits<{DTYPE_TO_CPP[proposed_dtype]}>::infinity()"
        elif math.isnan(val):
            quote = f"std::numeric_limits<{DTYPE_TO_CPP[proposed_dtype]}>::quiet_NaN()"
        elif val is True or val is False:
            quote = f"static_cast<{DTYPE_TO_CPP[proposed_dtype]}>({str(val).lower()})"
        else:
            quote = f"static_cast<{DTYPE_TO_CPP[proposed_dtype]}>({repr(val)})"

        return f"at::vec::Vectorized<{DTYPE_TO_CPP[proposed_dtype]}>({quote})"

    @staticmethod
    def relu(x):
        return f"at::vec::clamp_min({x}, decltype({x})(0))"

    @staticmethod
    def sigmoid(x):
        return f"decltype({x})(1)/(decltype({x})(1) + {x}.neg().exp())"

    @staticmethod
    def neg(x):
        return f"{x}.neg()"

    @staticmethod
    def floordiv(a, b):
        # a and b are integer type
        _t = f"decltype({a})"
        quot = f"{a} / {b}"
        rem = f"{a} % {b}"
        return f"(({a} < {_t}(0)) != ({b} < {_t}(0)) ? ({rem} != {_t}(0) ? {quot} - {_t}(1) : {quot}) : {quot})"

    @staticmethod
    def truncdiv(a, b):
        # a and b are integer type
        return f"{a} / {b}"

    @staticmethod
    def minimum(a, b):
        return f"at::vec::minimum({a}, {b})"

    @staticmethod
    def maximum(a, b):
        return f"at::vec::maximum({a}, {b})"

    @staticmethod
    def square(a):
        return f"{a} * {a}"

    @staticmethod
    def where(a, b, c):
        return f"decltype({b})::blendv({c}, {b}, {a})"

    @staticmethod
    def sign(x):
        code = BracesBuffer()
        # auto tmp5 = tmp4 < 0 ? -1 : 1;
        vec_zero = f"decltype({x})(0)"
        vec_one = f"decltype({x})(1)"
        blendv = f"decltype({x})::blendv({vec_zero}, {vec_one}, {vec_zero} < {x})"
        left = V.kernel.cse.newvar()
        code.writeline(f"auto {left} = {blendv};")

        # auto tmp6 = tmp4 == 0 ? 0 : tmp5;
        blendv = f"decltype({x})::blendv({vec_zero}, {vec_one}, {x} < {vec_zero})"
        right = V.kernel.cse.newvar()
        code.writeline(f"auto {right} = {blendv};")
        result = V.kernel.cse.newvar()
        code.writeline(f"auto {result} = {left} - {right};")
        V.kernel.compute.splice(code)
        return result

    @staticmethod
    def to_dtype(x, dtype):
        assert dtype in [
            torch.bool,
            torch.float,
            torch.bfloat16,
        ], f"{__name__} does not support {dtype}"
        return f"({x})"

    @staticmethod
    def log1p(x):
        return f"{x}.log1p()"

    @staticmethod
    def masked(mask, body, other):
        opt_ctx: OptimizationContext = get_current_node_opt_ctx()
        assert opt_ctx
        assert opt_ctx.is_masked_load

        code = BracesBuffer()
        var = V.kernel.cse.newvar()
        code.writeline(f"auto {var} = [&]")
        with V.kernel.swap_buffers(code), code.indent():
            result = body()
            code.writeline(f"return {result};")
        code.writeline(";")
        V.kernel.compute.splice(code)

        if other == float("-inf"):
            other_code = (
                "at::vec::Vectorized<float>(-std::numeric_limits<float>::infinity())"
            )
        elif other == float("inf"):
            other_code = (
                "at::vec::Vectorized<float>(std::numeric_limits<float>::infinity())"
            )
        else:
            other_code = f"at::vec::Vectorized<float>({other!r})"

        type = f"decltype({var}())"
        float_mask = f"to_float_mask({mask})"
        return f"{type}::blendv({other_code}, {var}(), {float_mask})"

    @staticmethod
    def index_expr(expr, dtype):
        assert dtype == torch.int64
        opt_ctx: OptimizationContext = get_current_node_opt_ctx()
        assert opt_ctx
        assert opt_ctx.dtype == torch.int32
        assert opt_ctx.is_most_inner_loop_irrevelant
        return f"at::vec::Vectorized<int>(static_cast<int>({cexpr(V.kernel.rename_indexing(expr))}))"


class CppOverrides(OpOverrides):
    """Map element-wise ops to C++"""

    @staticmethod
    def to_dtype(x, dtype):
        assert dtype in DTYPE_TO_CPP, f"{dtype} missing from {__name__}.DTYPE_TO_CPP"
        return f"static_cast<{DTYPE_TO_CPP[dtype]}>({x})"

    @staticmethod
    def abs(x):
        return f"std::abs({x})"

    @staticmethod
    def sin(x):
        return f"std::sin({x})"

    @staticmethod
    def cos(x):
        return f"std::cos({x})"

    @staticmethod
    def neg(x):
        return f"decltype({x})(-{x})"

    @staticmethod
    def exp(x):
        # return f"Sleef_expf_u10({x})"
        return f"std::exp({x})"

    @staticmethod
    def exp2(x):
        return f"std::exp2({x})"

    @staticmethod
    def expm1(x):
        return f"std::expm1({x})"

    @staticmethod
    def erf(x):
        return f"std::erf({x})"

    @staticmethod
    def sqrt(x):
        return f"std::sqrt({x})"

    @staticmethod
    def rsqrt(x):
        return f"1 / std::sqrt({x})"

    @staticmethod
    def log1p(x):
        return f"std::log1p({x})"

    @staticmethod
    def tan(x):
        return f"std::tan({x})"

    @staticmethod
    def tanh(x):
        return f"std::tanh({x})"

    @staticmethod
    def signbit(x):
        return f"std::signbit({x})"

    @staticmethod
    def pow(a, b):
        return f"std::pow({a}, {b})"

    @staticmethod
    def log(x):
        return f"std::log({x})"

    @staticmethod
    def round(x):
        return f"std::nearbyint({x})"

    @staticmethod
    def floor(x):
        return f"std::floor({x})"

    @staticmethod
    def floordiv(a, b):
        # a and b are integer type
        quot = f"{a} / {b}"
        rem = f"{a} % {b}"
        return f"(({a} < 0) != ({b} < 0) ? ({rem} != 0 ? {quot} - 1 : {quot}) : {quot})"

    @staticmethod
    def ceil(x):
        return f"std::ceil({x})"

    @staticmethod
    def trunc(x):
        return f"std::trunc({x})"

    @staticmethod
    def truncdiv(a, b):
        # a and b are integer type
        return f"{a} / {b}"

    @staticmethod
    def fmod(a, b):
        return f"std::fmod({a}, {b})"

    @staticmethod
    def isinf(x):
        return f"std::isinf({x})"

    @staticmethod
    def isnan(x):
        return f"std::isnan({x})"

    @staticmethod
    def lgamma(x):
        return f"std::lgamma({x})"

    @staticmethod
    def acos(x):
        return f"std::acos({x})"

    @staticmethod
    def acosh(x):
        return f"std::acosh({x})"

    @staticmethod
    def cosh(x):
        return f"std::cosh({x})"

    @staticmethod
    def sinh(x):
        return f"std::sinh({x})"

    @staticmethod
    def asin(x):
        return f"std::asin({x})"

    @staticmethod
    def asinh(x):
        return f"std::asinh({x})"

    @staticmethod
    def atan2(x, y):
        return f"std::atan2({x}, {y})"

    @staticmethod
    def atan(x):
        return f"std::atan({x})"

    @staticmethod
    def atanh(x):
        return f"std::atanh({x})"

    @staticmethod
    def copysign(x, y):
        return f"std::copysign({x}, {y})"

    @staticmethod
    def hypot(x, y):
        return f"std::hypot({x}, {y})"

    @staticmethod
    def erfc(x):
        return f"std::erfc({x})"

    @staticmethod
    def log10(x):
        return f"std::log10({x})"

    @staticmethod
    def nextafter(x, y):
        return f"std::nextafter({x}, {y})"

    @staticmethod
    def relu(x):
        return f"{x} * ({x}>0)"

    @staticmethod
    def minimum(a, b):
        return f"({b} != {b}) ? {b} : std::min({a}, {b})"

    @staticmethod
    def maximum(a, b):
        return f"({b} != {b}) ? {b} : std::max({a}, {b})"

    @staticmethod
    def where(a, b, c):
        return f"{a} ? {b} : {c}"

    @staticmethod
    def mod(a, b):
        return f"mod({a}, {b})"

    @staticmethod
    def constant(val, dtype):
        if dtype in (torch.float16, torch.bfloat16):
            # Since load promotes all half-precision inputs to float, constants
            # must be promoted as well
            dtype = torch.float32

        if val == float("inf"):
            return f"std::numeric_limits<{DTYPE_TO_CPP[dtype]}>::infinity()"
        elif val == float("-inf"):
            return f"-std::numeric_limits<{DTYPE_TO_CPP[dtype]}>::infinity()"
        elif math.isnan(val):
            return f"std::numeric_limits<{DTYPE_TO_CPP[dtype]}>::quiet_NaN()"
        elif val is True or val is False:
            return ops.to_dtype(str(val).lower(), dtype)
        return ops.to_dtype(repr(val), dtype)

    @staticmethod
    def index_expr(expr, dtype):
        return ops.to_dtype(cexpr(V.kernel.rename_indexing(expr)), dtype)

    @staticmethod
    def masked(mask, body, other):
        code = BracesBuffer()

        # Write masked operation into a lambda
        body_var = V.kernel.cse.newvar()
        code.writeline(f"auto {body_var} = [&]")
        with V.kernel.swap_buffers(code), code.indent():
            result = body()
            code.writeline(f"return {result};")
        code.writeline(";")
        V.kernel.compute.splice(code)

        # Use the lambda's return type as the type of other
        type = f"decltype({body_var}())"

        if other == float("-inf"):
            other_code = f"-std::numeric_limits<{type}>::infinity()"
        elif other == float("inf"):
            other_code = f"std::numeric_limits<{type}>::infinity()"
        elif isinstance(other, bool):
            other_code = f"static_cast<{type}>({str(other).lower()})"
        else:
            other_code = f"static_cast<{type}>({repr(other)})"

        return f"{mask} ? {body_var}() : {other_code}"

    @staticmethod
    def logical_and(a, b):
        return f"{a} && {b}"

    @staticmethod
    def logical_or(a, b):
        return f"{a} || {b}"

    @staticmethod
    def rand(seed: sympy.Expr, offset: sympy.Expr, dtype):
        return f"static_cast<{DTYPE_TO_CPP[dtype]}>(normalized_rand_cpu({seed}, {offset}));"

    @staticmethod
    def randn(seed: sympy.Expr, offset: sympy.Expr, dtype):
        return f"static_cast<{DTYPE_TO_CPP[dtype]}>(randn_cpu({seed}, {offset}));"

    @staticmethod
    def sigmoid(x):
        return f"decltype({x})(1) / (decltype({x})(1) + std::exp(-{x}))"

    @staticmethod
    def sign(x):
        code = BracesBuffer()
        # auto tmp5 = tmp4 < 0 ? -1 : 1;
        left = V.kernel.cse.newvar()
        right = V.kernel.cse.newvar()
        result = V.kernel.cse.newvar()
        code.writeline(f"auto {left} = {x} > 0 ? 1 : 0;")
        code.writeline(f"auto {right} = {x} < 0 ? 1 : 0;")
        code.writeline(f"auto {result} = {left} - {right};")
        V.kernel.compute.splice(code)
        return result


class CppKernel(Kernel):
    overrides = CppOverrides
    sexpr = cexpr
    newvar_prefix = "auto "
    suffix = ";"

    def __init__(self, args, num_threads):
        super().__init__(args)
        self.call_ranges = None
        self.ranges = None
        self.itervars = None
        self.reduction_depth = None
        self.reduction_prefix = IndentedBuffer()
        self.reduction_suffix = DeferredIndentedBuffer()
        self.reduction_var_map = {}
        self.preloads = IndentedBuffer()
        self.poststores = DeferredIndentedBuffer()
        self.num_threads = num_threads  # num_threads the kernel specialized for

    def scale_index_with_offset(
        self, index: sympy.Expr, scale, itervar_idx=-1, offset=0
    ):
        expanded_index = sympy.expand(index)
        var = self.itervars[itervar_idx]
        replacement = {var: var * scale + offset}
        new_index = sympy_subs(expanded_index, replacement)
        return new_index

    def load(self, name: str, index: sympy.Expr):
        var = self.args.input(name)
        index = self.rename_indexing(index)
        line = f"{var}[{cexpr(index)}]"
        if V.graph.get_dtype(name) in [torch.float16]:
            line = f"static_cast<float>({line})"
        return self.cse.generate(self.loads, line)

    def store(self, name, index, value, mode=None):
        assert "buf" in name
        var = self.args.output(name)
        index = self.rename_indexing(index)
        if mode is None:
            line = f"{var}[{cexpr(index)}] = {value};"
        elif mode == "atomic_add":
            if not config.cpp.dynamic_threads and self.num_threads == 1:
                line = f"{var}[{cexpr(index)}] += {value};"
            else:
                line = f"atomic_add(&{var}[{cexpr(index)}], {value});"
        else:
            raise NotImplementedError(f"store mode={mode}")
        self.stores.writeline(name, line)

    def reduction(self, name, dtype, src_dtype, reduction_type, index, value):
        argmax_or_argmin = reduction_type in {"argmax", "argmin"}
        tmpvar = self.cse.generate(
            self.loads, f"reduction {name} {cexpr(index)}", write=False
        )
        index = self.rename_indexing(index)
        self.reduction_var_map[tmpvar] = reduction_type
        if argmax_or_argmin:
            self.reduction_prefix.writelines(
                argmax_argmin_prefix(reduction_type, src_dtype, tmpvar)
            )
            compare_op = "<" if reduction_type == "argmax" else ">"
            self.stores.writelines(
                None,
                [
                    f"if ({tmpvar}.value {compare_op} {value}) {{",
                    f"    {tmpvar}.index = {self.itervars[-1]}; {tmpvar}.value = {value};",
                    "}",
                ],
            )
        else:
            if dtype in (torch.float16, torch.bfloat16):
                self.reduction_prefix.writeline(
                    f"float {tmpvar} = {reduction_init(reduction_type, dtype)};"
                )
            else:
                self.reduction_prefix.writeline(
                    f"{DTYPE_TO_CPP[dtype]} {tmpvar} = {reduction_init(reduction_type, dtype)};"
                )
            self.stores.writeline(
                None, f"{reduction_combine(reduction_type, tmpvar, value)};"
            )

        if name not in V.graph.removed_buffers:
            var = self.args.output(name)
            member_name = ".index" if argmax_or_argmin else ""
            self.reduction_suffix.writeline(
                name, f"{var}[{cexpr(index)}] = {tmpvar}{member_name};"
            )
        self.cse.store_cache[name] = tmpvar

    def set_ranges(self, lengths, reduction_lengths):
        if self.call_ranges:
            assert self.call_ranges == tuple(lengths) + tuple(
                reduction_lengths
            ), f"{self.call_ranges} == {tuple(lengths)} + {tuple(reduction_lengths)}"
            assert self.reduction_depth == len(lengths)
        else:
            self.call_ranges = tuple(lengths) + tuple(reduction_lengths)
            self.ranges = [self.rename_indexing(x) for x in self.call_ranges]
            self.itervars = [sympy_symbol(f"i{n}") for n in range(len(self.ranges))]
            self.reduction_depth = len(lengths)
        return (
            self.itervars[: self.reduction_depth],
            self.itervars[self.reduction_depth :],
        )

    def size_hint(self):
        return V.graph.sizevars.size_hint(sympy_product(self.call_ranges))

    def codegen_loops_impl(self, loop_nest, code, worksharing):
        threads = parallel_num_threads()
        par_depth = self.decide_parallel_depth(
            self.call_ranges[: loop_nest.max_parallel_depth()], threads
        )
        with contextlib.ExitStack() as stack:
            if par_depth:
                if loop_nest.is_reduction_only():
                    # need to close the worksharing scope to define reduction vars outside it
                    worksharing.close()
                else:
                    worksharing.parallel(threads)
                loop_nest.mark_parallel(par_depth)
            elif threads > 1:
                if worksharing.single():
                    stack.enter_context(code.indent())

            def gen_kernel(kernel):
                with contextlib.ExitStack() as stack:
                    assert kernel
                    if hasattr(kernel, "codegen_inner_loops"):
                        code.splice(kernel.preloads)
                        kernel.codegen_inner_loops(code)
                        stack.enter_context(code.indent())
                    code.splice(kernel.loads)
                    code.splice(kernel.compute)
                    code.splice(kernel.stores)
                if hasattr(kernel, "codegen_inner_loops"):
                    code.splice(kernel.poststores)

            def gen_loops(loops: List[LoopLevel], in_reduction=False):
                with contextlib.ExitStack() as stack_outer:
                    if loops:
                        loop = loops[0]
                        if loop.is_reduction() and not in_reduction:
                            kernels = loop.get_kernels()
                            assert kernels
                            # TODO(jgong5): should gen prefix for all kernels.
                            # currently, Vec kernel generates prefix for both
                            # vector and scalar kernels.
                            if kernels[0].reduction_prefix:
                                stack_outer.enter_context(code.indent())
                            code.splice(kernels[0].reduction_prefix)
                        if loop_nest.is_reduction_only() and loop.parallel:
                            worksharing.parallel(threads)

                    for loop in loops:
                        gen_loop(loop, in_reduction)

                    if loops:
                        if loop_nest.is_reduction_only() and loop.parallel:
                            worksharing.close()
                        for loop in loops:
                            if loop.is_reduction() and not in_reduction:
                                kernels = loop.get_kernels()
                                for kernel in kernels:
                                    code.splice(kernel.reduction_suffix)

            def gen_loop(loop: LoopLevel, in_reduction=False):
                with contextlib.ExitStack() as stack:
                    code.writelines(loop.lines())
                    stack.enter_context(code.indent())
                    # generate inner loops or loop body
                    if loop.inner:
                        gen_loops(loop.inner, loop.is_reduction())
                    else:
                        kernels = loop.get_kernels()
                        assert len(kernels) == 1
                        gen_kernel(kernels[0])

            stack.enter_context(code.indent())
            if loop_nest.root:
                gen_loops(loop_nest.root)
            else:
                gen_kernel(loop_nest.kernel)

    def codegen_loops(self, code, worksharing):
        loop_nest = LoopNestWithSplit.build(self)
        self.codegen_loops_impl(loop_nest, code, worksharing)

    def decide_parallel_depth(self, ranges, threads):
        seq = self.size_hint()
        par = 1
        depth = 0
        for expr in ranges:
            hint = V.graph.sizevars.size_hint(expr)
            if par >= 2 * threads or par == threads:
                break
            if seq // threads < config.cpp.min_chunk_size:
                # not enough work
                break
            depth += 1
            par *= hint
            seq /= hint
        # if we assume thread number is dynamic, make sure we
        # have at least one parallel scope and let OMP runtime
        # to manage the serial vs. parallel.
        if config.cpp.dynamic_threads and depth == 0 and len(ranges) > 0:
            depth = 1
        return depth

    @contextlib.contextmanager
    def write_to_suffix(self):
        prior = (self.loads, self.compute, self.stores, self.cse)
        self.loads = IndentedBuffer()
        self.compute = IndentedBuffer()
        self.stores = DeferredIndentedBuffer()
        self.cse = self.cse.clone()
        yield
        self.reduction_suffix.splice(self.loads)
        self.reduction_suffix.splice(self.compute)
        self.reduction_suffix.splice(self.stores)
        (self.loads, self.compute, self.stores, self.cse) = prior


class CppVecKernel(CppKernel):
    overrides = CppVecOverrides

    def __init__(self, args, num_threads, tiling_factor=0):
        super().__init__(args, num_threads)
        assert codecache.pick_vec_isa()
        if tiling_factor == 0:
            tiling_factor = codecache.pick_vec_isa().nelements()
        self.tiling_factor = tiling_factor
        self.reduction_omp_dec: Dict[str, str] = {}
        self.var_vec_buf_map: Dict[str, str] = {}
        metrics.generated_cpp_vec_kernel_count += 1

    def stride_at(self, var: sympy.Symbol, index: sympy.Expr):
        replacement = {var: var + 1}
        new_index = sympy_subs(index, replacement)
        return sympy.simplify(new_index - index)

    def is_stride1_at(self, var: sympy.Symbol, index: sympy.Expr):
        return self.stride_at(var, index) == 1

    def is_invariant_under(self, var: sympy.Symbol, index: sympy.Expr):
        expanded_index = sympy.expand(index)
        return not expanded_index.has(var)

    def load(self, name: str, index: sympy.Expr):
        opt_ctx: OptimizationContext = get_current_node_opt_ctx()
        var = self.args.input(name)
        index = self.rename_indexing(index)

        expanded_index = sympy.expand(index)
        new_index = self.scale_index_with_offset(index, self.tiling_factor)

        is_broadcast = expanded_index == new_index

        var_expr = (
            f"{var}[{cexpr(index)}]" if is_broadcast else f"{var} + {cexpr(new_index)}"
        )

        if V.graph.get_dtype(name) in [torch.bool, torch.uint8]:
            nelements = codecache.pick_vec_isa().nelements()
            if var not in self.var_vec_buf_map:
                self.var_vec_buf_map[var] = f"g_tmp_buffer_{var}"
                self.loads.writeline(
                    f"float {self.var_vec_buf_map[var]}[{nelements}] = {{0}};"
                )
            self.loads.writeline(
                f"flag_to_float({var_expr}, {self.var_vec_buf_map[var]}, {nelements});"
            )
            line = f"at::vec::Vectorized<float>::loadu({self.var_vec_buf_map[var]})"
        elif V.graph.get_dtype(name) in [torch.bfloat16]:
            if opt_ctx.is_load_bf16_as_fp32:
                line = f"load_bf16_as_float({var_expr})"
            else:
                assert opt_ctx.is_bf16_mem_copy
                line = f"at::vec::Vectorized<bfloat16>::loadu({var_expr}, {self.tiling_factor})"
        elif is_broadcast:
            line = f"at::vec::Vectorized<float>({var_expr})"
        else:
            line = f"at::vec::Vectorized<float>::loadu({var_expr})"

        return self.cse.generate(self.loads, line)

    def store(self, name, index, value, mode=None):
        assert "buf" in name
        opt_ctx: OptimizationContext = get_current_node_opt_ctx()
        var = self.args.output(name)
        index = self.rename_indexing(index)
        assert mode is None

        expanded_index = sympy.expand(index)
        new_index = self.scale_index_with_offset(index, self.tiling_factor)
        assert new_index != expanded_index
        if V.graph.get_dtype(name) in [torch.bfloat16]:
            if opt_ctx.is_store_fp32_as_bf16:
                line = f"store_float_as_bf16({var} + {cexpr(new_index)}, {value});"
            else:
                assert opt_ctx.is_bf16_mem_copy
                line = (
                    f"{value}.store({var} + {cexpr(new_index)}, {self.tiling_factor});"
                )
        else:
            line = f"{value}.store({var} + {cexpr(new_index)});"
        self.stores.writeline(name, line)

    def reduction(self, name, dtype, src_dtype, reduction_type, index, value):
        assert reduction_type in {"max", "min", "sum"}
        assert dtype == torch.float
        assert src_dtype == torch.float
        reduce_map = {"max": "maximum", "min": "minimum"}

        vec_ns = "at::vec"
        vec = f"{vec_ns}::Vectorized<{DTYPE_TO_CPP[dtype]}>"

        if reduction_type not in self.reduction_omp_dec:
            vec_reduc_prefix = "#pragma omp declare reduction("
            vec_reduc_prefix += f"{RTYPE_TO_CPP[reduction_type]}:{vec}:"
            if reduction_type == "sum":
                vec_reduc_prefix += "omp_out += omp_in"
            else:
                vec_reduc_prefix += (
                    f"omp_out = {vec_ns}::{reduce_map[reduction_type]}(omp_out, omp_in)"
                )
            vec_reduc_prefix += ")"
            vec_reduc_prefix += " initializer("
            vec_reduc_prefix += "omp_priv={{"
            vec_reduc_prefix += f"{reduction_init(reduction_type, dtype)}"
            vec_reduc_prefix += "}})"
            self.reduction_omp_dec[reduction_type] = RTYPE_TO_CPP[reduction_type]
            self.reduction_prefix.writeline(vec_reduc_prefix)

        tmpvar = self.cse.generate(
            self.loads, f"reduction {name} {cexpr(index)}", write=False
        )
        tmpvar_vec = f"{tmpvar}_vec"

        index = self.rename_indexing(index)
        self.reduction_var_map[tmpvar_vec] = reduction_type
        self.reduction_prefix.writeline(
            f"{DTYPE_TO_CPP[dtype]} {tmpvar} = {reduction_init(reduction_type, dtype)};"
        )
        self.reduction_prefix.writeline(
            f"auto {tmpvar_vec} = at::vec::Vectorized<{DTYPE_TO_CPP[dtype]}>({tmpvar});"
        )
        self.stores.writeline(
            None, f"{reduction_combine_vec(reduction_type, tmpvar_vec, value)};"
        )

        reduce_all_body = "{"
        if reduction_type == "sum":
            reduce_all_body += "return x + y;"
        else:
            reduce_all_body += f"return {vec_ns}::{reduce_map[reduction_type]}(x, y);"
        reduce_all_body += "}"
        vec_reduce_all_func = f"{vec_ns}::vec_reduce_all<{DTYPE_TO_CPP[dtype]}>"
        next_value = f"{vec_reduce_all_func}([]({vec}& x, {vec}&y) {reduce_all_body}, {tmpvar_vec})"
        self.reduction_suffix.writeline(
            name,
            f"{reduction_combine(reduction_type, tmpvar, next_value)};",
        )
        # NOTE(jgong5): we do not generate the real stores here with the assumption that
        # the scalar kernel that handles the loop tail would be generated and generates
        # the stores there.
        self.cse.store_cache[name] = tmpvar


class CppTile2DKernel(CppVecKernel):
    """
    A vector kernel that handles the 2d tiles with the tile size defined in `tiling_factor` on
    the inner-most loop level and one of the outer loop level (`outer_tiling_idx`). When the data
    tile is accessed in a contiguous way from the outer loop axis, a transposition is applied on the
    tile to make the access contiguous from the inner-most loop axis. Then, the same vectorization
    logic from its parent `CppVecKernel` is leveraged for load/store/compute. The transposed tile load
    and store are generated into kernel.preloads and kernel.poststores buffers.

    The loop structure looks like below:
    for ...
      for i_outer ...
        for ...
          for inner_most ...
            // generated by CppTile2DKernel
            float tmp0[16*16]; at::vec::transpose_mxn<...>(tmp0, in_ptr0 + ..., ...); // into kernel.preloads
            float tmp1[16*16]; // into kernel.preloads
            for i_inner ... { // the kernel inner loop
              vectorized loads/compute/stores (e.g., load tmp0, store tmp1) // into kernel.loads/compute/stores
            }
            at::vec::transpose_mxn(out_ptr0 + ..., tmp1, ...) // into kernel.poststores
          for inner_most ... (tail)
            // generated by CppTile2DTailKernel
            ...
      for i_outer ... (tail)
        for ...
          for ...
            // generated by CppKernel
            ...
    """

    def __init__(self, args, num_threads, tiling_factor, outer_tiling_idx):
        super().__init__(args, num_threads, tiling_factor)
        self.outer_tiling_idx = outer_tiling_idx

    def inner_itervar(self):
        return sympy.symbols(f"{self.itervars[self.outer_tiling_idx]}_inner")

    def need_vec_transpose(self, index):
        return self.is_stride1_at(
            self.itervars[self.outer_tiling_idx], index
        ) and not self.is_invariant_under(self.itervars[-1], index)

    def gen_transposed_tile_load_store(self, name, var, index, is_store):
        # transposed tile load/store outside the kernel inner loop
        factor = self.tiling_factor
        new_index = self.scale_index_with_offset(index, factor, itervar_idx=-1)
        new_index = self.scale_index_with_offset(
            new_index, factor, itervar_idx=self.outer_tiling_idx
        )

        src = f"{var} + {cexpr(new_index)}"
        dst = "__place_holder__"
        ld_src = f"{cexpr(self.stride_at(self.itervars[-1], index))}"
        ld_dst = f"{factor}"
        if is_store:
            src, dst = dst, src
            ld_src, ld_dst = ld_dst, ld_src

        need_define = True
        load_or_store = f"at::vec::transpose_mxn<float,{factor},{factor}>({src}, {ld_src}, {dst}, {ld_dst});"
        if is_store:
            tile_var = self.cse.newvar()
        elif load_or_store not in self.cse.cache:
            tile_var = self.cse.generate(self.preloads, load_or_store, write=False)
        else:
            need_define = False
            tile_var = self.cse.cache[load_or_store]

        if need_define:
            define_line = f"float {tile_var}[{factor}*{factor}] __attribute__ ((aligned ({factor})));"
            self.preloads.writeline(define_line)

        load_or_store = load_or_store.replace("__place_holder__", str(tile_var))
        if is_store:
            self.poststores.writeline(name, load_or_store)
        else:
            self.preloads.writeline(load_or_store)

        return tile_var

    def load(self, name: str, index: sympy.Expr):
        var = self.args.input(name)
        index = self.rename_indexing(index)

        inner = self.inner_itervar()
        expanded_index = sympy.expand(index)
        if self.need_vec_transpose(expanded_index):
            tile_var = self.gen_transposed_tile_load_store(
                name, var, expanded_index, is_store=False
            )
            # vector load inside the kernel inner loop
            line = f"at::vec::Vectorized<float>::loadu({tile_var} + {cexpr(inner * self.tiling_factor)})"
            return self.cse.generate(self.loads, line)
        else:
            new_index = self.scale_index_with_offset(
                expanded_index,
                self.tiling_factor,
                itervar_idx=self.outer_tiling_idx,
                offset=inner,
            )
            return super().load(name, new_index)

    def store(self, name, index, value, mode=None):
        assert "buf" in name
        var = self.args.output(name)

        inner = self.inner_itervar()
        index = self.rename_indexing(index)
        assert mode is None
        # TODO(jgong5): assert the index is an affine expression on the itervars in concern
        expanded_index = sympy.expand(index)
        if self.need_vec_transpose(expanded_index):
            tile_var = self.gen_transposed_tile_load_store(
                name, var, expanded_index, is_store=True
            )
            # vector store inside the kernel inner loop
            line = f"{value}.store({tile_var} + {cexpr(inner * self.tiling_factor)});"
            self.stores.writeline(name, line)
        else:
            new_index = self.scale_index_with_offset(
                expanded_index,
                self.tiling_factor,
                itervar_idx=self.outer_tiling_idx,
                offset=inner,
            )
            super().store(name, new_index, value, mode)

    def codegen_inner_loops(self, code):
        inner = self.inner_itervar()
        code.writeline(
            f"for (long {inner} = 0; {inner} < {self.tiling_factor}; {inner}++)"
        )


class CppTile2DTailKernel(CppKernel):
    """
    A scalar kernel that handles the tail of inner-most loop split from a 2d tiling. The tile of the outer
    loop axis is handled with a kernel inner loop (see method `codegen_inner_loops`).
    """

    def __init__(self, args, num_threads, tiling_factor, outer_tiling_idx):
        super().__init__(args, num_threads)
        self.outer_tiling_idx = outer_tiling_idx
        self.tiling_factor = tiling_factor

    def inner_itervar(self):
        return sympy.symbols(f"{self.itervars[self.outer_tiling_idx]}_inner")

    def transform_index(self, index):
        index = self.rename_indexing(index)
        expanded_index = sympy.expand(index)
        new_index = self.scale_index_with_offset(
            expanded_index,
            self.tiling_factor,
            itervar_idx=self.outer_tiling_idx,
            offset=self.inner_itervar(),
        )
        return new_index

    def load(self, name: str, index: sympy.Expr):
        new_index = self.transform_index(index)
        return super().load(name, new_index)

    def store(self, name, index, value, mode=None):
        assert "buf" in name
        var = self.args.output(name)
        assert mode is None
        new_index = self.transform_index(index)
        super().store(name, new_index, value, mode)

    def codegen_inner_loops(self, code):
        inner = self.inner_itervar()
        code.writeline(
            f"for (long {inner} = 0; {inner} < {self.tiling_factor}; {inner}++)"
        )


class CppVecKernelChecker(CppVecKernel):
    def __init__(self, args, num_threads, tiling_factor):
        super().__init__(args, num_threads, tiling_factor)

        # Since this kernel is only for checker but does not generate any
        # code, so we need to decrease the kernel count.
        metrics.generated_kernel_count -= 1
        metrics.generated_cpp_vec_kernel_count -= 1

        # Used to record the graph wrapper code as the wrapper_code status could be
        # changed during graph run.
        self._orig_wrapper_code = None

        self.simd_vec = True
        self.fast_vec_list = []
        for k, v in CppVecOverrides.__dict__.items():
            if isinstance(v, staticmethod):
                self.fast_vec_list.append(k)
        self.exit_stack = contextlib.ExitStack()

        # Cache all the load result
        self.load_results: list[CSEVariable] = []
        self.load_supported_dtypes: list[torch.dtype] = [
            torch.float,
            torch.bfloat16,
            torch.bool,
            torch.uint8,
        ]
        self.store_supported_dtypes: list[torch.dtype] = [torch.float, torch.bfloat16]
        # Cache the dtypes of the store operation. If the store is mixing dtypes, the
        # vectorization would not support it as it is hard to determine the vec dtype
        self.store_dtypes: list[torch.dtype] = []
        # The dtype is used for vectorization
        self.vec_dtype: torch.dtype = torch.float32

    def disable_vec(self, msg=None):
        if schedule_log.isEnabledFor(logging.DEBUG):
            schedule_log.debug(f"Disabled vectorization: {msg}")
        self.simd_vec = False

    def is_indirect_indexing(self, index: sympy.Expr):
        for _load_res in self.load_results:
            # The index expression contains a value that loads from memory
            if index.count(sympy_symbol(_load_res.name)) > 0:
                return True
        return False

    def could_vec(self, name: str, index: sympy.Expr):
        assert self.itervars is not None
        # Not a loop
        if len(self.itervars) == 0:
            return False

        if self.is_indirect_indexing(index):
            return False

        most_inner_var = self.itervars[-1]
        return self.is_invariant_under(most_inner_var, index) or self.is_stride1_at(
            most_inner_var, index
        )

    def is_mask(self, name: str, users: Dict[torch.fx.Node, None]):
        load_type = V.graph.get_dtype(name)
        if load_type == torch.bool:
            return all(user.target in ("where", "masked") for user in users.keys())
        elif load_type == torch.uint8:
            """
            If the load value is torch.uint8, then we only support the loaded
            value is as the mask.
            """
            if not all(
                user.target == "to_dtype" and user.args[-1] == torch.bool
                for user in users.keys()
            ):
                return False

            for to_dtype_node in users.keys():
                assert to_dtype_node.target == "to_dtype"
                if not all(
                    user.target in ("where", "masked")
                    for user in to_dtype_node.users.keys()
                ):
                    return False
            return True
        else:
            return False

    def can_load_bf16_as_fp32(self, input_node: torch.fx.Node):
        assert input_node.target in ["load", "constant"]
        load_type = (
            V.graph.get_dtype(input_node.args[1])
            if input_node.target == "load"
            else input_node.args[-1]
        )
        if load_type not in [torch.bfloat16]:
            return False

        if not all(
            user.target == "to_dtype" and user.args[-1] == torch.float
            for user in input_node.users
        ):
            return False

        return True

    def can_store_fp32_as_bf16(self, store_var: str, value_node: torch.fx.Node):
        load_type = V.graph.get_dtype(store_var)
        if load_type not in [torch.bfloat16]:
            return False

        if value_node.target == "to_dtype" and value_node.args[-1] == torch.bfloat16:
            return True

        return False

    def load(self, name: str, index: sympy.Expr):
        with RecordOptimizationContext(__name__) as node_ctx:
            load_dtype = V.graph.get_dtype(name)
            opt_ctx: OptimizationContext = node_ctx.get_opt_ctx()
            assert opt_ctx
            opt_ctx.dtype = load_dtype
            opt_ctx.is_load_as_mask = self.is_mask(name, node_ctx.get_fx_node().users)

            var = self.cse.newvar()
            self.load_results.append(var)

            if load_dtype in [torch.bool, torch.uint8] and not opt_ctx.is_load_as_mask:
                self.disable_vec(f"{load_dtype} not loaded as mask")
                return var

            if load_dtype not in self.load_supported_dtypes:
                self.disable_vec(f"{load_dtype} not supported by load")
                return var

            if load_dtype in [torch.bfloat16]:
                opt_ctx.is_load_bf16_as_fp32 = self.can_load_bf16_as_fp32(
                    node_ctx.get_fx_node()
                )
<<<<<<< HEAD
                if not (opt_ctx.is_load_bf16_as_fp32 or opt_ctx.is_bf16_mem_copy):
                    self.simd_vec = False
=======
                if not opt_ctx.is_load_bf16_as_fp32:
                    self.disable_vec("bfloat16 not legalized as float on load")
>>>>>>> a09e735e
                    return var

            index = self.rename_indexing(index)
            if self.simd_vec and not self.could_vec(name, index):
                self.disable_vec(
                    f"load with indirect indexing or non-contigous: {index}"
                )
            return var

    def store(self, name, index, value, mode=None):
        with RecordOptimizationContext(__name__) as node_ctx:
            store_dtype = V.graph.get_dtype(name)

            opt_ctx: OptimizationContext = node_ctx.get_opt_ctx()
            assert opt_ctx
            opt_ctx.dtype = store_dtype

            store_dtype = torch.float if store_dtype == torch.float32 else store_dtype
            self.store_dtypes.append(store_dtype)
            if store_dtype not in self.store_supported_dtypes:
                self.disable_vec(f"{store_dtype} not supported by store")
                return self.simd_vec

            if store_dtype in [torch.bfloat16]:
                value_node = node_ctx.get_fx_node().all_input_nodes[-1]
                opt_ctx.is_store_fp32_as_bf16 = self.can_store_fp32_as_bf16(
                    name, value_node
                )
                if not opt_ctx.is_store_fp32_as_bf16:
<<<<<<< HEAD
                    return opt_ctx.is_bf16_mem_copy
=======
                    self.disable_vec("bfloat16 not legalized as float on store")
                    return self.simd_vec
>>>>>>> a09e735e

            assert "buf" in name
            index = self.rename_indexing(index)

            if mode:
                self.disable_vec(f"store mode: {mode}")
                return self.simd_vec

            if self.simd_vec and not self.could_vec(name, index):
                self.disable_vec(
                    f"store with indirect indexing or non-contigous: {index}"
                )
            return self.simd_vec

    def reduction(self, name, dtype, src_dtype, reduction_type, index, value):
        if (
            dtype == torch.float
            and src_dtype == torch.float
            and reduction_type in ["max", "min", "sum"]
        ):
            pass
        else:
            self.disable_vec(
                f"reduction: dtype {dtype}, src_dtype {src_dtype}, reduction_type {reduction_type}"
            )
        return self.simd_vec

    def is_supported_cmp(self, node: torch.fx.Node):
        def get_node_dtype(node):
            if type(node) == torch.fx.Node:
                opt_ctx: OptimizationContext = get_current_node_opt_ctx()
                return opt_ctx.dtype if opt_ctx else None
            else:
                return None

        def get_cmp_dtypes(node: torch.fx.Node):
            return get_node_dtype(node.args[-2]), get_node_dtype(node.args[-1])

        assert len(node.args) >= 2
        # cmp(x, y): y is a magic value like x >= 1
        if type(node.args[-1]) in [int, float]:
            return True
        # cmp(x, y): x is a magic value like 1 >= y
        if type(node.args[-2]) in [int, float]:
            return False

        left_dtype, right_dtype = get_cmp_dtypes(node)
        if left_dtype is None or right_dtype is None:
            # TODO(Eikan): To record, deduce and propagate the data type of every expression.
            return True
        else:
            return left_dtype == right_dtype

    def is_load_only_block(self, sub_graph: torch.fx.Graph):
        # The sub graph only contains "placeholder", "output", "get_index", "load", "to_dtype"
        is_load_only = False
        load_dtype = None
        skip_io_nodes = ["placeholder", "output"]
        for _node in sub_graph.nodes:
            if _node.op in skip_io_nodes:
                continue

            if _node.target not in ["load", "get_index", "constant", "to_dtype"]:
                # The body contains non load node
                is_load_only = False
                break

            if _node.target in ["load", "constant"]:
                load_dtype = (
                    V.graph.get_dtype(_node.args[1])
                    if _node.target == "load"
                    else _node.args[-1]
                )
                is_bf16_as_fp32 = load_dtype in [
                    torch.bfloat16
                ] and self.can_load_bf16_as_fp32(_node)
                is_fp32 = load_dtype in [torch.float]
                is_load_only = is_bf16_as_fp32 or is_fp32
                load_dtype = torch.float if is_load_only else load_dtype
                if not is_load_only:
                    break

                # Create and record the context
                if OptimizationContext.key in _node.meta:
                    opt_ctx = _node.meta[OptimizationContext.key]
                else:
                    opt_ctx = OptimizationContext()
                opt_ctx.dtype = load_dtype
                opt_ctx.ops_name = _node.target
                opt_ctx.is_load_bf16_as_fp32 = True if is_bf16_as_fp32 else False
                _node.meta[OptimizationContext.key] = opt_ctx

            if _node.target == "to_dtype":
                dtype = _node.args[-1]
                if dtype == torch.float:
                    # load -> to_dtype
                    is_load_only = all(
                        usr.target in ["ops", "load", "constant"]
                        for usr in _node.all_input_nodes
                    )
                elif dtype == torch.bfloat16:
                    # to_dtype -> store
                    is_load_only = all(usr.target in ["store"] for usr in _node.users)
                else:
                    is_load_only = False

                if not is_load_only:
                    break

            if _node.target == "get_index":
                is_load_only = all(usr.target in ["load"] for usr in _node.users)
                if not is_load_only:
                    break

        return is_load_only, load_dtype

    def __exit__(self, exc_type, exc_val, exc_tb):
        assert self._orig_wrapper_code is not None
        # Restore the wrapper_code
        V.graph.wrapper_code = self._orig_wrapper_code
        self.exit_stack.__exit__(exc_type, exc_val, exc_tb)

    def __enter__(self):
        # Record the graph wrapper code. The wrapper_code status could be
        # changed during graph run. Regarding this checker, we also need to
        # run the graph but we don't expect to change any status that would
        # impact the code generation. Hence, we record the graph wrapper code
        # and replace it with a dummy wrapper_code and then restore to the
        # original one as long as the checker is finished.
        self._orig_wrapper_code = V.graph.wrapper_code
        V.graph.wrapper_code = WrapperCodeGen()

        class VecCheckerProxy:
            bin_cmp_ops = ["eq", "ne", "le", "ge", "lt", "gt"]

            @staticmethod
            def _bin_cmp_op(x, y):
                current_node: torch.fx.Node = V.interpreter.current_node
                if not self.is_supported_cmp(current_node):
                    self.disable_vec(f"binary comparison op: {current_node}")
                return self.simd_vec

            @staticmethod
            def __getattr__(name):
                def inner(*args, **kwargs):
                    if name in VecCheckerProxy.bin_cmp_ops:
                        return VecCheckerProxy._bin_cmp_op(args, kwargs)

                    if not (name in self.fast_vec_list):
                        self.disable_vec(f"op: {name}")
                    return self.simd_vec

                return inner

            @staticmethod
            def load(name: str, index: sympy.Expr):
                return self.load(name, index)

            @staticmethod
            def store(name, index, value, mode=None):
                return self.store(name, index, value, mode=mode)

            @staticmethod
            def reduction(name, dtype, src_dtype, reduction_type, index, value):
                return self.reduction(
                    name, dtype, src_dtype, reduction_type, index, value
                )

            @staticmethod
            def constant(val, dtype):
                with RecordOptimizationContext(__name__) as node_ctx:
                    opt_ctx: OptimizationContext = node_ctx.get_opt_ctx()
                    assert opt_ctx
                    opt_ctx.dtype = dtype
                    i32_iinfo = numpy.iinfo(numpy.int32)
                    if (
                        dtype == torch.int64
                        and val <= i32_iinfo.max
                        and val >= i32_iinfo.min
                    ):
                        opt_ctx.dtype = torch.int32

                    f32_iinfo = numpy.finfo(numpy.float32)
                    if dtype == torch.double:
                        if (
                            (val <= f32_iinfo.max and val >= f32_iinfo.min)
                            or (val == numpy.inf)
                            or (val == -numpy.inf)
                        ):
                            opt_ctx.dtype = torch.float32

                    supported_dtypes = [torch.float32, torch.int32, torch.bfloat16]

                    if opt_ctx.dtype not in supported_dtypes or (
                        opt_ctx.dtype == torch.int32
                        and not all(
                            user.target in VecCheckerProxy.bin_cmp_ops
                            for user in node_ctx.current_node.users
                        )
                    ):
                        self.disable_vec(f"constant dtype: {opt_ctx.dtype}")

                    if opt_ctx.dtype in [torch.bfloat16]:
                        if self.can_load_bf16_as_fp32(node_ctx.get_fx_node()):
                            opt_ctx.is_load_bf16_as_fp32 = True
                            opt_ctx.dtype = torch.float
                        else:
<<<<<<< HEAD
                            self.simd_vec = opt_ctx.is_bf16_mem_copy
=======
                            self.disable_vec(
                                "bfloat16 not legalized as float in constant"
                            )
>>>>>>> a09e735e

                    return val

            @staticmethod
            def index_expr(expr, dtype):
                current_node: torch.fx.Node = V.interpreter.current_node

                assert len(self.ranges) == len(self.itervars)
                if not len(self.ranges) or not all(
                    not isinstance(range, sympy.Expr) or sympy.simplify(range).is_number
                    for range in self.ranges
                ):
                    # if the range value is sympy.Expr, we might could not deduce the accurate loop interval.
                    self.disable_vec(f"index_expr: {expr}, dtype {dtype}")
                    return self.cse.newvar()

                def mod_indexing_rep(x, y, z):
                    if z.is_constant():
                        return x / y

                    # never really happens, we'll bail on optimizing
                    return (x / y) % z

                def indexing_div_rep(x, y):
                    return x / y

                with RecordOptimizationContext(__name__) as node_ctx:
                    assert len(self.ranges) == len(self.itervars)

                    opt_ctx: OptimizationContext = node_ctx.get_opt_ctx()
                    assert opt_ctx
                    max_expr = expr.replace(
                        ir.ModularIndexing, mod_indexing_rep
                    ).replace(ir.FloorDiv, indexing_div_rep)
                    min_expr = max_expr
                    for idx in range(len(self.ranges)):
                        max_expr = sympy.maximum(
                            max_expr,
                            self.itervars[idx],
                            sympy.Interval(0, self.ranges[idx]),
                        )
                        min_expr = sympy.minimum(
                            min_expr,
                            self.itervars[idx],
                            sympy.Interval(0, self.ranges[idx]),
                        )
                    i32_iinfo = numpy.iinfo(numpy.int32)
                    if (
                        dtype == torch.int64
                        and max_expr.is_number
                        and min_expr.is_number
                        and max_expr <= i32_iinfo.max
                        and min_expr >= i32_iinfo.min
                        and all(
                            user.target in VecCheckerProxy.bin_cmp_ops
                            for user in node_ctx.current_node.users
                        )
                    ):
                        opt_ctx.dtype = torch.int32
                    else:
                        opt_ctx.dtype = dtype
                        self.disable_vec(f"index_expr: {expr}, dtype {dtype}")

                    # Pick the most inner loop variable since we always vectorize the
                    # most inner loop
                    most_inner_var = self.itervars[-1]
                    most_inner_loop_irrevelant = self.is_invariant_under(
                        most_inner_var, expr
                    )
                    if not most_inner_loop_irrevelant:
                        self.disable_vec(
                            f"index_expr (most-inner var relevant): {expr}, dtype {dtype}"
                        )
                    opt_ctx.is_most_inner_loop_irrevelant = most_inner_loop_irrevelant
                    tmp_var = self.cse.newvar()
                    return tmp_var

            @staticmethod
            def indirect_indexing(index_var):
                self.disable_vec(f"indirect_indexing: {index_var}")
                return sympy.Symbol(str(index_var))

            @staticmethod
            def masked(mask, body, other):
                with RecordOptimizationContext(__name__) as node_ctx:
                    opt_ctx: OptimizationContext = node_ctx.get_opt_ctx()
                    assert opt_ctx
                    is_masked_load, load_dtype = self.is_load_only_block(body.graph)
                    opt_ctx.dtype = load_dtype
                    opt_ctx.is_masked_load = is_masked_load

                    _simd_vec = is_masked_load and load_dtype in [
                        torch.float32,
                        torch.float,
                    ]
                    if not _simd_vec:
                        self.disable_vec(
                            f"masked: is_masked_load {is_masked_load}, load_dtype {load_dtype}"
                        )

                    tmp_var = self.cse.newvar()
                    return tmp_var

            @staticmethod
            def to_dtype(x, dtype):
                with RecordOptimizationContext(__name__) as node_ctx:
                    opt_ctx: OptimizationContext = node_ctx.get_opt_ctx()
                    assert opt_ctx
                    opt_ctx.dtype = dtype

                    cur_node = node_ctx.get_fx_node()
                    input_value: torch.fx.Node = cur_node.all_input_nodes[1]
                    if dtype == torch.float:
                        if input_value.target in ["load", "constant"]:
                            # Support masked_load for BF16. Because the legalization will
                            # insert to_dtype to convert the BF16 input to FP32.
                            dtype = (
                                V.graph.get_dtype(input_value.args[1])
                                if input_value.target == "load"
                                else input_value.args[-1]
                            )
                            if dtype in [torch.bfloat16]:
                                opt_ctx.is_load_bf16_as_fp32 = True
                            elif dtype == torch.float:
                                pass
                            else:
                                self.disable_vec(f"to_dtype: dtype {dtype}")
                    elif dtype == torch.bfloat16:
                        if not all(usr.target == "store" for usr in cur_node.users):
                            self.disable_vec(
                                "to_dtype: bfloat16 expecting users are all stores"
                            )
                            return x

                        store_names = [usr.args[1] for usr in cur_node.users]
                        if not all(
                            V.graph.get_dtype(name) in [torch.bfloat16]
                            for name in store_names
                        ):
                            self.disable_vec(
                                "to_dtype: expecting all stores into bfloat16"
                            )
                            return x

                        opt_ctx.is_store_fp32_as_bf16 = True
                    elif dtype == torch.bool:
                        pass
                    else:
                        self.disable_vec(f"to_dtype: dtype {dtype}")
                    return x

        self.exit_stack.enter_context(V.set_ops_handler(VecCheckerProxy()))
        self.exit_stack.enter_context(V.set_kernel_handler(self))
        return self


class CppTile2DKernelChecker(CppVecKernelChecker):
    """
    Currently, we only address the situations with following constraints.
    1. There exists one and only one fp32 load/store with outer loop var having contiguous buffer accesses.
    2. When a load/store doesn't have contiguous access in an outer loop var, the access should be
       vectorizable from the inner-most dim.
    3. No reduction.
    """

    def __init__(self, args, num_threads, tiling_factor):
        super().__init__(args, num_threads, tiling_factor)
        self.can_tile2d = True
        self.outer_tiling_idx = -1

    def check_can_tile2d(self, name: str, index: sympy.Expr):
        if not self.can_tile2d:
            return
        # make sure the transpose_mxn(src, ld_src, dst, ld_dst) ld_src doesn't depend on most inner var.
        if len(self.itervars) > 0 and not self.is_invariant_under(
            self.itervars[-1], self.stride_at(self.itervars[-1], index)
        ):
            self.can_tile2d = False
            return

        # check contiguity from any of the outer loops
        has_stride1 = False
        for loop_idx, itervar in enumerate(self.itervars[:-1]):
            if self.is_stride1_at(itervar, index):
                # only support 2d tile now
                if V.graph.get_dtype(name) not in [torch.float, torch.float32] or (
                    self.outer_tiling_idx >= 0 and self.outer_tiling_idx != loop_idx
                ):
                    self.can_tile2d = False
                    return
                else:
                    self.outer_tiling_idx = loop_idx
                has_stride1 = True

        if not has_stride1 and not self.could_vec(name, index):
            self.can_tile2d = False
        return self.can_tile2d

    def load(self, name: str, index: sympy.Expr):
        if not V.graph.get_dtype(name) in [
            torch.float,
            torch.float32,
            torch.bool,
            torch.uint8,
        ]:
            self.can_tile2d = False
            return self.can_tile2d
        index = self.rename_indexing(index)
        return self.check_can_tile2d(name, index)

    def store(self, name, index, value, mode=None):
        if not V.graph.get_dtype(name) in [
            torch.float,
            torch.float32,
        ]:
            self.can_tile2d = False
            return self.can_tile2d
        index = self.rename_indexing(index)
        return self.check_can_tile2d(name, index)

    def reduction(self, name, dtype, src_dtype, reduction_type, index, value):
        self.can_tile2d = False
        return self.can_tile2d

    def __exit__(self, exc_type, exc_val, exc_tb):
        super().__exit__(exc_type, exc_val, exc_tb)
        if not self.simd_vec or self.outer_tiling_idx < 0:
            self.can_tile2d = False


class CppKernelProxy(CppKernel):
    def __init__(self, kernel_group):
        super().__init__(kernel_group.args, kernel_group.ws.num_threads)
        self.kernel_group = kernel_group
        self.loop_nest = None
        self.call_ranges = None
        self.picked_vec_isa: codecache.VecISA = codecache.pick_vec_isa()

    def legalize_bf16(self, nodes):
        def add_to_dtype(sub_graph: torch.fx.Graph):
            def is_bf16_mem_copy(node: torch.fx.Node):
                if node.target in ["load", "constant"]:
                    bf16_mem_copy = all(
                        usr.target == "store"
                        and V.graph.get_dtype(usr.args[1]) == torch.bfloat16
                        for usr in node.users
                    )
                elif node.target == "store":
                    stored_node = node.args[3]
                    bf16_mem_copy = is_bf16_mem_copy(stored_node)
                else:
                    bf16_mem_copy = False
                if bf16_mem_copy:
                    opt_ctx = OptimizationContext()
                    opt_ctx.is_bf16_mem_copy = bf16_mem_copy
                    node.meta[OptimizationContext.key] = opt_ctx
                return bf16_mem_copy

            for node in sub_graph.nodes:
                _node: torch.fx.Node = node
                if _node.target in ["load", "constant"]:
                    assert len(_node.args) == 3
                    if is_bf16_mem_copy(node):
                        continue
                    ops = _node.args[0]
                    # If the node is constant, the last arg is dtype
                    load_dtype = (
                        V.graph.get_dtype(_node.args[1])
                        if _node.target == "load"
                        else _node.args[-1]
                    )

                    if load_dtype == torch.bfloat16:
                        with sub_graph.inserting_after(_node):
                            to_type_node = sub_graph.call_method(
                                "to_dtype", args=(ops, _node, torch.float)
                            )
                            to_type_node_args = to_type_node.args
                            _node.replace_all_uses_with(to_type_node)
                            to_type_node.args = to_type_node_args
                            metrics.to_dtype_count += 1
                elif _node.target == "store":
                    if is_bf16_mem_copy(_node):
                        continue
                    ops, store_var, _, value_var, _ = _node.args
                    store_dtype = V.graph.get_dtype(store_var)
                    if store_dtype == torch.bfloat16:
                        with sub_graph.inserting_before(_node):
                            to_type_node = sub_graph.call_method(
                                "to_dtype", args=(ops, value_var, torch.bfloat16)
                            )
                            _node.replace_input_with(value_var, to_type_node)
                            metrics.to_dtype_count += 1
                elif _node.target == "reduction":
                    (
                        ops,
                        name,
                        dtype,
                        src_dtype,
                        reduction_type,
                        index,
                        value,
                    ) = _node.args
                    if src_dtype == torch.bfloat16:
                        # Since we always convert the load/store value to float if the tensor is bfloat16.
                        # Therefore, the reduction should never work with bfloat16 value. Hence, we update
                        # the bfloat16 reduction by
                        #     1) updating the src_dtype to float
                        # and 2) updating the dtype to float if it is bfloat16.
                        assert dtype in [torch.float, torch.bfloat16, torch.int64]
                        _node.args = (
                            ops,
                            name,
                            torch.float if dtype == torch.bfloat16 else dtype,
                            torch.float,
                            reduction_type,
                            index,
                            value,
                        )
                elif _node.target == "to_dtype" and _node.args[-1] in [torch.bfloat16]:
                    (ops, x, _) = _node.args
                    from_load = _node.all_input_nodes[-1].target == "load"
                    to_store = all(usr.target == "store" for usr in _node.users)
                    # The legalization always loads the BF16 tensor as FP32 for computation and converts
                    # back to BF16 after the computation. Hence, there should be no computation w/ BF16.
                    # Therefore, we update the to_dtype by replacing the bf16 dtype with fp32.
                    if not (from_load or to_store):
                        _node.args = (ops, x, torch.float)
                else:
                    pass

            def eliminate_to_dtype(sub_graph: torch.fx.Graph):
                def _eliminate_duplicate_to_node(sub_graph: torch.fx.Graph):
                    # Eliminate the redudant to_dtype node. Let's consider a pattern as follows:
                    #   graph():
                    #     %to_dtype1 = call_method[target=to_dtype](args = (%ops, %input, torch.float), kwargs = {})
                    #     %to_dtype2 = call_method[target=to_dtype](args = (%ops, %to_dtype1, torch.float), kwargs = {})
                    # Regarding the first to_dtype, it is redudant because the second to_type also converts to the
                    # torch.float. Hence, we remove the first to_type
                    def _used_by_to(to_node: torch.fx.Node):
                        return all(usr.target == "to_dtype" for usr in to_node.users)

                    all_to_nodes = [
                        node for node in sub_graph.nodes if node.target == "to_dtype"
                    ]
                    all_to_nodes_and_users = [
                        {node: node.users} for node in all_to_nodes if _used_by_to(node)
                    ]
                    for node_users in all_to_nodes_and_users:
                        for node, users in node_users.items():
                            if all(usr.args[-1] == node.args[-1] for usr in users):
                                val_node = node.all_input_nodes[-1]
                                node.replace_all_uses_with(val_node)
                                sub_graph.erase_node(node)

                    # For debug mode, the graph of LoopBody will attach a new GraphModule as
                    # owning_module for debugging while the release mode will not. The lint will
                    # check whether the graph has owning_module to decide if it needs to check
                    # call_module. LoopBody might contain get_index as a module call. But it
                    # is just a function. Hence, it cannot pass the lint check for debug mode.
                    # We bypass the check if the owning_module is None. Eventually, we should call
                    # get_index via call_function but not call_module.
                    if sub_graph.owning_module is None:
                        sub_graph.lint()

                _eliminate_duplicate_to_node(sub_graph)

            eliminate_to_dtype(sub_graph)

        def _legalize_bf16(loop_body: ir.LoopBody):
            sub_blocks = [loop_body.root_block] + list(loop_body.subblocks.values())
            for sub_block in sub_blocks:
                add_to_dtype(sub_block.graph)

        for _node in nodes:
            assert isinstance(_node, SchedulerNode)
            node: SchedulerNode = _node
            if isinstance(node._body, ir.LoopBody):
                body: ir.LoopBody = node._body
                _legalize_bf16(body)

    def codegen_nodes(self, nodes):
        # Legalize BF16 node by adding to_dtype explicitly
        self.legalize_bf16(nodes)

        kernel_group = self.kernel_group
        _, (group, reduction_group) = max(
            nodes, key=lambda x: int(x.is_reduction())
        ).group

        def codegen_kernel(cls, *args):
            with kernel_group.new_kernel(cls, *args) as kernel:
                run(kernel)

                # Ugly hack to maitain the metrics kernel count since
                # we only count in CppKernelProxy, not those contained in it
                metrics.generated_kernel_count -= 1

                return kernel

        def run(kernel):
            vars, reduction_vars = kernel.set_ranges(group, reduction_group)
            in_suffix = False
            for node in nodes:
                if node.group[1] in [
                    (group, reduction_group),
                    (group + reduction_group, ()),
                ]:
                    assert not in_suffix
                    node.run(vars, reduction_vars)
                else:
                    in_suffix = True
                    assert node.group[1] == (
                        group,
                        (),
                    ), f"unexpected group: {node.group[1]} != {group}, {reduction_group}"
                    # we can fuse in some extra pointwise into the suffix
                    with kernel.write_to_suffix():
                        node.run(vars, ())

        scalar_kernel = codegen_kernel(CppKernel)
        inner_most_idx = len(scalar_kernel.itervars) - 1
        self.call_ranges = scalar_kernel.call_ranges
        self.loop_nest = LoopNestWithSplit.build(scalar_kernel)

        if not self.picked_vec_isa:
            return

        # TODO(jgong5): support alternative tiling factors and data types
        tiling_factor = self.picked_vec_isa.nelements(dtype=torch.float)

        # Kernels share the same global contexts like V.graph.wrapper_code, V.kernel.args.
        # But the generated scalar kernel has updated these global contexts. Hence, the other kernels
        # should not do this again to avoid context conflict. By now, we only control the
        # config.inplace_buffers. In the future, we could maintain more contexts.
        with torch._inductor.config.patch(inplace_buffers=False):
            with CppVecKernelChecker(
                deepcopy(self.kernel_group.args), parallel_num_threads(), tiling_factor
            ) as vec_checker:
                run(vec_checker)

            with CppTile2DKernelChecker(
                deepcopy(self.kernel_group.args), parallel_num_threads(), tiling_factor
            ) as tile2d_checker:
                run(tile2d_checker)

            if vec_checker.simd_vec:
                main_loop, tail_loop = self.loop_nest.split_with_tiling(
                    inner_most_idx, factor=tiling_factor
                )
                main_loop.set_kernel(codegen_kernel(CppVecKernel, tiling_factor))
                tail_loop.set_kernel(scalar_kernel)
                main_loop.simd_vec = True
                tail_loop.simd_omp = True
                # We chop the loop into two cubes by the nelements - main loop and tail loop.
                # Regarding the main loop, it is straightforward that it could be vectorized with
                # nelements. But for the tail loop, it still could be vectorized. For example,
                # if the nelements is 8(256bits), then the tail loop still could be vectorized
                # as 4(128bits).
                tail_loop.simd_nelements = tiling_factor // 2
            elif tile2d_checker.can_tile2d:
                outer_tiling_idx = tile2d_checker.outer_tiling_idx
                assert outer_tiling_idx < inner_most_idx
                outer_main_loop, outer_tail_loop = self.loop_nest.split_with_tiling(
                    outer_tiling_idx, factor=tiling_factor
                )
                outer_tail_loop.set_kernel(scalar_kernel)
                inner_main_loop, inner_tail_loop = outer_main_loop.split_with_tiling(
                    inner_most_idx - outer_tiling_idx, factor=tiling_factor
                )
                inner_main_loop.set_kernel(
                    codegen_kernel(CppTile2DKernel, tiling_factor, outer_tiling_idx)
                )
                inner_tail_loop.set_kernel(
                    codegen_kernel(CppTile2DTailKernel, tiling_factor, outer_tiling_idx)
                )

    def codegen_loops(self, code, worksharing):
        self.codegen_loops_impl(self.loop_nest, code, worksharing)


class CppScheduling:
    def __init__(self, scheduler):
        self.scheduler = scheduler
        self.get_kernel_group()

    def group_fn(self, sizes):
        return tuple(tuple(map(V.graph.sizevars.simplify, s)) for s in sizes)

    def get_kernel_group(self):
        from .wrapper import CppWrapperCodeGen

        if isinstance(V.graph.wrapper_code, CppWrapperCodeGen):
            self.kernel_group = CppWrapperKernelGroup()
        else:
            self.kernel_group = KernelGroup()

    @staticmethod
    def can_fuse_horizontal(node1, node2):
        _, (vars1, reduce1) = node1.group
        _, (vars2, reduce2) = node2.group
        if vars1 == vars2 and reduce1 == reduce2:
            return True
        if reduce1 == () and vars1 == vars2 + reduce2:
            return True
        # TODO(jansel): allow fusion pointwise (vars1, ()) suffix?
        return False

    @classmethod
    def can_fuse_vertical(cls, node1, node2):
        return cls.can_fuse_horizontal(node1, node2) and not node1.is_reduction()

    def codegen_nodes(self, nodes):
        """
        Turn an set of pre-fused nodes into a C++ kernel.
        """
        kernel_group = self.kernel_group

        cpp_kernel_proxy = CppKernelProxy(kernel_group)
        cpp_kernel_proxy.codegen_nodes(nodes)

        kernel_group.finalize_kernel(cpp_kernel_proxy, None)

    def codegen_sync(self):
        pass

    def flush(self):
        self.kernel_group.codegen_define_and_call(V.graph.wrapper_code)
        self.get_kernel_group()


class KernelGroup:
    def __init__(self):
        super().__init__()
        self.args = KernelArgs()
        self.loops_code = BracesBuffer()
        self.ws = WorkSharing(self.loops_code)
        self.stack = contextlib.ExitStack()
        self.stack.enter_context(self.ws)
        self.count = 0

    def new_kernel(self, cls, *args):
        return cls(self.args, parallel_num_threads(), *args)

    def finalize_kernel(self, new_kernel, scheduler):
        self.count += 1
        code = self.loops_code
        ws = self.ws
        new_kernel.codegen_loops(code, ws)

    def codegen_define_and_call(self, wrapper):
        self.stack.close()
        if self.count == 0:
            return

        kernel_name = "kernel_cpp_" + wrapper.next_kernel_suffix()
        arg_defs, call_args, arg_types = self.args.cpp_argdefs()
        arg_defs = ",\n".ljust(25).join(arg_defs)
        arg_types = ",".join(arg_types)
        code = BracesBuffer()
        # TODO: support kernel profile on other platforms
        enable_kernel_profile = (
            config.cpp.enable_kernel_profile and sys.platform == "linux"
        )
        if enable_kernel_profile:
            code.writelines(["#include <ATen/record_function.h>"])
        kernel_decl_name = kernel_name if V.graph.aot_mode else "kernel"

        if not V.graph.aot_mode or self.count == 1:
            code.writeline(cpp_prefix())

        code.writeline(f'extern "C" void {kernel_decl_name}({arg_defs})')
        with code.indent():
            if enable_kernel_profile:
                graph_id = V.graph.graph_id
                prefix = "graph_" + str(graph_id) + "_" if graph_id is not None else ""
                code.writelines(
                    [
                        f'RECORD_FUNCTION("{prefix + kernel_name}", c10::ArrayRef<c10::IValue>({{}}));'
                    ]
                )
            for old, new in self.args.aliases():
                code.writeline(f"auto {old} = {new};")
            code.splice(self.loops_code)

        codecache_def = IndentedBuffer()
        if V.graph.aot_mode:
            codecache_def.splice(code)
        else:
            codecache_def.writeline("async_compile.cpp('''")
            codecache_def.splice(code)
            codecache_def.writeline("''')")

        codecache_str = codecache_def.getvalue()
        # TODO(voz): Ostensibly, we should not need this. But there are cases where C++ codegen does
        # not use BracesBuffer, so we have no good indicator of a C++ buffer atm.
        codecache_str = codecache_str.replace("#pragma CMT", "//")
        wrapper.define_kernel(kernel_name, codecache_str)
        wrapper.load_kernel(kernel_name, code, arg_types)
        # generate the code to call this
        wrapper.generate_kernel_call(kernel_name, call_args)


class CppWrapperKernelGroup(KernelGroup):
    def __init__(self):
        super().__init__()
        self.args = CppWrapperKernelArgs()


class WorkSharing:
    def __init__(self, code):
        self.code = code
        self.in_parallel = False
        self.num_threads = None
        self.stack = contextlib.ExitStack()

    def parallel(self, threads):
        if self.in_parallel and threads != self.num_threads:
            # wrong number of threads
            self.close()
        if not self.in_parallel:
            self.num_threads = threads
            self.in_parallel = True
            if config.cpp.dynamic_threads:
                self.code.writeline("#pragma omp parallel")
            else:
                self.code.writeline(f"#pragma omp parallel num_threads({threads})")
            self.stack.enter_context(self.code.indent())

    def single(self):
        if self.in_parallel:
            self.code.writeline("#pragma omp single")
        return self.in_parallel

    def close(self):
        self.stack.close()
        self.in_parallel = False

    def __enter__(self):
        self.stack.__enter__()
        return self

    def __exit__(self, exc_type, exc_val, exc_tb):
        self.stack.__exit__(exc_type, exc_val, exc_tb)


@dataclasses.dataclass
class LoopLevel:
    var: sympy.Expr = None
    size: sympy.Expr = None
    offset: sympy.Expr = sympy.Integer(0)
    steps: sympy.Expr = sympy.Integer(1)
    parallel: int = 0
    simd_omp: bool = False
    picked_vec_isa: codecache.VecISA = codecache.pick_vec_isa()
    simd_nelements: int = picked_vec_isa.nelements() if picked_vec_isa else 0
    simd_vec: bool = False
    collapsed: bool = False
    reduction_var_map: Dict[str, str] = None
    parent: "LoopLevel" = None
    # the next inner level of the loop, empty if it is inner-most
    # contains >1 LoopLevel if the inner level of loop is split
    inner: List["LoopLevel"] = dataclasses.field(default_factory=list)
    # kernel assigned to this loop level, only valid when it is a leaf
    kernel: CppKernel = None

    def get_kernels(self) -> List[CppKernel]:
        """Get all kernel objects under this loop level"""
        if self.kernel:
            return [self.kernel]
        kernels = []
        for loop in self.inner:
            kernels += loop.get_kernels()
        return kernels

    def set_kernel(self, kernel: CppKernel):
        """
        Set the kernel under this loop level. No split is allowed under
        this loop level.
        """
        if not self.inner:
            self.kernel = kernel
            loop = self
            if loop.is_reduction():
                loop.reduction_var_map = kernel.reduction_var_map.copy()
                loop = loop.parent
                while loop is not None and loop.is_reduction():
                    loop.reduction_var_map.update(kernel.reduction_var_map)
                    loop = loop.parent
            return
        assert len(self.inner) == 1
        self.inner[0].set_kernel(kernel)

    def get_loops_at(self, depth) -> List["LoopLevel"]:
        if depth == 0:
            return [self]
        else:
            loops = []
            for loop in self.inner:
                loops += loop.get_loops_at(depth - 1)
            return loops

    def is_reduction(self):
        return bool(self.reduction_var_map)

    def split_with_tiling(self, depth, factor):
        def clone_inner():
            inner = []
            if self.inner:
                for loop in self.inner:
                    inner.append(loop.clone())
            return inner

        def do_split_with_tiling():
            sympy_factor = sympy.Integer(factor)

            main_loop_range = ir.FloorDiv(self.size, sympy_factor)
            main_loop = LoopLevel(self.var, main_loop_range)
            main_loop.parallel = self.parallel
            main_loop.collapsed = False
            main_loop.reduction_var_map = self.reduction_var_map
            main_loop.inner = clone_inner()
            if main_loop.inner:
                for loop in main_loop.inner:
                    loop.parent = main_loop

            offset = main_loop_range * sympy_factor
            tail_loop = LoopLevel(self.var, self.size)
            tail_loop.offset = offset
            tail_loop.parallel = self.parallel
            tail_loop.collapsed = False
            tail_loop.reduction_var_map = self.reduction_var_map
            tail_loop.inner = clone_inner()
            if tail_loop.inner:
                for loop in tail_loop.inner:
                    loop.parent = tail_loop

            return main_loop, tail_loop

        if depth == 0:
            main_loop, tail_loop = do_split_with_tiling()
            parent = self.parent
            if parent:
                parent.inner = [main_loop, tail_loop]
                main_loop.parent = parent
                tail_loop.parent = parent
            return main_loop, tail_loop
        else:
            assert len(self.inner) == 1
            return self.inner[0].split_with_tiling(depth - 1, factor)

    def clone(self):
        loop = copy(self)
        loop.inner = []
        if self.inner:
            for inner_loop in self.inner:
                inner_loop_clone = inner_loop.clone()
                inner_loop_clone.parent = loop
                loop.inner.append(inner_loop_clone)
        loop.kernel = deepcopy(self.kernel)
        return loop

    def lines(self):
        if self.reduction_var_map:
            reduction = " " + " ".join(
                f"reduction({RTYPE_TO_CPP[rtype]}:{var})"
                for var, rtype in self.reduction_var_map.items()
            )
        else:
            reduction = ""
        simd = (
            f"simd simdlen({self.simd_nelements}) "
            if self.simd_omp and self.simd_nelements > 1
            else ""
        )
        if self.parallel:
            # TODO(jansel): look into chunk size and other schedules
            line1 = f"#pragma omp for{reduction} "
            if self.parallel > 1:
                line1 += f" collapse({self.parallel})"
            if self.simd_omp:
                line1 = line1.replace(" for ", f" for {simd}")
        elif self.simd_vec:
            line1 = ""
        elif self.simd_omp:
            line1 = f"#pragma omp {simd}{reduction}"
        elif not self.reduction_var_map and codecache.is_gcc():
            line1 = "#pragma GCC ivdep"
        else:
            line1 = ""
        line2 = f"for({INDEX_TYPE} {self.var}={cexpr(self.offset)}; {self.var}<{cexpr(self.size)}; {self.var}+={cexpr(self.steps)})"
        if self.collapsed or not line1:
            return [line2]
        return [line1, line2]


@dataclasses.dataclass
class LoopNestWithSplit:
    """
    A loop-nest like structure but with some loop level split along
    the loop range into the main tiling loop and the tail. It is built
    with the `build` method as a loop nest and then split with
    `split_with_tiling` at some depth.

    A typical case is for vectorization where we typically split at the inner-most
    loop level. A more complicated case is 2D tiling where we split at
    both inner-most and outer levels.
    """

    root: List[LoopLevel] = None
    kernel: CppKernel = None

    @staticmethod
    def build(kernel: CppKernel):
        """Build a LoopNest with the given `kernel` as the leaf"""
        itervars = kernel.itervars
        ranges = kernel.ranges
        reduction_depth = kernel.reduction_depth

        root: List[LoopLevel] = []
        levels: List[LoopLevel] = root
        loop: LoopLevel = None
        for loop_idx, (var, size) in enumerate(zip(itervars, ranges)):
            loop = LoopLevel(var, size, parent=loop)
            if loop_idx >= reduction_depth:
                loop.reduction_var_map = kernel.reduction_var_map.copy()
            levels.append(loop)
            levels = loop.inner
        loop_nest = LoopNestWithSplit(root, len(itervars))
        if loop:
            loop.kernel = kernel
        else:
            loop_nest.kernel = kernel
        return loop_nest

    def __bool__(self):
        return bool(self.root)

    def get_loops_at(self, depth) -> List[LoopLevel]:
        """Get all the loop levels at the given `depth` (most outer loop has depth 0)"""
        loops = []
        for loop in self.root:
            loops += loop.get_loops_at(depth)
        return loops

    @cache_on_self
    def max_parallel_depth(self):
        """
        Maximal allowed depth for parallelism:
        1) Levels without splitting and
        2) All reduction or non-reduction levels
        When the loop is split at the top level, the max depth is 1.
        """
        max_depth = 0
        loops = self.root
        if len(loops) > 1:
            return 1
        is_reduction = loops[0].is_reduction() if loops else False
        while len(loops) == 1 and loops[0].is_reduction() == is_reduction:
            max_depth += 1
            loops = loops[0].inner
        return max_depth

    def is_reduction_only(self):
        """
        Whether all the loops are for reduction. Reduction loops
        are always the inner most ones.
        """
        return self.root and self.root[0].is_reduction()

    def mark_parallel(self, par_depth):
        assert (
            par_depth <= self.max_parallel_depth()
        ), "Parallel depth cannot exceed the maximal allowed parallel depth"
        loops = self.root
        for loop in loops:
            loop.parallel = par_depth
        for i in range(1, par_depth):
            loops = loops[0].inner
            loops[0].collapsed = True

    def split_with_tiling(self, depth, factor):
        """
        Split the loop into main and tail loops at given `depth` so that the range
        of the main loop has range `floor_div(range, factor) * factor` and
        the tail loop handles the remainder. The main loop is tiled
        according to the `factor`.
        """
        loops = self.get_loops_at(depth)
        assert len(loops) == 1
        split_loops = loops[0].split_with_tiling(0, factor)
        if depth == 0:
            self.root = split_loops
        return split_loops<|MERGE_RESOLUTION|>--- conflicted
+++ resolved
@@ -1566,13 +1566,8 @@
                 opt_ctx.is_load_bf16_as_fp32 = self.can_load_bf16_as_fp32(
                     node_ctx.get_fx_node()
                 )
-<<<<<<< HEAD
                 if not (opt_ctx.is_load_bf16_as_fp32 or opt_ctx.is_bf16_mem_copy):
-                    self.simd_vec = False
-=======
-                if not opt_ctx.is_load_bf16_as_fp32:
                     self.disable_vec("bfloat16 not legalized as float on load")
->>>>>>> a09e735e
                     return var
 
             index = self.rename_indexing(index)
@@ -1601,13 +1596,9 @@
                 opt_ctx.is_store_fp32_as_bf16 = self.can_store_fp32_as_bf16(
                     name, value_node
                 )
-                if not opt_ctx.is_store_fp32_as_bf16:
-<<<<<<< HEAD
-                    return opt_ctx.is_bf16_mem_copy
-=======
+                if not (opt_ctx.is_store_fp32_as_bf16 or opt_ctx.is_bf16_mem_copy):
                     self.disable_vec("bfloat16 not legalized as float on store")
                     return self.simd_vec
->>>>>>> a09e735e
 
             assert "buf" in name
             index = self.rename_indexing(index)
@@ -1814,14 +1805,10 @@
                         if self.can_load_bf16_as_fp32(node_ctx.get_fx_node()):
                             opt_ctx.is_load_bf16_as_fp32 = True
                             opt_ctx.dtype = torch.float
-                        else:
-<<<<<<< HEAD
-                            self.simd_vec = opt_ctx.is_bf16_mem_copy
-=======
+                        elif not opt_ctx.is_bf16_mem_copy:
                             self.disable_vec(
                                 "bfloat16 not legalized as float in constant"
                             )
->>>>>>> a09e735e
 
                     return val
 
