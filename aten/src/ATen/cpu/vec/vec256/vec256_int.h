--- conflicted
+++ resolved
@@ -1302,6 +1302,8 @@
   __m256i c0;
   if (left_shift)
     c0 = _mm256_sllv_epi32(a0, b0);
+  else
+    c0 = _mm256_srav_epi32(a0, b0);
   c0 = _mm256_shuffle_epi8(c0, ctl_1_0);
 
   // Peform shifting the same way for input array elements with
@@ -1311,6 +1313,8 @@
   __m256i c1;
   if (left_shift)
     c1 = _mm256_sllv_epi32(a1, b1);
+  else
+    c1 = _mm256_srav_epi32(a1, b1);
   c1 = _mm256_and_si256(c1, keep_1);
 
   // Merge partial results into the final result.
@@ -1393,14 +1397,11 @@
   __m256i c0;
   if (left_shift)
     c0 = _mm256_sllv_epi32(a0, b0);
-<<<<<<< HEAD
-=======
   else
     if (std::is_same<T, int8_t>::value)
       c0 = _mm256_srav_epi32(a0, b0);
     else
       c0 = _mm256_srlv_epi32(a0, b0);
->>>>>>> b87682f5
   c0 = _mm256_shuffle_epi8(c0, ctl_3_0);
 
   // Peform shifting the same way for input array elements with
@@ -1410,14 +1411,11 @@
   __m256i c1;
   if (left_shift)
     c1 = _mm256_sllv_epi32(a1, b1);
-<<<<<<< HEAD
-=======
   else
     if (std::is_same<T, int8_t>::value)
       c1 = _mm256_srav_epi32(a1, b1);
     else
       c1 = _mm256_srlv_epi32(a1, b1);
->>>>>>> b87682f5
   c1 = _mm256_shuffle_epi8(c1, ctl_3_1);
 
   // Peform shifting the same way for input array elements with
@@ -1427,14 +1425,11 @@
   __m256i c2;
   if (left_shift)
     c2 = _mm256_sllv_epi32(a2, b2);
-<<<<<<< HEAD
-=======
   else
     if (std::is_same<T, int8_t>::value)
       c2 = _mm256_srav_epi32(a2, b2);
     else
       c2 = _mm256_srlv_epi32(a2, b2);
->>>>>>> b87682f5
   c2 = _mm256_shuffle_epi8(c2, ctl_3_2);
 
   // Peform shifting the same way for input array elements with
@@ -1444,14 +1439,11 @@
   __m256i c3;
   if (left_shift)
     c3 = _mm256_sllv_epi32(a3, b3);
-<<<<<<< HEAD
-=======
   else
     if (std::is_same<T, int8_t>::value)
       c3 = _mm256_srav_epi32(a3, b3);
     else
       c3 = _mm256_srlv_epi32(a3, b3);
->>>>>>> b87682f5
   c3 = _mm256_and_si256(c3, keep_3);
 
   // Merge partial results into the final result.
@@ -1482,8 +1474,6 @@
   return shift_256_8<true>(a, b);
 }
 
-<<<<<<< HEAD
-=======
 template <>
 Vectorized<uint8_t> inline operator<<(const Vectorized<uint8_t>& a, const Vectorized<uint8_t>& b) {
   return shift_256_8<true>(a, b);
@@ -1526,7 +1516,6 @@
   return shift_256_8<false>(a, b);
 }
 
->>>>>>> b87682f5
 #endif
 
 }}}