--- conflicted
+++ resolved
@@ -825,11 +825,7 @@
     return t;
   }
 
-<<<<<<< HEAD
-  if (!t.numel() || !mask.numel() || !mask._nnz()) {
-=======
   if (!mask.numel() || !mask._nnz()) {
->>>>>>> f5ffb42d
     return mask.clone().to(t.device(), t.scalar_type());
   }
 
