--- conflicted
+++ resolved
@@ -674,10 +674,7 @@
                       torch.nn.functional.softplus,
                       torch.nn.functional.gelu,
                       torch.nn.functional.leaky_relu,
-<<<<<<< HEAD
-=======
                       torch.nn.functional.silu,
->>>>>>> d8cc8368
                       torch.relu,
                       torch.sigmoid,
                       torch.bitwise_not,
@@ -4945,8 +4942,6 @@
         t_jit = torch.jit.script(t)
         self._run_helper(t_jit, t, x0, x1, x2, check_stride=True)
 
-<<<<<<< HEAD
-=======
     @unittest.skipIf(not RUN_NVFUSER, "requires CUDA")
     @unittest.skipIf(GRAPH_EXECUTOR != ProfilingMode.PROFILING,
                      "Requires fusion optimization pass to be effective")
@@ -4969,7 +4964,6 @@
         t_jit = torch.jit.script(t)
         self._run_helper(t_jit, t, x0, x1, w0, w1, check_stride=True)
 
->>>>>>> d8cc8368
 
 class TestEnableDisableCudaFuser(JitTestCase):
     def setUp(self):
