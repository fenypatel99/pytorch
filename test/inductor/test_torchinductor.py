--- conflicted
+++ resolved
@@ -8,6 +8,7 @@
 import math
 import os
 import random
+import subprocess
 import sys
 import time
 import typing
@@ -5415,6 +5416,33 @@
         self.common(fn, [torch.randn(3, 1, 1, 1, 1), 9132])
 
     @torch._dynamo.config.patch(dynamic_shapes=True)
+    def test_sqrt_dynamic_shapes(self):
+        # TIMM convit_base model: https://github.com/pytorch/pytorch/issues/97877.
+        # TODO: support cuda path.
+        if self.device == "cuda":
+            raise unittest.SkipTest("sqrt dynamic shapes only supports cpu")
+
+        class Model(torch.nn.Module):
+            def __init__(self):
+                super(Model, self).__init__()
+
+            def forward(self, x):
+                B, N, C = x.shape
+                return self.get_rel_indices(N)
+
+            def get_rel_indices(self, num_patches: int) -> torch.Tensor:
+                img_size = int(num_patches**0.5)
+                ind = torch.arange(img_size)
+                return ind
+
+        self.common(
+            Model(),
+            [
+                torch.randn(8, 4, 4),
+            ],
+        )
+
+    @torch._dynamo.config.patch(dynamic_shapes=True)
     def test_index_dynamic_shapes(self):
         if self.device == "cuda":
             raise unittest.SkipTest("index dynamic shapes only supports cpu")
@@ -6126,10 +6154,6 @@
                     inps = torch.randn([5, 5])
                     fn_opt(inps)
 
-<<<<<<< HEAD
-
-if HAS_CUDA and not TEST_WITH_ASAN:
-=======
         def test_indirect_device_assert(self):
             dir_path = os.path.dirname(os.path.realpath(__file__))
             test_path = os.path.join(dir_path, "indirect_assert_helper.py")
@@ -6149,7 +6173,6 @@
                     ),
                     f"{fn}, {ndims}, {dyn_shape}",
                 )
->>>>>>> a1633b17
 
     class RNNTest(TestCase):
         class Model(torch.nn.Module):
