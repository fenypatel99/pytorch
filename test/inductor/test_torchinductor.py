# Owner(s): ["module: inductor"]
import contextlib
import copy
import dataclasses
import functools
import importlib
import itertools
import math
import os
import random
import subprocess
import sys
import time
import typing
import unittest
import weakref
from typing import Tuple
from unittest.mock import patch

import numpy as np

import torch

import torch._dynamo
import torch.nn as nn
from torch._dispatch.python import enable_python_dispatcher
from torch._dynamo.testing import rand_strided, same
from torch._inductor.codegen.common import _data_type_propagation, OptimizationContext
from torch._inductor.utils import run_and_get_triton_code
from torch.fx.experimental.proxy_tensor import make_fx
from torch.nn import functional as F
from torch.testing import make_tensor
from torch.testing._internal.common_device_type import _has_sufficient_memory
from torch.testing._internal.common_dtype import all_types
from torch.testing._internal.common_utils import (
    DeterministicGuard,
    IS_CI,
    IS_MACOS,
    IS_WINDOWS,
    IS_X86,
    TEST_WITH_ASAN,
    TEST_WITH_ROCM,
    TestCase as TorchTestCase,
)
from torch.utils._python_dispatch import TorchDispatchMode
from torch.utils._pytree import tree_flatten, tree_unflatten

if IS_WINDOWS and IS_CI:
    sys.stderr.write(
        "Windows CI does not have necessary dependencies for test_torchinductor yet\n"
    )
    if __name__ == "__main__":
        sys.exit(0)
    raise unittest.SkipTest("requires sympy/functorch/filelock")

importlib.import_module("functorch")
importlib.import_module("filelock")

from torch._inductor import config, test_operators

from torch._inductor.compile_fx import compile_fx, compile_fx_inner
from torch._inductor.utils import has_torchvision_roi_align

from torch.testing._internal.common_utils import slowTest
from torch.testing._internal.inductor_utils import HAS_CPU, HAS_CUDA

HAS_MULTIGPU = HAS_CUDA and torch.cuda.device_count() >= 2
HAS_AVX2 = "fbgemm" in torch.backends.quantized.supported_engines
aten = torch.ops.aten
requires_cuda = functools.partial(unittest.skipIf, not HAS_CUDA, "requires cuda")
requires_multigpu = functools.partial(
    unittest.skipIf, not HAS_MULTIGPU, "requires multiple cuda devices"
)
skip_if_x86_mac = functools.partial(
    unittest.skipIf, IS_MACOS and IS_X86, "Does not work on x86 Mac"
)
vec_dtypes = [torch.float, torch.bfloat16]


# For OneDNN bf16 path, OneDNN requires the cpu has intel avx512 with avx512bw,
# avx512vl, and avx512dq at least. So we will skip the test case if one processor
# is not meet the requirement.
@functools.lru_cache(maxsize=None)
def has_bf16_support():
    import sys

    if sys.platform != "linux":
        return False
    with open("/proc/cpuinfo", encoding="ascii") as f:
        lines = f.read()
    return all(word in lines for word in ["avx512bw", "avx512vl", "avx512dq"])


class TestCase(TorchTestCase):
    @classmethod
    def setUpClass(cls):
        super().setUpClass()
        cls._stack = contextlib.ExitStack()
        cls._stack.enter_context(
            config.patch(
                {
                    "debug": True,
                    "cpp.min_chunk_size": 1,
                    "triton.autotune_pointwise": False,  # too slow
                    "implicit_fallbacks": False,
                }
            )
        )

    @classmethod
    def tearDownClass(cls):
        cls._stack.close()
        super().tearDownClass()

    def setUp(self):
        torch._dynamo.reset()
        super().setUp()
        self._start = time.perf_counter()

    def tearDown(self):
        super().tearDown()
        torch._dynamo.reset()
        if os.environ.get("ERROR_ON_SLOW") == "1":
            elapsed = time.perf_counter() - self._start
            assert elapsed < 120


class ToTuple(torch.nn.Module):
    def forward(self, x):
        return (x,)


@dataclasses.dataclass
class InputGen:
    n: int
    device: str

    def dense(self):
        return torch.randn((self.n, self.n), device=self.device)

    def transposed(self):
        return self.dense().transpose(0, 1)

    def strided(self):
        return torch.randn((self.n * 2, self.n * 3), device=self.device)[
            self.n :, self.n :: 2
        ]

    def broadcast1(self):
        return torch.randn((self.n,), device=self.device)

    def broadcast2(self):
        return torch.randn((1, self.n, 1), device=self.device)

    def broadcast3(self):
        return torch.randn((1,), device=self.device)

    def double(self):
        return torch.randn((self.n, self.n), device=self.device, dtype=torch.double)

    def int(self):
        return torch.arange(self.n, device=self.device, dtype=torch.int32)


def compute_grads(args, kwrags, results, grads):
    def gather_leaf_tensors(args, kwargs):
        args, _ = tree_flatten(args)
        kwargs, _ = tree_flatten(kwargs)
        args = args + kwargs
        leaf_tensors = [
            arg for arg in args if isinstance(arg, torch.Tensor) and arg.requires_grad
        ]
        return leaf_tensors

    flat_results, _ = tree_flatten(results)
    flat_diff_results = [r for r in flat_results if r.requires_grad]
    assert len(flat_diff_results) > 0

    leaf_tensors = gather_leaf_tensors(args, kwrags)
    assert len(leaf_tensors) > 0
    return torch.autograd.grad(
        flat_diff_results,
        leaf_tensors,
        grads,
        allow_unused=True,
        retain_graph=True,
    )


def clone_preserve_strides(x, device=None):
    if not isinstance(x, torch.Tensor):
        return x
    buffer = torch.as_strided(
        x, (x.untyped_storage().size() // x.element_size(),), (1,), 0
    )
    if not device:
        buffer = buffer.clone()
    else:
        buffer = buffer.to(device, copy=True)
    out = torch.as_strided(buffer, x.size(), x.stride(), x.storage_offset())
    return out


@patch.object(config, "debug", True)
def run_and_get_cpp_code(fn, *args, **kwargs):
    torch._dynamo.reset()
    import io
    import logging

    log_capture_string = io.StringIO()
    ch = logging.StreamHandler(log_capture_string)
    from torch._inductor.graph import output_code_log

    output_code_log.addHandler(ch)
    prev_level = output_code_log.level
    output_code_log.setLevel(logging.DEBUG)
    fn(*args, **kwargs)
    s = log_capture_string.getvalue()
    output_code_log.setLevel(prev_level)
    output_code_log.removeHandler(ch)
    return s


def check_model(
    self: TestCase,
    model,
    example_inputs,
    kwargs=None,
    *,
    atol=None,
    rtol=None,
    check_lowp=True,
    exact_dtype=True,
    nopython=True,
    copy_to_cuda=True,
    reference_in_float=True,
    assert_equal=True,
    check_gradient=False,
):
    kwargs = kwargs or {}
    torch._dynamo.reset()

    ref_inputs = [clone_preserve_strides(x) for x in example_inputs]
    ref_kwargs = kwargs
    has_lowp_args = False
    original_lowp_dtype = torch.half

    if reference_in_float:
        # check_lowp is ignored here, it's kept just to be able to call `common` with extra arg
        def upcast_fn(x):
            nonlocal has_lowp_args
            if isinstance(x, torch.Tensor) and (
                x.dtype == torch.float16 or x.dtype == torch.bfloat16
            ):
                has_lowp_args = True
                return x.float()
            else:
                return x

        def get_original_lowp_dtype(example_inputs):
            dtypes = [x.dtype for x in example_inputs if isinstance(x, torch.Tensor)]
            dtype_set = set(dtypes)
            return dtype_set.pop() if len(dtype_set) == 1 else torch.half

        ref_inputs = list(map(upcast_fn, example_inputs))
        ref_kwargs = {k: upcast_fn(v) for k, v in kwargs.items()}
        if has_lowp_args:
            original_lowp_dtype = get_original_lowp_dtype(example_inputs)
            if hasattr(model, "to"):
                model = model.to(torch.float)

    torch.manual_seed(0)

    correct = model(*ref_inputs, **ref_kwargs)
    # downcast the model back if needed
    if reference_in_float and has_lowp_args:
        if hasattr(model, "to"):
            model = model.to(original_lowp_dtype)

    torch._inductor.metrics.reset()

    called = False

    def compile_fx_wrapper(model_, example_inputs_):
        nonlocal called
        called = True
        return compile_fx(model_, example_inputs_)

    def run(*ex, **kwargs):
        return model(*ex, **kwargs)

    run = torch._dynamo.optimize(compile_fx_wrapper, nopython=nopython)(run)

    torch.manual_seed(0)
    actual = run(*example_inputs, **kwargs)
    # if not called:
    #     exp = torch._dynamo.explain(run, *example_inputs)
    #     print("Explain:", exp[0])
    #     for graph in exp[2]:
    #         print("Graph", graph)
    assert called, "Ran graph without calling compile_fx"
    assert type(actual) == type(correct)

    correct_flat, correct_spec = tree_flatten(correct)
    actual_flat, _ = tree_flatten(actual)
    if reference_in_float:
        correct_flat = tuple(
            y.to(x.dtype)
            if isinstance(y, torch.Tensor) and y.dtype.is_floating_point
            else y
            for x, y in zip(actual_flat, correct_flat)
        )
        correct = tree_unflatten(correct_flat, correct_spec)

    if assert_equal:
        self.assertEqual(
            actual,
            correct,
            atol=atol,
            rtol=rtol,
            equal_nan=True,
            exact_dtype=exact_dtype,
        )
        # In case of input mutations, check that inputs are the same
        self.assertEqual(
            ref_inputs,
            example_inputs,
            atol=atol,
            rtol=rtol,
            equal_nan=True,
            # our testing sometimes uses higher precision inputs for the reference
            exact_dtype=False,
        )
    else:
        for correct_val, actual_val in zip(correct_flat, actual_flat):
            if isinstance(correct_val, torch.Tensor):
                assert correct_val.device == actual_val.device
                assert correct_val.size() == actual_val.size()
                assert correct_val.stride() == actual_val.stride()
                assert correct_val.layout == actual_val.layout
                if exact_dtype:
                    assert correct_val.dtype == actual_val.dtype

    if check_gradient:
        # generate random unit norm gradients
        grads = [
            torch.rand(r.shape, device=r.device, dtype=r.dtype)
            for r in correct_flat
            if r.requires_grad
        ]
        for g in grads:
            g /= g.norm()

        correct_grad = compute_grads(ref_inputs, ref_kwargs, correct, grads)
        flat_grads, _ = tree_flatten(correct_grad)
        all_none_grads = all([x is None for x in flat_grads])
        if all_none_grads:
            # See Note [Detaching inputs that never need gradients]
            # There are a handful of ops that can return None gradients, into of zero gradients.
            # If all inputs to an AOTAutograd graph are supposed to get None gradients,
            # AOTAutograd will end up forcing all of the outputs of the forward to not require grad.
            # There's no easy fix to this (see the note above), although one option is to
            # force any derivative formulas in core to return tensors of zeros instead of None.
            flat_results, _ = tree_flatten(actual)
            results_that_require_grad = [
                x
                for x in flat_results
                if isinstance(x, torch.Tensor) and x.requires_grad
            ]
            self.assertEqual(len(results_that_require_grad), 0)
        else:
            actual_grad = compute_grads(example_inputs, kwargs, actual, grads)
            self.assertEqual(
                actual_grad,
                correct_grad,
                atol=atol,
                rtol=rtol,
                equal_nan=True,
                exact_dtype=exact_dtype,
            )

    torch._dynamo.reset()


@torch._inductor.config.patch("triton.cudagraphs", False)
def check_model_cuda(
    self: TestCase,
    model,
    example_inputs,
    kwargs=None,
    *,
    atol=None,
    rtol=None,
    check_lowp=True,
    exact_dtype=True,
    nopython=True,
    copy_to_cuda=True,
    reference_in_float=True,
    assert_equal=True,
    check_gradient=False,
):
    kwargs = kwargs or {}
    if hasattr(model, "to"):
        model = model.to("cuda")

    if copy_to_cuda:
        example_inputs = tuple(
            clone_preserve_strides(x, device="cuda") for x in example_inputs
        )

    check_model(
        self,
        model,
        example_inputs,
        kwargs,
        atol=atol,
        rtol=rtol,
        exact_dtype=exact_dtype,
        nopython=nopython,
        reference_in_float=reference_in_float,
        assert_equal=assert_equal,
        check_gradient=check_gradient,
    )

    if check_lowp:

        def downcast_fn(x):
            if not isinstance(x, torch.Tensor) or not x.dtype == torch.float:
                return x
            return torch.empty_strided(
                x.size(), x.stride(), device="cuda", dtype=torch.half
            ).copy_(x)

        example_inputs = list(map(downcast_fn, example_inputs))
        if hasattr(model, "to"):
            model = model.to(torch.half)
        if rtol is not None:
            rtol = max(2e-3, rtol)
        check_model(
            self,
            model,
            example_inputs,
            kwargs,
            atol=atol,
            rtol=rtol,
            exact_dtype=exact_dtype,
            nopython=nopython,
            reference_in_float=reference_in_float,
            assert_equal=assert_equal,
            check_gradient=check_gradient,
        )


class SweepInputs2:
    input_gen_types1 = [
        "dense",
        "transposed",
        "strided",
        "broadcast1",
        "broadcast2",
        "broadcast3",
        "double",
        "int",
    ]
    input_gen_types2 = input_gen_types1
    gen = None

    @staticmethod
    def kernel(a, b):
        return (a + b,)

    @classmethod
    def gen_template(cls, name1, name2):
        def test(self):
            check_model(
                self,
                cls.kernel,
                (
                    getattr(cls.gen, name1)(),
                    getattr(cls.gen, name2)(),
                ),
            )

        test.__name__ = f"test_{cls.gen.device}_{name1}_{name2}"
        setattr(cls, test.__name__, test)

    @classmethod
    def populate(cls):
        for name1 in cls.input_gen_types1:
            for name2 in cls.input_gen_types2:
                cls.gen_template(name1, name2)


class CommonTemplate:
    def test_bool(self):
        def fn(a, b):
            return (
                a + b,
                a * b,
                a & b,
                a | b,
                a ^ b,
                torch.logical_and(a, b),
                torch.logical_or(a, b),
                torch.logical_not(a),
                torch.sign(b),
            )

        self.common(
            fn,
            (
                torch.tensor([True, False, True, False]),
                torch.tensor([False, False, True, True]),
            ),
        )

    def test_add_const_int(self):
        def fn(a):
            return (a + 1, torch.add(a, 1, alpha=2))

        self.common(fn, (torch.randn(32),))

    def test_add_const_float(self):
        def fn(a):
            return (a + 1.5,)

        self.common(fn, (torch.randn(32),))

    def test_add_inplace_permuted(self):
        def fn(x, y):
            return x.add_(y)

        x = torch.ones([2, 12, 13, 17]).transpose(1, 2)
        y = torch.randn([2, 13, 1, 17])

        self.common(fn, (x, y))

    def test_concat_add_inplace(self):
        def fn(x, y, z):
            return torch.cat([x, y], dim=1).add_(z)

        x = torch.randn([2, 12, 14, 14])
        y = torch.randn([2, 12, 14, 14])
        z = torch.randn([2, 24, 14, 14])

        self.common(fn, (x, y, z))

    def test_abs(self):
        def fn(a):
            return (a / (torch.abs(a) + 1),)

        self.common(fn, (torch.randn(17),))

    def test_sgn(self):
        def fn(a):
            return torch.sgn(a), torch.sgn(a + 1) - 1

        self.common(fn, [torch.linspace(-10, 10, 41)])

    def test_randn_generator(self):
        def fn(a, generator):
            torch.randn([20, 20], generator=generator, device=a.device)

        self.common(fn, (torch.linspace(-10, 10, 41), None))

        # generator not yet supported in dynamo
        with self.assertRaisesRegex(torch._dynamo.exc.Unsupported, "Generator"):
            self.common(fn, (torch.linspace(-10, 10, 41), torch.Generator(self.device)))

    def test_sgn_extremal(self):
        def fn(a):
            return (torch.sgn(a),)

        self.common(fn, [torch.tensor([np.nan, np.inf, -np.inf, 0])])

    def test_max_min(self):
        def fn(a, b):
            return (torch.maximum(a, b), torch.minimum(a, b))

        self.common(fn, (torch.randn(8), torch.randn(8)))
        t1 = torch.randn(8)
        t1[0] = float("nan")
        t2 = torch.randn(8)
        t2[1] = float("nan")
        self.common(fn, (t1, t2))

    def test_neg_max_uint8(self):
        # https://github.com/pytorch/pytorch/issues/93380
        def fn(a, b):
            c = torch.neg(a)
            return torch.maximum(b, c)

        a = torch.randint(256, (1,), dtype=torch.uint8)
        b = torch.randint(256, (8390,), dtype=torch.uint8)
        self.common(fn, (a, b))

    def test_compar(self):
        def fn(x):
            return x.gt(3.5), x.ge(3.5), x.eq(3.5), x.le(2.5), x.lt(3.5), x.ne(3.5)

        a = torch.tensor([3])
        self.common(fn, (a,))

    def test_horizonal_fusion1(self):
        def fn(a, b, c):
            return (a + b, a - c, b * c)

        self.common(
            fn, (torch.randn(8, 16, 16), torch.randn(8, 16, 16), torch.randn(1, 16, 1))
        )

    def test_horizonal_fusion2(self):
        def fn(a, b, c):
            return a + 1, b + 2, c + 3

        self.common(fn, (torch.randn(8, 16, 8), torch.randn(8, 16), torch.randn(16, 8)))

    def test_vertical_fusion1(self):
        def fn(sa, ct, p):
            # From torchbench.pyhpc_equation_of_state
            v17 = -3.087032500374211e-7
            v18 = -1.988366587925593e-8
            v19 = -1.061519070296458e-11
            v20 = 1.550932729220080e-10
            t15 = v19 * ct
            t19 = v17 + ct * (v18 + t15) + v20 * sa
            t20 = 1.0 / t19
            t128 = t19 * p
            return t20 + t128

        self.common(
            fn,
            (
                torch.randn(204, 204, 26),
                torch.randn(204, 204, 26),
                torch.randn(26),
            ),
        )
        self.assertEqual(torch._inductor.metrics.generated_kernel_count, 1)

    def test_forced_buffer_realize(self):
        # Test torch._test_inductor_realize forces a buffer to be realized
        def fn(a):
            b = test_operators.realize(a * 2)
            return (b * 2,)

        self.common(fn, (torch.randn(10),))
        self.assertEqual(torch._inductor.metrics.ir_nodes_pre_fusion, 2)

    def test_scheduler_vertical_fusion1(self):
        realize = test_operators.realize

        def fn(sa, ct, p):
            # From torchbench.pyhpc_equation_of_state
            v17 = -3.087032500374211e-7
            v18 = -1.988366587925593e-8
            v19 = -1.061519070296458e-11
            v20 = 1.550932729220080e-10
            t15 = realize(v19 * ct)
            t19 = realize(v17 + ct * (v18 + t15) + v20 * sa)
            t20 = realize(1.0 / t19)
            t128 = realize(t19 * p)
            return t20 + t128

        self.common(
            fn,
            (
                torch.randn(204, 204, 26),
                torch.randn(204, 204, 26),
                torch.randn(26),
            ),
        )
        self.assertEqual(torch._inductor.metrics.ir_nodes_pre_fusion, 5)
        self.assertEqual(
            torch._inductor.metrics.generated_kernel_count,
            1 if self.device == "cuda" else 3,
        )

    def test_sum1(self):
        def fn(a, b):
            return ((a + b).sum(-1),)

        self.common(fn, (torch.randn(8, 8), torch.randn(8, 8)))

    def test_sum2(self):
        def fn(a, b):
            return ((a + b).sum([1, 2]), (a + b).sum(-1))

        self.common(fn, (torch.randn(8, 9, 3, 21), torch.randn(8, 9, 3, 21)))

    def test_sum3(self):
        def fn(a, b):
            r1 = a + b
            r2 = r1.sum(-1)
            r3 = torch.squeeze(b) + 10
            return (r1, r2, r3)

        # Mismatched elements: 2 / 10 (20.0%)
        # Greatest absolute difference: 0.0029296875 at index (8,) (up to 1e-05 allowed)
        # Greatest relative difference: 0.0017482517482517483 at index (6,) (up to 0.001 allowed)
        self.common(fn, (torch.randn(10, 10), torch.randn(1, 10)), atol=1e-5, rtol=2e-3)

    def test_sum4(self):
        def fn(a):
            b = a + 1
            c = b.sum(-1)
            d = c + 3
            e = d.sum(-1)
            f = e + 5
            return (f, e, d, c, b)

        self.common(fn, (torch.randn(1, 16, 8, 8),))

    def test_sum5(self):
        def fn(a):
            b = a + 1
            c = b.sum(-1)
            d = c + 3
            e = d.sum(-1)
            f = e + 5
            return (f,)

        self.common(fn, (torch.randn(1, 17, 8, 9),))

    def test_reduction1(self):
        def fn(a):
            return (a.sum(), a.max(), a.min(), a.argmax(), a.argmin())

        self.common(fn, (torch.tensor([float("-inf"), 0.0, float("inf")]),))

    @skip_if_x86_mac()
    def test_reduction2(self):
        def fn(a):
            # FIXME: a.argmax
            return (a.sum(), a.max(), a.min(), a.argmin())

        self.common(fn, (torch.full((4,), float("inf")),))

    @skip_if_x86_mac()
    def test_reduction3(self):
        def fn(a):
            # FIXME: a.argmin
            return (a.sum(), a.max(), a.min(), a.argmax())

        self.common(fn, (torch.full((4,), float("-inf")),))

    def test_reduction4(self):
        if self.device == "cpu":
            raise unittest.SkipTest("Non-deterministic CPU results")

        def fn(a):
            return (a.argmax(-1), a.argmin(-1))

        inputs = (torch.ones(128), torch.ones(4, 4, 1))
        for i in inputs:
            self.common(fn, (i,))

    @config.patch(unroll_reductions_threshold=1)
    def test_reduction5(self):
        if self.device == "cpu":
            raise unittest.SkipTest("Non-deterministic CPU results")

        def fn(a):
            return (a.sum(), a.max(), a.min(), a.argmax())

        self.common(fn, (torch.full((4,), float("-inf")),))

    def test_unroll_small_reduction(self):
        def fn(x):
            val1, index1 = x.min(-1)
            val2, index2 = x.max(-1)
            return (
                val1,
                index1,
                val2,
                index2,
                x.sum(-1),
                (x > 1).any(-1),
                (x > 0).all(-1),
                x.argmin(-1),
                x.argmax(-1),
                x.amin(-1),
                x.amax(-1),
                x.aminmax(),
            )

        with config.patch(unroll_reductions_threshold=8):
            # small sized reductions will get unrolled
            self.common(fn, (torch.randn(8, 3),))
        torch._dynamo.reset()
        with config.patch(unroll_reductions_threshold=1):
            # make sure things also work if they aren't unrolled
            self.common(fn, (torch.randn(8, 3),))

    def test_multilayer_low_prec(self):
        # fp16 nyi for cpu
        if self.device == "cpu":
            raise unittest.SkipTest("requires CUDA")

        def fn(a):
            return torch.mean(a)

        self.common(fn, ((torch.rand((10, 3, 352, 352), dtype=torch.float16),)))

    def test_expanded_reduction(self):
        if self.device == "cpu":
            raise unittest.SkipTest(
                "https://github.com/pytorch/torchdynamo/issues/1697"
            )

        def fn(x, y):
            z = x * y
            return z.sum((0, 1))

        self.common(fn, (torch.randn(2, 197, 256), torch.randn(2, 1, 256)))

    def test_min_max_reduction(self):
        def fn(a, b):
            return (
                (a + b).max(),
                (a + b).min(),
                torch.amax(a + 1, keepdim=True),
                torch.amin(b + 1, keepdim=True),
            )

        for dtype in [torch.float, torch.bfloat16, torch.float16]:
            self.common(fn, (torch.randn(8, 8).to(dtype), torch.randn(8, 8).to(dtype)))

    def test_fmin_fmax(self):
        def fn(a, b):
            return (
                torch.fmin(a, b),
                torch.fmax(a, b),
                torch.fmax(a + 1, torch.tensor(0.0)),
            )

        self.common(
            fn,
            (
                torch.tensor(
                    [-10.0, 10.0, float("nan"), float("nan"), float("nan"), 3, 4]
                ),
                torch.tensor(
                    [float("nan"), float("nan"), -10.0, 10.0, float("nan"), 4, 3]
                ),
            ),
        )

    def test_sum_int(self):
        def fn(x):
            return 2 * x.sum(-1) + x.sum()

        dtypes = torch.bool, torch.uint8, torch.int
        inps = [torch.randint(2, (64,), dtype=dtype) for dtype in dtypes]
        for i in inps:
            self.common(fn, (i,), check_lowp=False)

    def test_sum_dtype(self):
        def fn(x):
            return x * x.sum(-1, dtype=torch.double) + x.sum(dtype=torch.double)

        self.common(fn, (torch.ones(32, 32) * 70,))

    def test_clamp(self):
        def fn(a, b):
            return (a.clamp(-0.1, 0.1), b.clamp(0), torch.clamp(a + b, max=0))

        self.common(fn, (torch.randn(8, 8), torch.randn(8, 8)))

    def test_clamp_type_promotion(self):
        def fn(a):
            b = torch.tensor(1.0, dtype=torch.double, device=self.device)
            c = torch.full((4,), 2, device=self.device)
            return a.clamp(min=b, max=c)

        self.common(fn, (torch.randint(4, (4,)),))

    def test_arange1(self):
        def fn(x):
            rng1 = torch.arange(8 * 8, dtype=torch.float32, device=x.device).view(8, 8)
            rng2 = torch.arange(10, 18, device=x.device)
            tmp = x * rng1
            return tmp, tmp + rng2

        self.common(fn, (torch.randn(8, 8),))

    def test_arange2(self):
        def fn(x):
            rng1 = torch.arange(8, device=x.device)
            return (x + rng1,)

        self.common(fn, (torch.randint(4, (8, 8)),), check_lowp=False)

    def test_arange3(self):
        def fn(x):
            return x + torch.ops.aten.arange.start_step(
                0, 53, 4, dtype=torch.int64, device=x.device
            )

        self.common(fn, (torch.randn(14),))

    def test_arange4(self):
        def fn(x):
            return x - torch.arange(512, -512, -1.0, device=x.device)

        self.common(fn, (torch.randn(1024),))

    def test_arange5(self):
        def fn(step, device):
            return torch.arange(512, -512, step, device=device)

        compiled_fn = torch._dynamo.optimize()(fn)

        # NOTE: use assertEqual to check dtypes which self.common doesn't do
        for step in (-1, -1.0):
            expect = fn(step, self.device)
            actual = compiled_fn(step, self.device)
            self.assertEqual(expect, actual)
        self.assertEqual(expect, actual)

    def test_arange6(self):
        def fn(x):
            return torch.arange(0.1, 8.0001, 1, dtype=x.dtype, device=x.device)

        # Test that float arguments are truncated to int when dtype is set explicitly
        make_arg = functools.partial(make_tensor, device="cpu", requires_grad=False)
        self.common(fn, (make_arg(1, dtype=torch.float32),))
        self.common(fn, (make_arg(1, dtype=torch.int64),))

    def test_linspace1(self):
        def fn(x):
            return torch.linspace(0.125, 0.875, 7, device=x.device) + x

        self.common(fn, (torch.randn(1, 7),))

    def test_linspace2(self):
        def fn(x):
            return torch.linspace(0, 2, 1, device=x.device) + x

        self.common(fn, (torch.randn(1, 1),))

    def test_linspace3(self):
        def fn(x):
            return torch.linspace(0, 2, 0, device=x.device)

        self.common(fn, (torch.Tensor([]),))

    def test_tensor1(self):
        def fn(x):
            return torch.tensor([1], device=x.device) + x, torch.tensor(
                5, device=x.device
            )

        self.common(fn, (torch.randn(10),))

    def test_tensor2(self):
        def fn(x):
            return torch.tensor(list(range(2, 40, 2)), device=x.device) + x

        self.common(fn, (torch.randn(1),))

    def test_tensor3(self):
        def fn(x):
            return (
                torch.tensor([], device=x.device),
                torch.tensor([1, 2], device=x.device) + 1,
                torch.tensor([1, 2, 3], device=x.device) + 2,
                torch.tensor([1, 2, 3, 4], device=x.device) + x,
            )

        self.common(fn, [torch.randn(4)])

    def test_views1(self):
        def fn1(x, y):
            return (x.view(size2) + y,)

        def fn2(x, y):
            return ((x + 1).view(size2) + y,)

        views = [
            ([5 * 7], [5, 7]),
            ([2 * 3 * 4 * 5 * 6 * 7], [2, 3, 4, 5, 6, 7]),
            ([2 * 3, 4, 5, 6 * 7], [2, 3, 4, 5, 6, 7]),
            ([10 * 5, 20], [10, 5, 20]),
            ([1, 10, 1], [10]),
            ([10, 1, 10, 1, 10], [10, 100]),
            ([2, 2, 2, 2], [4, 4]),
        ]
        for size1, size2 in views:
            self.common(fn1, (torch.randn(size1), torch.randn(size2)))
            self.common(fn2, (torch.randn(size1), torch.randn(size2)))

        for size2, size1 in views:
            self.common(fn1, (torch.randn(size1), torch.randn(size2)))
            self.common(fn2, (torch.randn(size1), torch.randn(size2)))

    def test_views2(self):
        def fn1(x):
            return (x.view(size2) + 1,)

        def fn2(x):
            return ((x * 2).view(size2) + 1,)

        for size1, size2 in [
            ([2, 2, 2, 2], [4, -1]),
            ([10, 1, 10, 1, 10], [-1, 100]),
            ([10 * 5, 20], [10, -1, 20]),
        ]:
            self.common(fn1, (torch.randn(size1),))
            self.common(fn2, (torch.randn(size1),))

    def test_views3(self):
        # example taken from hf_BigBird
        def forward(arg1, arg2):
            index = torch.ops.aten.index(arg1, [arg2])
            view_1 = torch.ops.aten.view(index, [1, 2232, 64])
            view_2 = torch.ops.aten.view(view_1, [1, 12, 62, 192])
            return view_2

        self.common(
            forward,
            (
                rand_strided((64, 64), (64, 1), torch.float32),
                rand_strided((2232,), (1,), torch.int64),
            ),
        )

    def test_views4(self):
        # example taken from hf_BigBird
        def forward(arg1, arg2):
            arg1 = arg1.index_select(0, arg2)
            arg1 = torch.ops.aten.view(arg1, [2, 3, 4, 5, 5])
            arg1 = torch.ops.aten.view(arg1, [2, 3, 2, 10, -1])
            return arg1

        self.common(
            forward,
            (
                torch.randn(12, 5, 5),
                torch.randint(0, 11, (24,)),
            ),
        )

    def test_relu(self):
        def fn(a, b):
            return (torch.relu(a), torch.relu(a + b) / 10)

        self.common(fn, (torch.randn(8, 8), torch.randn(8, 8)))

    def test_exp(self):
        def fn(a, b):
            return (torch.exp(a), torch.exp(a + b))

        self.common(fn, (torch.randn(8, 8), torch.randn(8, 8)))

    def test_exp2(self):
        def fn(a, b):
            return (torch.exp2(a), torch.exp2(a + b), torch.pow(2, -torch.abs(a - b)))

        self.common(fn, (torch.randn(8, 8), torch.randn(8, 8)))

    def test_sigmoid(self):
        def fn(a, b):
            return (torch.sigmoid(a), torch.sigmoid(a + b))

        self.common(fn, (torch.randn(8, 8), torch.randn(8, 8)))

    def test_round(self):
        def fn(a, b):
            return torch.round(a), torch.round(b + 1), torch.round(a, decimals=2)

        # without manual_seed, there is some chance this test fails due to:
        # https://github.com/openai/triton/issues/530
        torch.manual_seed(0)

        # with *100 we are always getting a number exactly at .5 which we don't do right in half
        self.common(fn, (torch.randn(8, 8) * 100, torch.randn(8, 8) * 10))

    def test_round_correctness(self):
        if self.device == "cuda":
            raise unittest.SkipTest("need to debug tl.libdevice on A100/V100")

        def fn(a):
            return torch.round(a)

        self.common(
            fn,
            [torch.arange(-10, 10, 0.1, dtype=torch.float64)],
            check_lowp=False,
        )

    def test_silu(self):
        def fn(a):
            return (torch.nn.functional.silu(a),)

        self.common(fn, (torch.randn(8, 8),))

    # TODO(voz): Re-enable this test ASAP https://github.com/pytorch/pytorch/issues/82763
    @unittest.skip("Skipping due to op bugs")
    def test_nan_to_num(self):
        def fn(a):
            return (
                torch.nan_to_num(a),
                torch.nan_to_num(a, nan=3.0),
                torch.nan_to_num(a, nan=None),
                torch.nan_to_num(a, posinf=4.0),
                torch.nan_to_num(a, neginf=5.0),
                torch.nan_to_num(a, nan=3.0, posinf=4.0, neginf=5.0),
            )

        self.common(
            fn,
            (torch.tensor((float("nan"), float("inf"), float("-inf"), 1.0)),),
            check_lowp=False,  # a much more elaborate test is required to match finfo max's for float and half
        )

    def test_div1(self):
        def fn(a, b):
            return (
                aten.div(a, b, rounding_mode=None),
                aten.div(a, b, rounding_mode="floor"),
                aten.div(a, b, rounding_mode="trunc"),
                a / b,
                a // b,
            )

        self.common(fn, (torch.randn(8, 8) * 100, torch.randn(8, 8) * 100))

    def test_div2(self):
        def fn(a, b):
            return (
                aten.div(a, b, rounding_mode=None),
                aten.div(a, b, rounding_mode="floor"),
                aten.div(a, b, rounding_mode="trunc"),
                a / b,
                a // b,
            )

        self.common(fn, (torch.randint(-100, 100, [8, 8]), 100 * torch.randn(8, 8)))

    def test_div3(self):
        def fn(a, b):
            return (
                aten.div(a, b, rounding_mode=None),
                aten.div(a, b, rounding_mode="floor"),
                aten.div(a, b, rounding_mode="trunc"),
                a / b,
                a // b,
            )

        a = torch.randint(1, 100, [8, 8])
        self.common(fn, (a * 2, a))

    def test_div4(self):
        def fn(a, b):
            return (
                aten.div(a, b, rounding_mode=None),
                aten.div(a, b, rounding_mode="floor"),
                aten.div(a, b, rounding_mode="trunc"),
                a / b,
                a // b,
            )

        self.common(
            fn,
            (torch.randint(-100, 0, [8, 8]), torch.randint(1, 10, [8, 8])),
        )

    def test_div5(self):
        def fn(a, b):
            return (
                aten.div(a, b, rounding_mode=None),
                aten.div(a, b, rounding_mode="floor"),
                aten.div(a, b, rounding_mode="trunc"),
                a / b,
                a // b,
            )

        # divide a scalar
        self.common(fn, (torch.randint(-100, 0, [8, 8]), 16))

    def test_div6(self):
        def fn(a, b):
            return (
                aten.div(a, b, rounding_mode=None),
                aten.div(a, b, rounding_mode="floor"),
                aten.div(a, b, rounding_mode="trunc"),
                a / b,
                a // b,
            )

        # treat boolean as integer
        self.common(
            fn,
            (torch.ones([8, 8], dtype=torch.bool), torch.randint(-100, -1, [8, 8])),
        )

    def test_div7(self):
        def fn(a, b):
            return (
                aten.div(a, b, rounding_mode=None),
                aten.div(a, b, rounding_mode="floor"),
                aten.div(a, b, rounding_mode="trunc"),
                a / b,
                a // b,
            )

        self.common(
            fn,
            (
                torch.randint(2**32, 2**40, [100, 100]),
                torch.randint(-10, -1, [100, 100]),
            ),
        )

    def test_div8(self):
        def fn(a, b):
            return (
                aten.div(a, b, rounding_mode=None),
                aten.div(a, b, rounding_mode="floor"),
                aten.div(a, b, rounding_mode="trunc"),
                a / b,
                a // b,
            )

        self.common(fn, (1024, 100))

    def test_div_zero_dim(self):
        def fn(a, b):
            return (
                aten.div(a, b, rounding_mode=None),
                aten.div(a, b, rounding_mode="floor"),
                aten.div(a, b, rounding_mode="trunc"),
                a / b,
                a // b,
            )

        for dtype in (torch.float32, torch.int64):
            self.common(
                fn,
                (
                    make_tensor(10, device="cpu", dtype=dtype),
                    make_tensor((), device="cpu", dtype=dtype, exclude_zero=True),
                ),
            )
            self.common(
                fn,
                (
                    make_tensor((), device="cpu", dtype=dtype),
                    make_tensor(10, device="cpu", dtype=dtype, exclude_zero=True),
                ),
            )

    def test_div_prim(self):
        def fn(a, b):
            return (torch.ops.prims.div(a, b),)

        for dtype in (torch.float32, torch.int64):
            self.common(
                fn,
                (
                    make_tensor(100, device="cpu", dtype=dtype),
                    make_tensor(100, device="cpu", dtype=dtype, exclude_zero=True),
                ),
            )

    def test_both_scalars(self):
        def fn(a, b):
            return (
                aten.add(a, b),
                aten.add(b, a),
                aten.sub(a, b),
                aten.sub(b, a),
                aten.mul(a, b),
                aten.mul(b, a),
            )

        self.common(fn, (4, 3.3), reference_in_float=False)

    def test_sum_keepdims(self):
        def fn(a, b):
            return (torch.sum(a + b, -1, keepdim=True),)

        self.common(fn, (torch.randn(8, 8), torch.randn(8, 8)))

    def test_large_tensor_reduction(self):
        if not _has_sufficient_memory(self.device, 4.5 * 1024**3):  # 4.5 GiB
            raise unittest.SkipTest("insufficient memory")

        if self.device == "cpu":
            raise unittest.SkipTest("Fails on CPU")

        # Test 64-bit indexing works correctly
        def fn(a):
            return torch.max(a)

        t = torch.ones(2**32, dtype=torch.int8, device=self.device)
        t[-1] = 2

        # self.common OOMs here because it copies inputs to check for mutations
        compiled_fn = torch._dynamo.optimize()(fn)
        actual = compiled_fn(t)
        expect = torch.tensor(2, dtype=torch.int8, device=self.device)
        self.assertEqual(actual, expect)

    def test_large_broadcast_reduction(self):
        if self.device == "cpu":
            raise unittest.SkipTest("Fails on CPU")

        # Test 64-bit indexing works correctly when inputs are less than 32-bit
        # but intermediate tensors require 64-bit indexing
        def fn(a, b):
            return torch.max(a + b)

        t1 = torch.ones(1, 2**16, dtype=torch.int8, device=self.device)
        t2 = torch.ones(2**16, 1, dtype=torch.int8, device=self.device)

        t1[-1, -1] = 2
        t2[-1, -1] = 2

        # self.common OOMs here because it copies inputs to check for mutations
        compiled_fn = torch._dynamo.optimize()(fn)
        actual = compiled_fn(t1, t2)
        expect = torch.tensor(4, dtype=torch.int8, device=self.device)
        self.assertEqual(actual, expect)

    def test_large_pointwise(self):
        if not _has_sufficient_memory(self.device, 2 * (2**31 + 1)):
            raise unittest.SkipTest("insufficient memory")

        def fn(a):
            return a + 1

        t = torch.ones(2**31 + 1, dtype=torch.int8, device=self.device)
        compiled_fn = torch._dynamo.optimize()(fn)
        actual = compiled_fn(t)

        # Can't use assertEqual as it expands broadcasted inputs
        del t
        if torch.device(self.device).type == "cuda":
            torch.cuda.empty_cache()
        self.assertTrue((actual == 2).all())

    def test_large_offset_pointwise(self):
        # Test 64-bit indexing is used when input views a tensor that can be
        # indexed with 32-bit strides but the storage offset pushes it over
        # INT_MAX
        if not _has_sufficient_memory(self.device, (2**31 + 1) + (2**30 + 1)):
            raise unittest.SkipTest("insufficient memory")

        def fn(a):
            return a + 4

        t = torch.ones(2**31 + 1, dtype=torch.int8, device=self.device)
        t[2**30 :] = 0
        compiled_fn = torch._dynamo.optimize()(fn)
        actual = compiled_fn(t[2**30 :])
        self.assertTrue((actual == 4).all())

    def test_large_strided_reduction(self):
        # Test 64-bit indexing is used when input numel is less than INT_MAX
        # but stride calculations go above INT_MAX
        if not _has_sufficient_memory(self.device, 2**31 + 2):
            raise unittest.SkipTest("insufficient memory")

        def fn(a):
            return torch.max(a)

        storage = torch.ones(2**31 + 1, dtype=torch.int8, device=self.device)
        view = storage[::32]
        view[-1] = 2

        compiled_fn = torch._dynamo.optimize()(fn)
        actual = compiled_fn(view)
        expect = torch.tensor(2, dtype=torch.int8, device=self.device)
        self.assertEqual(actual, expect)

    def test_softmax(self):
        def fn(a, b):
            return (torch.softmax(a + b, -1), torch.softmax(a, 0), torch.softmax(b, 1))

        self.common(fn, (torch.randn(8, 8), torch.randn(8, 8)))

    def test_log_softmax(self):
        def fn(a, b):
            return (F.log_softmax(a + b, -1), F.log_softmax(a, 0), F.log_softmax(b, 1))

        self.common(fn, (torch.randn(8, 8), torch.randn(8, 8)))

    def test_transpose(self):
        def fn(a, b):
            return (
                torch.t(a) + b,
                torch.transpose(b * 2, 0, 1) + 10,
            )

        self.common(fn, (torch.randn(8, 8), torch.randn(8, 8)))

    def test_permute1(self):
        def fn(a):
            return (
                torch.permute(a + 1, [2, 1, 4, 0, 3]) + 2,
                torch.permute(a, [2, 1, 4, 0, 3]) + 2,
            )

        self.common(fn, (torch.randn(2, 2, 2, 2, 2),))

    def test_permute2(self):
        def fn(a):
            a = a.unfold(0, 2, 1)
            a = torch.unsqueeze(a, 1)
            a = torch.permute(a, [0, 2, 3, -3])
            return (a,)

        self.common(fn, (torch.randn(4, 4),))

    def test_expand(self):
        def fn(a):
            return (
                (a + 1).expand(3, 4, 2, 3, 2) + 2,
                a.expand(2, 1, 2, 3, 2) + 2,
            ), a.expand(2, -1, 5, -1)

        self.common(fn, (torch.randn(2, 1, 2),))

    def test_squeeze1(self):
        def fn(a):
            return ((a + 1).squeeze() + 2, a.squeeze() + 2)

        self.common(fn, (torch.randn(1, 2, 1, 2, 2, 1, 1),))

    def test_squeeze2(self):
        def fn(a):
            return ((a + 1).squeeze(-1).squeeze(2) + 2, a.squeeze(0) + 2)

        self.common(fn, (torch.randn(1, 2, 1, 2, 2, 2, 1),))

    def test_simplify_loops(self):
        def fn(a, b):
            return a + b

        self.common(
            fn,
            (
                torch.randn(2, 3, 4, 5, 6),
                torch.randn(4, 2, 3, 5, 6).permute(1, 2, 0, 3, 4),
            ),
        )

    def test_unsqueeze(self):
        def fn(a):
            return (
                torch.unsqueeze(a + 1, -1) + 2,
                torch.unsqueeze(a, 2) + 2,
                torch.unsqueeze(a + 1, 0) + 2,
                torch.unsqueeze(a, -2) + 2,
            )

        self.common(
            fn,
            (
                torch.randn(
                    2,
                    2,
                    2,
                    2,
                ),
            ),
        )

    def test_unsqueeze_inplace(self):
        def fn(a):
            tmp1 = a + 1
            aten.unsqueeze_(tmp1, 2)
            tmp2 = aten.unsqueeze_(a + 1, 0) + 2
            return (tmp1, tmp2)

        self.common(
            fn,
            (
                torch.randn(
                    2,
                    2,
                    2,
                    2,
                ),
            ),
        )

    def test_addmm(self):
        def fn(a, b, c):
            return (torch.addmm(a + 1, b + 2, c + 3) + 4,)

        self.common(
            fn,
            (
                torch.randn(8, 8),
                torch.randn(8, 8),
                torch.randn(8, 8),
            ),
        )

    # https://github.com/pytorch/pytorch/issues/98979
    @unittest.skipIf(HAS_CUDA, "cuda failed for float64 linear")
    def test_linear_float64(self):
        mod = torch.nn.Sequential(torch.nn.Linear(8, 16).to(torch.float64)).eval()
        with torch.no_grad():
            self.common(mod, (torch.randn(2, 8).to(torch.float64),))

    def test_linear1(self):
        mod = torch.nn.Sequential(
            torch.nn.Linear(8, 16),
            torch.nn.Sigmoid(),
            ToTuple(),
        )
        self.common(mod, (torch.randn(2, 8),))

    def test_linear2(self):
        mod = torch.nn.Sequential(
            torch.nn.Linear(8, 8),
            torch.nn.ReLU(),
            torch.nn.Linear(8, 8),
            torch.nn.ReLU(),
            torch.nn.Linear(8, 8),
            torch.nn.ReLU(),
            torch.nn.Linear(8, 8),
            torch.nn.ReLU(),
        )
        self.common(mod, (torch.randn(2, 8),))

    def test_bmm1(self):
        def fn(a, b):
            return (
                torch.bmm(a, b),
                torch.bmm(a + 1, b + 2) + 3,
            )

        self.common(
            fn,
            (
                torch.randn(2, 8, 8),
                torch.randn(2, 8, 8),
            ),
            check_lowp=False,
        )
        self.common(
            fn,
            (
                torch.randn(1, 16, 8),
                torch.randn(1, 8, 10),
            ),
            check_lowp=False,
        )

    def test_bmm2(self):
        def fn(a, b):
            return torch.bmm(a.permute(0, 2, 1), b)

        self.common(
            fn,
            (
                torch.randn(1, 8, 8),
                torch.randn(1, 8, 8),
            ),
            check_lowp=False,
        )

    def test_scalar_input(self):
        def fn(x, y):
            a = torch.div(x, y, rounding_mode="floor")
            return a

        self.common(fn, [torch.randint(5, (1, 8)), 5400])

    def test_shape_prop_torch_ones(self):
        class Model(torch.nn.Module):
            def forward(self, attention_scores):
                extended_attention_mask = torch.ones(
                    8, 1, 1, 512, device=attention_scores.device
                )
                attention_scores = attention_scores + extended_attention_mask

                return attention_scores

        mod = Model().eval()
        with torch.no_grad():
            self.common(
                mod,
                (torch.randn(8, 12, 512, 512),),
            )

    @slowTest
    def test_conv_bn_fuse(self):
        # For gpu path, there is an accuracy issue
        if self.device == "cuda":
            raise unittest.SkipTest("only support cpu conv bn test")

        input_shapes = {1: (112,), 2: (112, 112), 3: (55, 55, 55)}
        conv_modules = {1: torch.nn.Conv1d, 2: torch.nn.Conv2d, 3: torch.nn.Conv3d}
        bn_modules = {
            1: torch.nn.BatchNorm1d,
            2: torch.nn.BatchNorm2d,
            3: torch.nn.BatchNorm3d,
        }
        options = itertools.product(
            [1, 2, 3],
            [True, False],
            [1, 3],
            [1, 2],
            [1, 4],
        )

        for (
            dim,
            bias,
            kernel_size,
            dilation,
            groups,
        ) in options:
            oC = 32 * groups
            iC = 3 * groups
            x_shape = (1, iC) + input_shapes[dim]
            mod = torch.nn.Sequential(
                conv_modules[dim](
                    iC,
                    oC,
                    kernel_size=kernel_size,
                    dilation=dilation,
                    groups=groups,
                    bias=bias,
                ),
                bn_modules[dim](oC),
            ).eval()
            test_memory_format = [torch.contiguous_format]
            # TODO: GPU path doesn't support channels_last now.
            if not HAS_CUDA and dim > 1:
                channels_last = (
                    torch.channels_last if dim == 2 else torch.channels_last_3d
                )
                test_memory_format.append(channels_last)
            for memory_format in test_memory_format:
                v = torch.randn(x_shape, dtype=torch.float32).to(
                    memory_format=memory_format
                )
                with torch.no_grad():
                    self.common(
                        mod,
                        (v,),
                    )

    def test_conv_functional_bn_fuse(self):
        # For gpu path, there is an accuracy issue
        if self.device == "cuda":
            raise unittest.SkipTest("only support cpu conv bn test")

        # Define a BatchNorm using functional BN.
        class BatchNorm(torch.nn.BatchNorm2d):
            def __init__(
                self,
                num_features,
                eps=1e-5,
                momentum=0.1,
                affine=True,
                track_running_stats=True,
                device=None,
                dtype=None,
            ):
                factory_kwargs = {"device": device, "dtype": dtype}
                super().__init__(
                    num_features,
                    eps=eps,
                    momentum=momentum,
                    affine=affine,
                    track_running_stats=track_running_stats,
                    **factory_kwargs,
                )

            def forward(self, x):
                if self.momentum is None:
                    exponential_average_factor = 0.0
                else:
                    exponential_average_factor = self.momentum

                if self.training and self.track_running_stats:
                    # TODO: if statement only here to tell the jit to skip emitting this when it is None
                    if self.num_batches_tracked is not None:  # type: ignore[has-type]
                        self.num_batches_tracked = self.num_batches_tracked + 1  # type: ignore[has-type]
                        if self.momentum is None:  # use cumulative moving average
                            exponential_average_factor = 1.0 / float(
                                self.num_batches_tracked
                            )
                        else:  # use exponential moving average
                            exponential_average_factor = self.momentum
                if self.training:
                    bn_training = True
                else:
                    bn_training = (self.running_mean is None) and (
                        self.running_var is None
                    )
                x = F.batch_norm(
                    x,
                    # If buffers are not to be tracked, ensure that they won't be updated
                    self.running_mean
                    if not self.training or self.track_running_stats
                    else None,
                    self.running_var
                    if not self.training or self.track_running_stats
                    else None,
                    self.weight,
                    self.bias,
                    bn_training,
                    exponential_average_factor,
                    self.eps,
                )
                return x

        v = torch.randn(1, 3, 556, 56, dtype=torch.float32)
        mod = torch.nn.Sequential(
            torch.nn.Conv2d(
                3,
                64,
                kernel_size=3,
                dilation=1,
                groups=1,
                bias=True,
            ),
            BatchNorm(64),
        ).eval()
        with torch.no_grad():
            self.common(
                mod,
                (v,),
            )

    def test_upsample_cat_conv(self):
        if self.device == "cuda":
            raise unittest.SkipTest("only support cpu upsample_cat_conv test")

        class M(torch.nn.Module):
            def __init__(
                self,
                **kwargs,
            ):
                super().__init__()
                self.upsample = torch.nn.UpsamplingNearest2d(scale_factor=2)
                self.conv = torch.nn.Conv2d(
                    8,
                    5,
                    kernel_size=1,
                    padding=0,
                    stride=1,
                    dilation=1,
                    **kwargs,
                )

            def forward(self, x, y):
                x = self.upsample(x)
                z = torch.cat([x, y], dim=1)
                z = self.conv(z)
                return z

        v1 = torch.randn([8, 2, 12, 26])
        v2 = torch.randn([8, 6, 24, 52])

        with torch.no_grad():
            self.common(
                M().eval(),
                (v1, v2),
            )

    def test_conv2d_packed(self):
        if self.device == "cuda":
            raise unittest.SkipTest("only support cpu conv2d packed test")

        x_shape = (1, 3, 56, 56)
        for mode_train in [True, False]:
            mod = torch.nn.Sequential(torch.nn.Conv2d(3, 64, 3, 3)).train(
                mode=mode_train
            )
            v = torch.randn(x_shape, dtype=torch.float32)
            with torch.no_grad():
                self.common(
                    mod,
                    (v,),
                )

    def test_conv_used_from_multiple_places(self):
        if self.device == "cuda":
            raise unittest.SkipTest("only support cpu conv/linear fusion test")

        class M(torch.nn.Module):
            def __init__(self, conv_in_channel, conv_out_channel) -> None:
                super().__init__()
                self.conv = torch.nn.Conv2d(conv_in_channel, conv_out_channel, (3, 3))

            def forward(self, x):
                res = self.conv(x)
                res = F.relu(res)
                res = self.conv(res)
                return res

        with torch.no_grad():
            m = M(3, 3).eval()
            m_opt = torch.compile(m)
            x = torch.randn(1, 3, 224, 224)
            m_opt(x)
            self.assertEqual(m(x), m_opt(x))

    def test_linear_used_from_multiple_places(self):
        if self.device == "cuda":
            raise unittest.SkipTest("only support cpu conv/linear fusion test")

        class M(torch.nn.Module):
            def __init__(self, in_channel, out_channel) -> None:
                super().__init__()
                self.linear = torch.nn.Linear(in_channel, out_channel)

            def forward(self, x):
                res = self.linear(x)
                res = F.relu(res)
                res = self.linear(res)
                return res

        if has_bf16_support():
            with torch.no_grad():
                m = M(224, 224).bfloat16().eval()
                m_opt = torch.compile(m)
                x = torch.randn(224, 224, dtype=torch.bfloat16)
                m_opt(x)
                self.assertEqual(m(x), m_opt(x))

    def test_linear_packed(self):
        options = itertools.product([[2, 3, 10], [2, 10], [10]], [True, False])
        for input_shape, bias in options:
            mod = torch.nn.Sequential(
                torch.nn.Linear(input_shape[-1], 30, bias=bias)
            ).eval()

            v = torch.randn(input_shape)
            with torch.no_grad():
                self.common(
                    mod,
                    (v,),
                )
            if has_bf16_support() and len(input_shape) > 1:
                mod = mod.to(torch.bfloat16)
                v = v.to(torch.bfloat16)
                with torch.no_grad():
                    self.common(
                        mod,
                        (v,),
                    )

    def test_linear_buffer_reuse(self):
        class M(torch.nn.Module):
            def __init__(self):
                super().__init__()
                self.linear1 = torch.nn.Linear(16, 16)
                self.tanh = torch.nn.Tanh()
                self.linear2 = torch.nn.Linear(16, 16)

            def forward(self, x):
                x = self.linear1(x)
                x = self.tanh(x)
                x = self.linear2(x)
                return x

        mod = M().eval()
        v = torch.randn(1, 16)

        with torch.no_grad():

            def compile_fx_wrapper(model_, example_inputs_):
                return compile_fx(model_, example_inputs_)

            def run(*ex, **kwargs):
                return mod(*ex, **kwargs)

            run = torch._dynamo.optimize(compile_fx_wrapper)(run)
            code = run_and_get_cpp_code(run, v)
            self.assertFalse("= as_strided(" in code)
            self.assertEqual(run(*v), mod(*v))

    def test_conv_transpose2d_packed(self):
        if self.device == "cuda":
            raise unittest.SkipTest("only support cpu conv_transpose2d packed test")

        x_shape = (1, 3, 28, 28)
        mod = torch.nn.Sequential(torch.nn.ConvTranspose2d(3, 64, 3, 3)).eval()
        v = torch.randn(x_shape, dtype=torch.float32)
        with torch.no_grad():
            self.common(
                mod,
                (v,),
            )

    def test_view_detach(self):
        def fn(a):
            return a[0].detach()

        self.common(
            fn,
            (torch.randn([4, 4], requires_grad=True),),
        )

    def test_gather1(self):
        def fn(a, b):
            return (
                torch.gather(a.expand([4, 5, 10, 6]), 3, b + 1),
                torch.gather(a.expand([4, 5, 10, 6]), -1, b + 1),
            )

        self.common(
            fn,
            (
                torch.randn([1, 1, 10, 6]),
                torch.randint(5, [4, 5, 10, 1], dtype=torch.int64),
            ),
        )

    def test_gather2(self):
        # 0d tensor
        def fn(a, b):
            return torch.gather(a, 0, b) + torch.gather(a, -1, b)

        x = torch.tensor(123)
        y = torch.tensor(0)
        self.assertEqual(fn(x, y), x + x)

    def test_gather3(self):
        def fn(a, b):
            return torch.gather(a, 1, b, sparse_grad=True)

        self.common(
            fn,
            (
                torch.randn([4, 5, 10, 6], requires_grad=True),
                torch.randint(5, [4, 5, 10, 1], dtype=torch.int64),
            ),
        )

    def test_slice1(self):
        def fn(a):
            return (
                a[:, :10, 0] + a[:, 10:, 0],
                (a + 1)[:, :10, 0] + (a + 1)[:, 10:, 0],
                a[:, -30:, 0],  # negative index out of range
                a[:, :-30, 0],  # negative index out of range
            )

        self.common(
            fn,
            (torch.randn([2, 20, 2]),),
        )

    def test_slice2(self):
        def fn(a):
            return (
                a[:-1, ::2, -1] + a[-1:, 1::2, -2],
                (a + 1)[:-1, ::2, -1] + (a + 2)[-1:, 1::2, -2],
            )

        self.common(
            fn,
            (torch.randn([2, 20, 2]),),
        )

    def test_split_with_sizes(self):
        def fn(a, sizes):
            return [t + 1.0 for t in torch.split(a * 2.0, sizes, -1)]

        self.common(fn, (torch.randn(2, 2, 10), [3, 3, 4]))
        self.common(fn, (torch.randn(2, 2, 10), [4, 3, 3]))
        self.common(fn, (torch.randn(2, 2, 10), [1, 2, 3, 4]))

    def test_split(self):
        def fn(a):
            t = torch.split(a, 3, -1)
            return (t[0], t[1], t[2], t[3])

        def fn2(a):
            return fn(a + 1)

        self.common(
            fn,
            (torch.randn([2, 2, 10]),),
        )

        self.common(
            fn2,
            (torch.randn([2, 2, 10]),),
        )

    def test_to_dtype(self):
        def fn(a, b):
            return (
                aten._to_copy(a, dtype=6),
                aten._to_copy(b + 1, dtype=6),
                aten.to(b, torch.float64),
                aten.to(b, torch.bool),
            )

        self.common(
            fn,
            (
                torch.randn([2, 2, 10]),
                torch.randn([2, 2, 10], dtype=torch.float64),
            ),
        )

    @requires_cuda()
    def test_to_device(self):
        def fn(a):
            if a.device.type == "cpu":
                return aten._to_copy(a, device=torch.device("cuda"), dtype=6, layout=0)
            else:
                return aten._to_copy(a, device=torch.device("cpu"), dtype=6, layout=0)

        self.common(
            fn,
            (torch.randn([2, 2, 10]),),
        )

    def test_to_memory_format(self):
        def fn(a, memory_format):
            return a.to(memory_format=memory_format)

        self.common(
            fn,
            (torch.randn([2, 2, 10, 10]), torch.channels_last),
        )
        self.common(
            fn,
            (
                torch.randn([2, 2, 10, 10]).to(memory_format=torch.channels_last),
                torch.contiguous_format,
            ),
        )

    @requires_cuda()
    def test_to_device_constant(self):
        def fn(a):
            d1 = a.device.type
            if d1 == "cpu":
                d2 = "cuda"
            else:
                d2 = "cpu"

            const1 = torch.as_tensor(list(range(64)), device=d2)
            return (
                torch.arange(10, device=d2).to(d1) + a,
                const1.to(d1),
                (const1 + 1).to(d1),
            )

        self.common(
            fn,
            (torch.randn([10]),),
        )

    @requires_cuda()
    def test_multi_device(self):
        def fn(x):
            x = x + 1
            x = x + 2
            x = x.cuda()
            x = x + 3
            x = x + 4
            x = x.cpu()
            x = x + 5
            x = x + 6
            x = x.cuda()
            x = x + 7
            x = x + 8
            x = x.cpu()
            x = x + 9
            x = x + 10
            return x

        self.common(
            fn,
            (torch.randn([2, 2, 10]),),
            check_lowp=False,  # cpu doesn't understand fp16, and there are explicit .cpu() calls
        )

    @requires_multigpu()
    def test_multi_gpu_device(self):
        def fn(x, y):
            r = torch.ops.aten.div(x, y)
            r = r.to("cuda:1")
            return 2 * r

        self.common(fn, (torch.randn(4), torch.randn(4)), check_lowp=False)

    @requires_multigpu()
    def test_multi_gpu_recompile_on_index(self):
        torch.set_float32_matmul_precision("high")

        def gemm(x, y):
            return x @ y

        failed_guard = None

        def fail(guard):
            nonlocal failed_guard
            failed_guard = guard

        gemm_opt = torch._dynamo.optimize("inductor", guard_fail_fn=fail)(gemm)

        x0 = torch.randn(1024, 1024, device="cuda:0")
        y0 = torch.randn(1024, 1024, device="cuda:0")

        gemm_opt(x0, y0)

        x1 = torch.randn(1024, 1024, device="cuda:1")
        y1 = torch.randn(1024, 1024, device="cuda:1")

        gemm_opt(x1, y1)
        self.assertTrue(failed_guard is not None)
        self.assertTrue(
            "tensor 'x' Tensor device index mismatch. Expected device index to be"
            in failed_guard.reason
        )

    def test_unbind(self):
        def fn(a):
            return torch.unbind(a), torch.unbind(a, -1)

        self.common(
            fn,
            (torch.randn([4, 4, 4]),),
        )

    def test_convolution1(self):
        m = torch.nn.Sequential(
            torch.nn.Conv2d(5, 6, [3, 3]),
            torch.nn.ReLU(),
            ToTuple(),
        )

        self.common(
            m,
            (torch.randn([2, 5, 16, 16]),),
            # Mismatched elements: 10 / 2352 (0.4%)
            # Greatest absolute difference: 5.7220458984375e-05 at index (0, 3, 12, 12) (up to 1e-05 allowed)
            # Greatest relative difference: 0.06512477175897748 at index (0, 4, 11, 9) (up to 0.001 allowed)
            atol=6e-5,
            rtol=0.001,
        )

    def test_convolution2(self):
        def fn(x, w, b):
            # transposed conv
            return (aten.convolution(x, w, b, [4], [0], [1], True, [0], 1),)

        self.common(
            fn,
            (
                torch.randn([2, 32, 90]),
                torch.randn([32, 16, 8]),
                torch.randn([16]),
            ),
            check_lowp=False,
        )

    def test_convolution3(self):
        # Test stride or padding or dilation is 1 element list.
        m = torch.nn.Sequential(
            torch.nn.Conv2d(5, 6, [3, 3], stride=[1], padding=[0], dilation=[1]),
            torch.nn.ReLU(),
            ToTuple(),
        )

        self.common(
            m,
            (torch.randn([2, 5, 16, 16]),),
            atol=6e-5,
            rtol=0.001,
        )

    def test_conv2d_channels_last(self):
        if self.device == "cuda":
            raise unittest.SkipTest("only support cpu conv2d channels_last")

        m = torch.nn.Sequential(
            torch.nn.Conv2d(3, 3, 1, 1),
            ToTuple(),
        )
        # only weight is channels_last
        self.common(
            m.to(memory_format=torch.channels_last),
            (torch.randn([2, 3, 16, 16]),),
            check_lowp=False,
        )
        # only activation is channels_last
        self.common(
            m,
            (torch.randn([2, 3, 16, 16]).to(memory_format=torch.channels_last),),
            check_lowp=False,
        )
        # activation and weight are all channels_last
        self.common(
            m.to(memory_format=torch.channels_last),
            (torch.randn([2, 3, 16, 16]).to(memory_format=torch.channels_last),),
            check_lowp=False,
        )

    def test_conv2d_backward_channels_last(self):
        def fn(grad_output, inp, weight):
            convolution_backward_8 = torch.ops.aten.convolution_backward.default(
                grad_output,
                inp,
                weight,
                [320],
                [1, 1],
                [0, 0],
                [1, 1],
                False,
                [0, 0],
                1,
                [True, True, True],
            )
            return convolution_backward_8

        # only weight is channels_last
        self.common(
            fn,
            (
                torch.randn([2, 320, 8, 8]),
                torch.randn([2, 2048, 8, 8]),
                torch.randn([320, 2048, 1, 1]).to(memory_format=torch.channels_last),
            ),
            check_lowp=False,
        )

    def test_conv3d_channels_last(self):
        if self.device == "cuda":
            raise unittest.SkipTest("only support cpu conv3d channels_last")

        m = torch.nn.Sequential(
            torch.nn.Conv3d(3, 3, 1, 1),
            ToTuple(),
        )
        # only weight is channels_last
        self.common(
            m.to(memory_format=torch.channels_last_3d),
            (torch.randn([2, 3, 16, 16, 16]),),
        )
        # only activation is channels_last
        self.common(
            m,
            (torch.randn([2, 3, 16, 16, 16]).to(memory_format=torch.channels_last_3d),),
        )
        # activation and weight are all channels_last
        self.common(
            m.to(memory_format=torch.channels_last_3d),
            (torch.randn([2, 3, 16, 16, 16]).to(memory_format=torch.channels_last_3d),),
        )

    def test_adaptive_avg_pool2d1(self):
        def fn(x):
            return aten._adaptive_avg_pool2d(x, (6, 6)), aten._adaptive_avg_pool2d(
                x + 1, (2, 5)
            )

        self.common(
            fn,
            (torch.randn(2, 4, 16, 16),),
            check_lowp=False,
        )

        # lowering to avg_pool2d case
        self.common(
            fn,
            (torch.randn(2, 4, 3, 3),),
        )

        # no-op case
        self.common(
            fn,
            (torch.randn(2, 4, 6, 6),),
        )

    def test_adaptive_avg_pool2d2(self):
        # Big kernel size, use fallback
        def fn(x):
            return aten._adaptive_avg_pool2d(x, (4, 4))

        torch._inductor.metrics.generated_kernel_count = 0
        self.common(
            fn,
            (torch.randn(2, 4, 21, 21),),
            check_lowp=False,
        )
        self.assertEqual(torch._inductor.metrics.generated_kernel_count, 0)

    def test_adaptive_avg_pool2d_low_prec(self):
        class Model(torch.nn.Module):
            def __init__(self):
                super(Model, self).__init__()
                self.avgpool = torch.nn.AdaptiveAvgPool2d((1, 1))

            def forward(self, x):
                x = self.avgpool(x)
                return x

        mod = Model()
        for dtype in [torch.half, torch.bfloat16]:
            x = torch.randn(4, 3, 7, 7).to(dtype=dtype)
            opt_mod = torch.compile(mod)
            res = opt_mod(x)
            expected = mod(x)
            self.assertTrue(torch.allclose(res, expected))

    def test_max_pool2d1(self):
        def fn(x):
            return aten.max_pool2d_with_indices(x, [3, 3], [2, 2])

        self.common(
            fn,
            (torch.randn(2, 4, 16, 16),),
        )

    def test_max_pool2d2(self):
        def fn(x):
            return aten.max_pool2d_with_indices(x, [3, 3], [2, 2])

        self.common(
            fn,
            (torch.randn([16, 64, 55, 55]),),
        )

    def test_max_pool2d3(self):
        def fn(x):
            # with padding
            return (
                aten.max_pool2d_with_indices(x, [3, 3], [2, 2], [1, 1]),
                aten.max_pool2d_with_indices(
                    x,
                    [
                        3,
                    ],
                    [
                        2,
                    ],
                    [
                        1,
                    ],
                ),
            )

        self.common(
            fn,
            (-torch.arange(1 * 8 * 8, dtype=torch.float32).view(1, 1, 8, 8),),
        )

    def test_max_pool2d4(self):
        def fn(x):
            # with padding
            return aten.max_pool2d_with_indices(x, [3, 3], [2, 2], [0, 0], [1, 1], True)

        self.common(
            fn,
            (torch.randn([2, 8, 111, 111]),),
        )

    def test_max_pool2d5(self):
        def fn(x):
            return aten.max_pool2d_with_indices(x, [3, 3], [])

        self.common(
            fn,
            (torch.randn([16, 64, 55, 55]),),
        )

    def test_max_pool2d6(self):
        # Too big kernel size, use fallback
        def fn(x):
            return aten.max_pool2d_with_indices(x, [13, 13], [])

        torch._inductor.metrics.generated_kernel_count = 0
        self.common(
            fn,
            (torch.randn([16, 64, 55, 55]),),
        )
        self.assertEqual(torch._inductor.metrics.generated_kernel_count, 0)

    # From https://github.com/pytorch/pytorch/issues/94775
    def test_max_pool2d7(self):
        # ceil mode turns on
        def fn(x):
            return torch.nn.functional.max_pool2d(
                x, 1, stride=(2, 2), padding=0, ceil_mode=True
            )

        self.common(
            fn,
            (torch.randn([1, 1, 6, 7]),),
        )

    def test_avg_pool2d1(self):
        def fn(x):
            return aten.avg_pool2d(x, [3, 3], [2, 2])

        self.common(
            fn,
            (torch.randn(2, 4, 16, 16),),
        )

    def test_avg_pool2d2(self):
        def fn(x):
            return aten.avg_pool2d(x, [3, 3], [2, 2])

        self.common(
            fn,
            (torch.randn([16, 64, 55, 55]),),
        )

    def test_avg_pool2d3(self):
        def fn(x):
            return (
                aten.avg_pool2d(x, [3, 3], [2, 2], [1, 1]),
                aten.avg_pool2d(
                    x,
                    [
                        3,
                    ],
                    [
                        2,
                    ],
                    [
                        1,
                    ],
                ),
            )

        self.common(
            fn,
            (-torch.arange(1 * 8 * 8, dtype=torch.float32).view(1, 1, 8, 8),),
        )

    def test_avg_pool2d4(self):
        def fn(x):
            return aten.avg_pool2d(x, [3, 3], [2, 2], [0, 0], True)

        self.common(
            fn,
            (torch.randn([2, 8, 111, 111]),),
        )

    def test_avg_pool2d5(self):
        def fn(x):
            return aten.avg_pool2d(x, [3, 3], [2, 2], [1, 1], count_include_pad=False)

        self.common(
            fn,
            (-torch.arange(1 * 8 * 8, dtype=torch.float32).view(1, 1, 8, 8),),
        )

    def test_avg_pool2d6(self):
        def fn(x):
            return aten.avg_pool2d(x, [3, 3], [2, 2], [1, 1], divisor_override=3)

        self.common(
            fn,
            (-torch.arange(1 * 8 * 8, dtype=torch.float32).view(1, 1, 8, 8),),
        )

    def test_avg_pool2d7(self):
        # Large kernel size, use fallback
        def fn(x):
            return aten.avg_pool2d(x, [13, 13], [1, 1], [0, 0])

        torch._inductor.metrics.generated_kernel_count = 0
        self.common(
            fn,
            (-torch.arange(1 * 24 * 24, dtype=torch.float32).view(1, 1, 24, 24),),
        )
        self.assertEqual(torch._inductor.metrics.generated_kernel_count, 0)

    def test_alexnet_prefix(self):
        def forward(arg6, arg7, arg16):
            convolution = torch.ops.aten.convolution(
                arg16, arg7, arg6, [4, 4], [2, 2], [1, 1], False, [0, 0], 1
            )
            relu = torch.ops.aten.relu(convolution)
            max_pool2d_with_indices = torch.ops.aten.max_pool2d_with_indices(
                relu, [3, 3], [2, 2]
            )
            getitem = max_pool2d_with_indices[0]
            return (getitem,)

        self.common(
            forward,
            (
                rand_strided((64,), (1,), torch.float32, "cpu"),
                rand_strided((64, 3, 11, 11), (363, 121, 11, 1), torch.float32, "cpu"),
                rand_strided(
                    (16, 3, 224, 224), (150528, 50176, 224, 1), torch.float32, "cpu"
                ),
            ),
            # Mismatched elements: 127 / 746496 (0.0%)
            # Greatest absolute difference: 0.0009765625 at index (1, 62, 7, 16) (up to 1e-05 allowed)
            # Greatest relative difference: 0.05187467899332306 at index (14, 18, 11, 0) (up to 0.001 allowed)
            atol=1e-3,
            rtol=0.001,
        )

    def test_elu(self):
        def fn(x):
            return aten.elu(x, 1.6732632423543772, 1.0507009873554805) + 2, aten.elu(
                x + 1, 2, 3, 4
            )

        self.common(
            fn,
            (torch.randn([16, 16]),),
        )

    def test_tan(self):
        def fn(x):
            return aten.tan(x) + 2, aten.tan(x + 1)

        self.common(
            fn,
            (torch.randn([16, 16]),),
        )

    def test_tanh(self):
        def fn(x):
            return aten.tanh(x) + 2, aten.tanh(x + 1)

        self.common(
            fn,
            (torch.randn([16, 16]),),
        )

    def test_lgamma(self):
        def fn(x):
            return aten.lgamma(x) + 2, aten.cos(x + 1)

        self.common(
            fn,
            (torch.randn([16, 16]),),
        )

    def test_cos(self):
        def fn(x):
            return aten.cos(x) + 2, aten.cos(x + 1)

        self.common(
            fn,
            (torch.randn([16, 16]),),
        )

    def test_sin(self):
        def fn(x):
            return aten.sin(x) + 2, aten.sin(x + 1)

        self.common(
            fn,
            (torch.randn([16, 16]),),
        )

    def test_repeat(self):
        def fn(x):
            return (
                x.repeat(2, 2, 3, 1),
                x.repeat(8, 1, 1, 1),
                x.repeat(2, 1, 1, 1, 1, 1),
            )

        self.common(
            fn,
            (torch.randn([1, 2, 4, 8]),),
        )

    def test_embedding(self):
        m = torch.nn.Sequential(
            torch.nn.Embedding(10, 4, padding_idx=0),
            torch.nn.ReLU(),
            ToTuple(),
        )

        self.common(
            m,
            (torch.randint(10, [2, 8]),),
        )

    def test_mean(self):
        def fn(x):
            return (
                x.mean(),
                x.mean(-1),
                torch.mean(x, -2, keepdim=True),
                x.mean([0, 1]),
            )

        self.common(
            fn,
            (torch.randn([1, 2, 4, 8]),),
        )

    def test_var_mean(self):
        def fn(x):
            return (
                *torch.var_mean(x, -1),
                *torch.var_mean(x, [1, 3]),
            )

        self.common(
            fn,
            (torch.randn([1, 2, 4, 8]),),
        )

    @config.patch(pick_loop_orders=True)
    def test_transposed_propagates(self):
        @torch._dynamo.optimize("inductor", nopython=True)
        def fn(x, y):
            return x + y

        a = torch.randn(1, 4, 4, 4, device=self.device).permute(0, 2, 3, 1)
        b = torch.randn(4, 4, 4, device=self.device).permute(1, 2, 0)
        c = fn(a, b)
        self.assertEqual(a.stride(), c.stride())
        self.assertEqual(c.stride()[2], 1)

    def test_std(self):
        def fn(x):
            return (
                torch.var(x, True),
                torch.var(x, False),
                torch.var(x, -1, True),
                torch.var(x, -1, False),
                torch.std(x, False),
                torch.std(x, [0, 1], True),
                torch.std(x, [0, 1], False),
                torch.std(x, -2, True, keepdim=True),
            )

        self.common(
            fn,
            (torch.randn([2, 4, 4, 8]),),
        )

    def test_embedding_bag(self):
        def fn(w, i, o):
            return aten._embedding_bag(w, i, o, False, 0, False, None)

        self.common(
            fn,
            (torch.randn([10, 4]), torch.randint(10, [8]), torch.tensor([0, 2, 6])),
        )

    def test_batch_norm_2d(self):
        m = torch.nn.Sequential(
            torch.nn.BatchNorm2d(10),
            torch.nn.ReLU(),
        )
        m.eval()
        self.common(m, (torch.randn([2, 10, 8, 8]),), check_lowp=False)
        self.common(
            m,
            (torch.randn([3, 10, 16, 16]),),
            check_lowp=False,  # too painful to match types of bn model
        )

    def test_layer_norm(self):
        m = torch.nn.Sequential(
            torch.nn.LayerNorm(32),
            torch.nn.ReLU(),
        )
        m.eval()
        self.common(m, (torch.randn([16, 32]),), check_lowp=False)
        if self.device != "cpu":
            self.assertEqual(torch._inductor.metrics.generated_kernel_count, 1)

    def test_transpose_add(self):
        def fn(a, b):
            return a.t() + b

        self.common(
            fn, (torch.randn([16, 32]), torch.randn([32, 16])), check_lowp=False
        )
        if self.device != "cpu":
            self.assertEqual(torch._inductor.metrics.generated_kernel_count, 1)

    @patch.object(config.triton, "persistent_reductions", True)
    def test_softmax_one_kernel_persist(self):
        def fn(x):
            dim = 1
            x_max = torch.amax(x, dim, keepdim=True)
            unnormalized = torch.exp(x - x_max)
            result = unnormalized / torch.sum(unnormalized, dim, keepdim=True)
            return result

        self.common(fn, (torch.randn([16, 32]),), check_lowp=False)
        if self.device != "cpu":
            self.assertEqual(torch._inductor.metrics.generated_kernel_count, 1)

    @patch.object(config.triton, "persistent_reductions", False)
    def test_softmax_one_kernel_loop(self):
        def fn(x):
            x_max = torch.amax(x, 1, keepdim=True)
            unnormalized = torch.exp(x - x_max)
            result = unnormalized / torch.sum(unnormalized, 1, keepdim=True)
            return result

        self.common(fn, (torch.randn([16, 32]),), check_lowp=False)
        if self.device != "cpu":
            self.assertEqual(torch._inductor.metrics.generated_kernel_count, 1)

    def test_cauchy(self):
        def fn(x, y):
            return torch.sum(1 / (torch.unsqueeze(x, -1) - y))

        self.common(
            fn,
            (
                torch.randn(32),
                torch.randn(32),
            ),
            # Absolute difference: 0.0003662109375 (up to 0.0001 allowed)
            # Relative difference: 1.8804297408767818e-05 (up to 1e-05 allowed)
            atol=5 * 1e-4,
            rtol=5 * 1e-5,
            check_lowp=False,
        )
        if self.device != "cpu":
            self.assertEqual(torch._inductor.metrics.generated_kernel_count, 1)

    def test_gather_scatter(self):
        def fn(node_feat, edge_index):
            src_node_feat = node_feat[edge_index[0]]
            dst_node_feat = node_feat[edge_index[1]]
            edge_feat = src_node_feat - dst_node_feat + 1
            new_node_feat = torch.zeros_like(node_feat)
            new_node_feat.scatter_add_(
                0, edge_index[1].unsqueeze(-1).expand_as(edge_feat), edge_feat
            )
            return new_node_feat

        num_nodes = 16
        num_features = 32
        node_feat = torch.randn(num_nodes, num_features)
        edge_index = torch.randint(0, num_nodes, size=(2, num_nodes * 5))
        self.common(
            fn,
            (
                node_feat,
                edge_index,
            ),
            check_lowp=False,
        )
        if self.device != "cpu":
            self.assertEqual(torch._inductor.metrics.generated_kernel_count, 2)

    @config.patch(max_fusion_size=1)
    def test_no_mega_fusion_during_lowering(self):
        n = 50

        def fn(*args):
            x = args[0]
            for i in range(n):
                x = torch.add(x, args[i])
            return x

        self.common(
            fn,
            [torch.randn(64) for _ in range(n)],
            check_lowp=False,
        )
        print("-->", torch._inductor.metrics.generated_kernel_count)
        if self.device != "cpu":
            self.assertTrue(torch._inductor.metrics.generated_kernel_count > 1)

    def test_move_arange(self):
        def fn(x):
            return torch.arange(len(x), device="cpu").to(x.device) + x

        self.common(fn, (torch.randn([32]),), check_lowp=False)
        # if we have a copy there will be more than 1 kernel
        self.assertEqual(torch._inductor.metrics.generated_kernel_count, 1)

    def test_leaky_relu(self):
        def fn(x):
            return aten.leaky_relu(x, 0.2) + 2, aten.leaky_relu(x + 1)

        self.common(
            fn,
            (torch.randn([16, 16]),),
        )

    def test_gelu(self):
        def fn(x):
            return aten.gelu(x) + 2, aten.gelu(x + 1)

        self.common(
            fn,
            (torch.randn([16, 16]),),
        )

    def test_clone(self):
        def fn(x):
            return aten.clone(x) + 2, aten.clone(x + 1)

        self.common(
            fn,
            (torch.randn([16, 16]),),
        )

    def test_masked_fill(self):
        def fn(mask, value):
            return aten.masked_fill(value, mask, -10000.0) + 2, aten.masked_fill(
                value / 2.0, torch.logical_not(mask), 667
            )

        self.common(
            fn,
            (
                torch.randint(0, 1, [1, 16], dtype=torch.bool),
                torch.randn([16, 16]),
            ),
        )

    def test_masked_fill_promotion(self):
        def fn(mask, value):
            return aten.masked_fill(value, mask, torch.tensor(3.5))

        opt_fn = torch._dynamo.optimize("inductor")(fn)
        for inp in (
            torch.randn(
                [16, 16],
                dtype=torch.float16 if self.device == "cuda" else torch.float32,
                device=self.device,
            ),
            torch.randint(16, (16, 16), device=self.device),
        ):
            inputs = (
                torch.randint(0, 1, [1, 16], dtype=torch.bool, device=self.device),
                inp,
            )
            self.assertEqual(fn(*inputs), opt_fn(*inputs))

    def test_fill1(self):
        def fn(x):
            tmp = torch.ones_like(x)
            return tmp, aten.fill.Scalar(tmp, 2)

        self.common(
            fn,
            (torch.randn([16, 16]),),
        )

    def test_fill2(self):
        def fn(x):
            tmp = torch.ones_like(x)
            return tmp, aten.fill.Tensor(tmp, torch.tensor(3.0))

        self.common(
            fn,
            (torch.randn([16, 16]),),
        )

    def test_pow1(self):
        def fn(x):
            return [aten.pow(x, e) for e in range(-8, 9)]

        self.common(
            fn,
            (torch.randn([16, 16]),),
        )

    def test_pow2(self):
        def fn(x):
            return aten.pow(1000, x), aten.pow(x, 1000)

        self.common(
            fn,
            # TODO: Remove dtype once https://github.com/pytorch/pytorch/issues/94010 is fixed
            (
                torch.randn(
                    [16, 16],
                    dtype=torch.float64 if self.device == "cpu" else torch.float32,
                ),
            ),
            # Mismatched elements: 9 / 256 (3.5%)
            # Greatest absolute difference: 2.491354329061828e+28 at index (6, 6) (up to 1e-05 allowed)
            # Greatest relative difference: 2.9793410720160818e-05 at index (4, 5) (up to 1.3e-06 allowed)
            atol=1e-5,
            rtol=3e-05,
        )

    def test_pow3(self):
        # power of 0.5 is special-cased, arbitrary power would still produce triton codegen error
        def fn(x):
            z = torch.tensor(0.123, device=self.device)
            w = z + x
            return torch.pow(w, 0.5)

        opt = torch._dynamo.optimize("inductor")(fn)
        input = torch.rand(())
        self.assertTrue(same(opt(input), fn(input)))

    def test_pow_int(self):
        def fn(x, y):
            return torch.pow(x, 0x57), torch.pow(x, y)

        for dtype in (torch.uint8, torch.int8, torch.int16, torch.int32, torch.int64):
            intmax = torch.iinfo(dtype).max
            make_arg = functools.partial(
                make_tensor, dtype=dtype, device="cpu", requires_grad=False
            )
            self.common(
                fn,
                (
                    make_arg(16, 16),
                    make_arg(16, 16, high=intmax),
                ),
            )

    def test_glu(self):
        def fn(x):
            return aten.glu(x, -1), aten.glu(x, 1), aten.glu(x, 2)

        self.common(
            fn,
            (torch.randn([8, 16, 8, 8]),),
        )

    def test_cat(self):
        def fn(a):
            tmp = a * 2
            return (
                torch.cat((a, a[:, :4] + 1, a + 2), -1),
                torch.cat((tmp, tmp), 0),
                torch.cat((tmp, tmp.double()), 0),
            )

        self.common(
            fn,
            (torch.randn([8, 16]),),
        )
        self.common(
            fn,
            (torch.randn([1, 3, 3, 16]).to(memory_format=torch.channels_last),),
        )

    def test_cat_upcasting(self):
        def fn(arg4_1, slice_7):
            cat_1 = aten.cat.default([arg4_1, slice_7], 1)
            return (cat_1,)

        self.common(
            fn,
            (
                torch.randn([8, 16], dtype=torch.float32),
                torch.randn([8, 20], dtype=torch.float16),
            ),
        )

    def test_cat_extern_kernel(self):
        def fn(x1, x2, x3, x4):
            x = torch.mm(x2, x3)
            s = torch.narrow(x, 1, 0, 100)
            x = torch.mm(s, x4)
            c = torch.cat((x, x1), 1)
            return (c,)

        self.common(
            fn,
            (
                torch.randn(256, 256),
                torch.randn(256, 1024),
                torch.randn(1024, 1600),
                torch.randn(100, 256),
            ),
            check_lowp=False,  # accuracy issues with relatively large matmuls
        )

    def test_cat_of_loops_and_extern_kernel(self):
        class M(torch.nn.Module):
            def __init__(
                self,
                **kwargs,
            ):
                super().__init__()
                self.conv = torch.nn.Conv2d(
                    64,
                    5,
                    1,
                    **kwargs,
                )
                self.max_pool2d = torch.nn.MaxPool2d(2)

            def forward(self, x, y):
                x1 = self.conv(x)
                y1 = self.max_pool2d(y)
                return torch.cat([x1, y1], 1)

        mod = M()
        opt_mod = torch._dynamo.optimize("inductor")(mod)
        memory_format = torch.channels_last
        inputs = (
            torch.randn([1, 64, 16, 16]).to(memory_format=memory_format),
            torch.randn([1, 64, 32, 32]).to(memory_format=memory_format),
        )
        y = mod(*inputs)
        opt_y = opt_mod(*inputs)
        self.assertEqual(y, opt_y)
        self.assertEqual(y.stride(), opt_y.stride())

    def test_cat_inplace(self):
        def fn(x):
            rt = torch.cat([x])
            v = x.sin_()
            return rt

        # can't use self.common because input is modified inplace
        inp = torch.ones(2)
        opt_fn = torch.compile(fn)
        res = opt_fn(inp.clone())
        expected = fn(inp.clone())
        self.assertEqual(res, expected)

    def test_stack(self):
        def fn(a, b):
            return torch.stack(
                [
                    a.expand(12, 16),
                    b.expand(12, 16),
                ],
                2,
            )

        self.common(fn, (torch.randn([1, 16]), torch.randn([12, 1])))

    def test_hardtanh(self):
        def fn(x):
            return F.hardtanh(x), F.hardtanh(x + 1), F.hardtanh(x - 1)

        self.common(
            fn,
            (torch.randn([64]),),
        )

    def test_hardsigmoid(self):
        def fn(x):
            return F.hardsigmoid(x), F.hardsigmoid(x + 3), F.hardsigmoid(x - 3)

        self.common(
            fn,
            (torch.randn([64]),),
        )

    def test_hardswish(self):
        def fn(x):
            return F.hardswish(x), F.hardswish(x + 3), F.hardswish(x - 3)

        self.common(
            fn,
            (torch.randn([64]),),
        )

    def test_rsqrt(self):
        def fn(x):
            return torch.rsqrt(x), torch.rsqrt(x + 1) - 2

        self.common(
            fn,
            (torch.randn([64]),),
        )

    def test_expm1(self):
        def fn(x):
            return torch.expm1(x), torch.expm1(x) * 2

        for dtype in (torch.float16, torch.float, torch.double, torch.int, torch.int64):
            self.common(
                fn,
                (torch.randn([64]).to(dtype=dtype),),
            )
            self.common(
                fn,
                (torch.arange(-1e-5, 1e-5, 1e-7).to(dtype=dtype),),
            )

    def test_log1p(self):
        def fn(x):
            return torch.log1p(x), torch.log1p(x) * 2

        for dtype in (torch.float16, torch.float, torch.double, torch.int, torch.int64):
            self.common(
                fn,
                (torch.randn([64]).to(dtype=dtype),),
            )
            self.common(
                fn,
                (torch.arange(-1e-5, 1e-5, 1e-7).to(dtype=dtype),),
            )

    def test_flip(self):
        def fn(x):
            return torch.flip(x, (-1,)), torch.flip(x, (0, 2)) - 2

        self.common(
            fn,
            (torch.randn([1, 2, 6, 6]),),
        )

    def test_signbit(self):
        def fn(x):
            return torch.signbit(x), ~torch.signbit(-x) & 1

        self.common(
            fn,
            (torch.randn([1, 2, 6, 6]),),
        )

    def test_fmod(self):
        def fn(a, b):
            return torch.fmod(a, b), torch.fmod(3.0 * a, b) - 2.0

        shape = [1, 2, 6, 6]
        self.common(fn, (torch.randn(shape), torch.randn(shape)))

    def test_fmod_zero_dim(self):
        def fn(a, b):
            return (torch.fmod(a, b),)

        self.common(
            fn,
            (
                make_tensor(10, device="cpu", dtype=torch.float32),
                make_tensor((), device="cpu", dtype=torch.float32),
            ),
        )
        self.common(
            fn,
            (
                make_tensor((), device="cpu", dtype=torch.float32),
                make_tensor(10, device="cpu", dtype=torch.float32),
            ),
        )

    def test_log2(self):
        def fn(x):
            return torch.log2(x), torch.log2(x + 1) - 2

        self.common(
            fn,
            (torch.randn([64]) + 10,),
        )

    def test_logsumexp(self):
        def fn(x):
            return torch.logsumexp(x, -1), torch.logsumexp(x, 0) - 2

        self.common(
            fn,
            (torch.randn([8, 8]) + 10,),
        )

    def test_log_fp64(self):
        def fn(x):
            return torch.log(x), torch.log2(x)

        self.common(
            fn,
            (torch.randn([1024], dtype=torch.float64) + 10,),
        )

    def test_bitwise(self):
        def fn(x, y):
            return (
                torch.bitwise_not(x),
                torch.bitwise_or(x, y),
                torch.bitwise_xor(x, y),
                torch.bitwise_and(x, y),
            )

        self.common(
            fn,
            (
                torch.randint(0, 2**30, [64], dtype=torch.int32),
                torch.randint(0, 2**30, [64], dtype=torch.int32),
            ),
        )

    def test_bitwise2(self):
        # again with bool types
        def fn(x, y):
            return (
                torch.bitwise_not(x),
                torch.bitwise_or(x, y),
                torch.bitwise_xor(x, y),
                torch.bitwise_and(x, y),
            )

        self.common(
            fn,
            (
                torch.randint(0, 2, (2, 20), dtype=torch.bool),
                torch.randint(0, 2, (2, 20), dtype=torch.bool),
            ),
        )

    def test_bitwise3(self):
        # Repro for https://github.com/pytorch/pytorch/issues/97968
        def fn(x, y):
            return (
                torch.max(torch.bitwise_and(x, y), y),
                torch.clamp_max(torch.bitwise_or(x, y), y),
                torch.clamp_min(torch.bitwise_xor(x, y), y),
            )

        self.common(
            fn,
            (
                torch.rand([5, 10, 1]).to(torch.int8),
                torch.rand([10, 1]).to(torch.int8),
            ),
        )

    def test_inf(self):
        def fn(a):
            return a + float("inf"), a + float("-inf"), a * -float("inf")

        self.common(fn, (torch.randn(8),))

    def test_remainder(self):
        def fn(a, b):
            return (
                torch.remainder(a, b),
                torch.remainder(a + 1, b - 1),
                torch.remainder(a - 1, b + 1),
            )

        self.common(fn, (torch.randn(64), torch.randn(64)))

    def test_zeros(self):
        def fn(a):
            return (
                a + 1,
                torch.zeros(
                    (1, 8, 64, 64),
                    dtype=torch.float32,
                    device=a.device,
                ),
                torch.zeros(
                    1,
                    8,
                    64,
                    64,
                    dtype=torch.float32,
                    device=a.device,
                ),
                torch.zeros(2, 3, names=None),
                a + torch.ones(8, device=a.device),
                torch.full((2, 3), 3.1416, device=a.device),
            )

        self.common(fn, (torch.randn(8),))

    def test_new_ones(self):
        def fn(a):
            return (
                aten.new_ones(
                    a, [], device=a.device, dtype=6, layout=0, pin_memory=False
                ),
                aten.new_zeros(
                    a, [], device=a.device, dtype=6, layout=0, pin_memory=False
                ),
            )

        self.common(fn, (torch.randn(8),))

    def test_full_like(self):
        def fn(a):
            return torch.full_like(a, 7.777) - 1

        self.common(fn, (torch.randn(8),))

    def test_full_truncation(self):
        def fn(a):
            return a + torch.full_like(a, 7.777)

        for dtype in all_types():
            self.common(fn, (make_tensor(8, dtype=dtype, device="cpu"),))

    def test_index1(self):
        def fn(a, b, c):
            return aten.index(a, [b, c])

        self.common(
            fn,
            (
                torch.randn(8, 8, 12),
                torch.tensor([0, 0, 2, 2], dtype=torch.int64),
                torch.tensor([3, 4, 4, 3], dtype=torch.int64),
            ),
        )
        self.common(
            fn,
            (
                torch.randn(8, 8, 12),
                torch.tensor([[0, 0, 2, 2]], dtype=torch.int64),
                torch.tensor([[3], [4], [4], [3]], dtype=torch.int64),
            ),
        )

    def test_index2(self):
        def fn(a, b):
            return (
                aten.index(a, [b]),
                aten.index(a, [None, b]),
            )

        self.common(
            fn,
            (
                torch.randn(8, 8, 8),
                torch.tensor([[0, 0, 2, 2]], dtype=torch.int64),
            ),
        )

    def test_index3(self):
        def fn(x, ia, ib):
            return (x[:, ia, None, ib, 0],)

        self.common(
            fn,
            (
                torch.randn(3, 4, 4, 4, 3),
                torch.tensor([0, 2, 1], dtype=torch.int64),
                torch.tensor([0, 2, 1], dtype=torch.int64),
            ),
        )

    def test_output_strides(self):
        def fn(x):
            y = x.permute(0, 2, 3, 1).contiguous()
            torch._dynamo.graph_break()
            return y.view(-1, 4)

        inp = torch.rand([4, 4, 4, 4], device=self.device)
        fn_opt = torch._dynamo.optimize("inductor")(fn)

        self.assertEqual(fn(inp), fn_opt(inp))
        self.assertEqual(fn(inp).stride(), fn_opt(inp).stride())

        # no redundant copy
        def foo(x):
            return x[0:2:2].T[3:].squeeze(0)

        foo_opt = torch._dynamo.optimize("inductor")(foo)
        out = foo_opt(inp)
        self.assertEqual(inp.storage(), out.storage())

    def test_index_select(self):
        def fn(a, b):
            return (
                torch.index_select(a, 0, b),
                torch.index_select(a, 1, b),
                torch.index_select(torch.index_select(a, 2, b), 1, b),
            )

        for ind_dtype in (torch.int32, torch.int64):
            self.common(
                fn,
                (
                    torch.randn(8, 8, 8),
                    torch.tensor([0, 0, 2, 1], dtype=ind_dtype),
                ),
            )

    def test_cudnn_rnn(self):
        if self.device == "cpu":
            raise unittest.SkipTest("requires CUDA")

        def fn(
            a0,
            b0,
            b1,
            b2,
            b3,
            b4,
            b5,
            b6,
            b7,
            b8,
            b9,
            b10,
            b11,
            b12,
            b13,
            b14,
            b15,
            a3,
            a4,
            a5,
        ):
            a1 = [
                b0,
                b1,
                b2,
                b3,
                b4,
                b5,
                b6,
                b7,
                b8,
                b9,
                b10,
                b11,
                b12,
                b13,
                b14,
                b15,
            ]
            return aten._cudnn_rnn(
                a0,
                a1,
                4,
                a3,
                a4,
                a5,
                2,
                2048,
                0,
                2,
                False,
                0.0,
                False,
                True,
                [],
                None,
            )

        self.common(
            fn,
            (
                torch.randn([92, 8, 2048]),
                torch.randn([8192, 2048]),
                torch.randn([8192, 2048]),
                torch.randn([8192]),
                torch.randn([8192]),
                torch.randn([8192, 2048]),
                torch.randn([8192, 2048]),
                torch.randn([8192]),
                torch.randn([8192]),
                torch.randn([8192, 4096]),
                torch.randn([8192, 2048]),
                torch.randn([8192]),
                torch.randn([8192]),
                torch.randn([8192, 4096]),
                torch.randn([8192, 2048]),
                torch.randn([8192]),
                torch.randn([8192]),
                torch.randn([167837696]),
                torch.randn([4, 8, 2048]),
                torch.randn([4, 8, 2048]),
            ),
            check_lowp=False,  # difference in rnn is too large between half and float inputs
        )

    def test_upsample_nearest1d(self):
        def fn(a):
            return (
                aten.upsample_nearest1d(a, [74], None),
                aten.upsample_nearest1d(a, [70], None),
                aten.upsample_nearest1d(a, [45], None),
                aten.upsample_nearest1d(a, [36], None),
                aten.upsample_nearest1d(a, None, [2.0]),
            )

        self.common(fn, (torch.randn([2, 4, 37]),))

    def test_upsample_nearest2d(self):
        def fn(a):
            return (
                aten.upsample_nearest2d(a, [74, 76]),
                aten.upsample_nearest2d(a, [70, 75]),
                aten.upsample_nearest2d(a, [45, 74]),
                aten.upsample_nearest2d(a, [36, 39]),
                aten.upsample_nearest2d(a, None, [2.0, 2.0]),
            )

        self.common(fn, (torch.randn([2, 4, 37, 38]),))

    def test_upsample_nearest3d(self):
        def fn(a):
            return (
                aten.upsample_nearest3d(a, [74, 76, 78], None),
                aten.upsample_nearest3d(a, [70, 75, 80], None),
                aten.upsample_nearest3d(a, [45, 74, 103], None),
                aten.upsample_nearest3d(a, [36, 39, 40], None),
                aten.upsample_nearest3d(a, None, [2.0, 2.0, 2.0]),
            )

        self.common(fn, (torch.randn([2, 4, 37, 38, 39]),))

    def test_upsample_nearest2d_backward(self):
        func = torch.ops.aten.upsample_nearest2d_backward

        def fn(a):
            return (
                func(a, output_size=[6, 12], input_size=[3, 3, 3, 6]),
                func(a, output_size=[6, 12], input_size=[3, 3, 4, 5]),
                func(a, output_size=[6, 12], input_size=[3, 3, 2, 8]),
                func(a, output_size=[6, 12], input_size=[3, 3, 2, 8]),
                func(a, output_size=[6, 12], input_size=[3, 3, 4, 7]),
            )

        self.common(fn, (torch.randn([3, 3, 6, 12]),))

    @skip_if_x86_mac()
    def test_upsample_bilinear2d_a(self):
        def fn(a):
            return (
                aten.upsample_bilinear2d(a, [45, 45], False, None),
                aten.upsample_bilinear2d(a, None, True, [2.0, 2.0]),
            )

        self.common(fn, (torch.randn([2, 4, 37, 38]),), atol=2.5e-5, rtol=1.3e-6)

    def test_upsample_bilinear2d_b(self):
        def fn(a):
            return aten.upsample_bilinear2d(a, None, True, [2.0, 2.0])

        self.common(
            fn,
            [
                torch.randn([1, 2, 40, 59]),
            ],
            atol=2.5e-5,
            rtol=1.3e-6,
        )

    def test_reflection_pad2d(self):
        def fn(a):
            return (
                aten.reflection_pad2d(a, [1, 1, 1, 1]),
                aten.reflection_pad2d(a, [1, 2, 3, 4]),
            )

        self.common(
            fn, (torch.randint(0, 999, size=[1, 1, 8, 8], dtype=torch.float32),)
        )

    def test_reflection_pad2d_backward(self):
        def template(size, padding):
            def fn(grad_output, x):
                return aten.reflection_pad2d_backward(grad_output, x, padding)

            x = torch.randint(0, 999, size=size, dtype=torch.float32)
            result = aten.reflection_pad2d(x, padding)
            grad_output = torch.randn_like(result)

            self.common(fn, (grad_output, x))

        template([1, 1, 8, 8], [0, 0, 0, 0])
        template([1, 1, 8, 8], [1, 1, 1, 1])
        template([1, 1, 8, 8], [1, 2, 3, 4])

    def test_grid_sampler_2d(self):
        def fn(a, b):
            return (
                aten.grid_sampler_2d(a, b, 0, 0, True),
                aten.grid_sampler_2d(a, b, 0, 1, False),
            )

        self.common(
            fn,
            (
                torch.randn([4, 3, 352, 352], dtype=torch.float32),
                torch.rand([4, 352, 352, 2], dtype=torch.float32) * 2 - 1,
            ),
            check_lowp=False,
            # Mismatched elements: 154697 / 1486848 (10.4%)
            # Greatest absolute difference: 0.0001976490020751953 at index (0, 0, 101, 243) (up to 1e-05 allowed)
            # Greatest relative difference: 7.332530120481928 at index (1, 1, 258, 301) (up to 1.3e-06 allowed)
            atol=0.0002,
            rtol=1.3e-06,
        )

    def test_upsample_bicubic2d(self):
        def fn(a):
            return (
                aten.upsample_bicubic2d(a, (128, 128), True),
                aten.upsample_bicubic2d(a, (128, 256), False),
            )

        # Mismatched elements: 10 / 196608 (0.0%)
        # Greatest absolute difference: 1.3869255781173706e-05 at index (2, 1, 88, 65) (up to 1e-05 allowed)
        # Greatest relative difference: 0.0033082996811011046 at index (3, 1, 88, 91) (up to 1.3e-06 allowed)
        self.common(
            fn,
            (torch.randn([4, 3, 64, 32], dtype=torch.float32),),
            atol=2e-5,
            rtol=1e-3,
        )

    def test_sort(self):
        def fn(a):
            return torch.sort(a)

        self.common(
            fn, (torch.randint(0, 999, size=[1, 1, 8, 8], dtype=torch.float32),)
        )

    def test_topk(self):
        def fn(a):
            return torch.topk(a, 2, -1)

        self.common(
            fn, (torch.randint(0, 999, size=[1, 1, 8, 8], dtype=torch.float32),)
        )

    def test_long_tensor(self):
        def fn(a):
            return (
                torch.LongTensor([294]).to(a.device) - a,
                torch.as_tensor([295]).to(a.device) + a,
            )

        self.common(fn, (torch.randint(0, 999, size=[8, 8]),))

    def test_constant_pad_1d(self):
        def fn(a):
            return (
                aten.constant_pad_nd(a, [0, 1], 6.0),
                aten.constant_pad_nd(a, [2, 3], 99.0),
            )

        self.common(fn, (torch.randint(0, 999, size=[2, 16, 31], dtype=torch.float32),))

    def test_constant_pad_fill_dtype(self):
        def fn(a, b):
            return (
                aten.constant_pad_nd(a, (1, 1), 1.0) & b,
                aten.constant_pad_nd(a, (1, 1), 0.0) & b,
            )

        self.common(
            fn,
            (torch.randint(2, (4,), dtype=torch.bool), torch.ones(6, dtype=torch.bool)),
        )

    def test_constant_pad_2d(self):
        def fn(a):
            return (
                aten.constant_pad_nd(a, [1, 1, 1, 1], 6.0),
                aten.constant_pad_nd(a, [1, 2, 3, 4], 99.0),
            )

        self.common(
            fn, (torch.randint(0, 999, size=[1, 1, 8, 8], dtype=torch.float32),)
        )

    def test_constant_pad_3d(self):
        def fn(a):
            return (
                aten.constant_pad_nd(a, [1, 2, 3, 4, 5, 6], 6.0),
                aten.constant_pad_nd(a, [0, 0, 3, 4, 0, 0], 6.0),
            )

        self.common(
            fn, (torch.randint(0, 999, size=[2, 4, 4, 4], dtype=torch.float32),)
        )

    def test_constant_pad_float64(self):
        # Repro for https://github.com/pytorch/pytorch/issues/93351
        def fn(input):
            v1 = torch.nn.functional.pad(input, pad=(1, 0))
            return torch.gt(v1, input)

        x = torch.rand([1, 2, 2, 1], dtype=torch.float64)
        self.common(fn, (x,))

    def test_l1_loss(self):
        def fn(a, b):
            return torch.nn.functional.l1_loss(a, b), torch.nn.functional.mse_loss(a, b)

        self.common(
            fn,
            (
                torch.randn([2, 3, 16, 16]),
                torch.randn([2, 3, 16, 16]),
            ),
            check_lowp=False,
        )

    def test_triu(self):
        def fn(a):
            return aten.triu(a, 1), aten.triu(a, 0), aten.triu(a, 2)

        self.common(fn, (torch.randn([2, 10, 10]),))

    def test_no_op_reduction(self):
        def fn(a):
            return a.sum(-1), torch.amax(a + 1, 1, keepdim=True)

        self.common(fn, (torch.randn([8, 1, 1]),))

    def test_inplace_add(self):
        @torch._dynamo.optimize("inductor")
        def fn(x, y):
            return x.add_(y)

        inputs = (
            rand_strided((4, 4), (4, 1), device=self.device),
            rand_strided((4, 4), (4, 1), device=self.device),
        )
        inp_clone = inputs[0].clone()
        out = fn(*inputs)
        self.assertTrue(same(out, inp_clone + inputs[1]))
        self.assertTrue(out is inputs[0])

    # The following 2 tests are meant to check the logic that drops
    # xmask from triton load/store if xnumel = 1
    @requires_cuda()
    def test_single_elem(self):
        def fn(a):
            b = a + 1
            return (b,)

        self.common(fn, (torch.randn(1),))

    @requires_cuda()
    def test_single_elem_indirect(self):
        def fn(a, b):
            c = a[b] + 1
            return (c,)

        a = torch.randn(1)
        b = (torch.tensor([0], dtype=torch.int64),)

        self.common(fn, (a, b))

    # This test is meant to check for issues from the logic
    # that drops xmask from trito load/store if XBLOCK divides xnumel

    @requires_cuda()
    def test_xblock_divides_xnumel(self):
        def fn(a):
            b = a + 1
            return (b,)

        # assumption is that XBLOCK is always a divisor of 1024
        # so xmask will be dropped iff xnumel is multiple of 1024
        self.common(fn, (torch.randn(1024),))
        self.common(fn, (torch.randn(1025),))

    def test_inplace_mixed_dtype_ops(self):
        @torch._dynamo.optimize("inductor")
        def fn(x, y):
            z = x + y.float()
            w = z.add_(y)
            return w.mul_(y)

        inputs = (
            rand_strided((4, 4), (4, 1), device=self.device, dtype=torch.float),
            rand_strided((4, 4), (4, 1), device=self.device, dtype=torch.double),
        )
        out = fn(*inputs)
        out_eager = (inputs[0] + inputs[1].float()).add_(inputs[1]).mul_(inputs[1])
        self.assertTrue(same(out, out_eager))

    @config.patch(
        {"triton.unique_kernel_names": True, "triton.descriptive_names": False}
    )
    def test_kernel_names(self):
        @torch._dynamo.optimize("inductor")
        def fn(x):
            return 2 * x

        inputs = (rand_strided((8,), (1,), device=self.device),)
        self.assertTrue(same(fn(*inputs), 2 * inputs[0]))

    @config.patch({"triton.cudagraphs": True})
    def test_strided_inputs(self):
        @torch._dynamo.optimize("inductor")
        def fn(x, y):
            return x + y

        inputs = (
            rand_strided((8, 16), (32, 2), device=self.device),
            rand_strided((8, 16), (16, 1), device=self.device),
        )
        self.assertTrue(same(fn(*inputs), inputs[0] + inputs[1]))

    @config.patch({"triton.cudagraphs": True})
    def test_input_mutation1(self):
        def fn(a):
            b = a + 1
            a.copy_(b)
            c = a + 2
            return a * b / c

        arg1 = torch.randn(64, device=self.device)
        arg2 = arg1.clone()
        arg3 = torch.randn(64, device=self.device)
        arg4 = arg3.clone()
        correct1 = fn(arg1)
        correct2 = fn(arg3)
        opt_fn = torch._dynamo.optimize_assert(compile_fx)(fn)
        actual1 = opt_fn(arg2)
        actual2 = opt_fn(arg4)

        self.assertTrue(same(actual1, correct1))
        self.assertTrue(same(actual2, correct2))
        self.assertTrue(same(arg1, arg2))
        self.assertTrue(same(arg3, arg4))

    def test_input_mutation2(self):
        def fn(a):
            b = a + 1
            a.view(64).copy_(torch.tensor([66.0], device=a.device))
            c = a + 2
            return b, c

        # NOTE: this test fails when none of the inputs require grad.
        # That seems like an inductor bug.
        arg1 = torch.randn([1, 64], device=self.device).requires_grad_(True).add(1)
        arg2 = arg1.clone()
        correct1 = fn(arg1)
        opt_fn = torch._dynamo.optimize_assert(compile_fx)(fn)
        actual1 = opt_fn(arg2)

        self.assertTrue(same(actual1, correct1))
        self.assertTrue(same(arg1, arg2))

    def test_input_mutation3(self):
        def fn(a):
            a += 1
            a *= 2
            aten.sigmoid_(a)
            a = a.view(64)
            a += 3
            a *= 4
            aten.relu_(a)
            return a

        arg1 = torch.randn([1, 64], device=self.device)
        arg2 = arg1.clone()
        correct1 = fn(arg1)
        opt_fn = torch._dynamo.optimize_assert(compile_fx)(fn)
        actual1 = opt_fn(arg2)

        self.assertTrue(same(actual1, correct1))
        self.assertTrue(same(arg1, arg2))

    def test_input_mutation4(self):
        def fn(a):
            torch.relu_(a)
            return a

        arg1 = torch.randn([1, 64], device=self.device)
        arg2 = arg1.clone()
        correct1 = fn(arg1)
        opt_fn = torch._dynamo.optimize_assert(compile_fx)(fn)
        actual1 = opt_fn(arg2)

        self.assertTrue(same(actual1, correct1))
        self.assertTrue(same(arg1, arg2))

    def test_slice_mutation1(self):
        def fn(a):
            x = torch.zeros_like(a)
            b = x + 1
            x[:, 3] = 3.0
            c = torch.clone(x)
            x[4, :] = 4.0
            d = x + 1
            return x, b, c, d

        self.common(fn, (torch.randn([8, 8]),))

    def test_slice_mutation2(self):
        def fn(a):
            a[:, 20:40] = a[:, 20:40] + 1
            a[:, 2:11] = a[:, 1:10] + 2

        arg1 = torch.randn([1, 64], device=self.device)
        arg2 = arg1.clone()
        fn(arg1)
        opt_fn = torch._dynamo.optimize_assert(compile_fx)(fn)
        opt_fn(arg2)

        # TODO, fix: See https://github.com/pytorch/pytorch/issues/94693
        if self.device != "cpu":
            self.assertTrue(same(arg1, arg2))

    def test_indirect_load_broadcast(self):
        def fn(in_ptr0, in_ptr1, in_ptr2):
            return torch.gather(in_ptr1, 0, in_ptr2) + in_ptr0

        arg190 = rand_strided((32, 21), (1, 32), device=self.device, dtype=torch.int64)
        arg190.fill_(0)
        arg111 = rand_strided(
            (9521, 512), (512, 1), device=self.device, dtype=torch.float32
        )
        self.common(
            fn,
            (
                torch.randn(32, 1),
                arg111,
                arg190,
            ),
        )

    @unittest.skipIf(not has_torchvision_roi_align(), "requires torchvision")
    def test_roi_align(self):
        def fn(a, b):
            return torch.ops.torchvision.roi_align(a, b, 0.25, 7, 7, 2, False)

        self.common(fn, (torch.zeros([4, 256, 296, 304]), torch.zeros([2292, 5])))

    def test_nll_loss_forward(self):
        def fn(a, b):
            return aten.nll_loss_forward(a, b, None, 1, -100)

        labels = (
            torch.zeros([5], dtype=torch.int64),
            torch.tensor([-100, -100, 3, -100, -100], dtype=torch.int64),
        )
        inps = (torch.randn(5, 5), torch.randn(5, 5))
        for a, b in zip(inps, labels):
            self.common(
                fn,
                (a, b),
            )

    def test_nll_loss_backward(self):
        def fn(a, b, c):
            return aten.nll_loss_backward(
                a, b, c, None, 1, -100, torch.tensor(1.0, device=self.device)
            )

        labels = (
            torch.zeros([5], dtype=torch.int64),
            torch.tensor([-100, -100, 3, -100, -100], dtype=torch.int64),
        )
        inps = (torch.randn(5, 5), torch.randn(5, 5))
        grad_outs = (torch.randn(()), torch.randn(()))
        for a, b, c in zip(grad_outs, inps, labels):
            self.common(
                fn,
                (a, b, c),
            )

    def test_isinf(self):
        def fn(x):
            return x.isinf(), x.isnan()

        self.common(
            fn, [torch.tensor([1, float("inf"), 2, float("-inf"), float("nan")])]
        )
        self.common(
            fn,
            [
                torch.tensor(
                    [1, float("inf"), 2, float("-inf"), float("nan")],
                    dtype=torch.float64,
                )
            ],
        )

    def test_isinf2(self):
        def fn(x):
            y = torch.tensor(
                [1, float("inf"), 2, float("-inf"), float("nan")], device=self.device
            )
            return x == y

        self.common(
            fn, (torch.tensor([1, float("inf"), 2, float("-inf"), float("nan")]),)
        )

    def test_any(self):
        def fn(x):
            return (
                x.any(-1),
                x.isinf().any(),
                torch.all(x.isinf(), dim=0),
                torch.all(torch.logical_not(x.isinf())),
            )

        self.common(fn, [-torch.rand(64)])
        tmp = torch.randn(16, 8)
        tmp[1, 1] = float("inf")
        self.common(fn, [tmp])

    def test_inplace_activations(self):
        def fn(x):
            a = aten.hardswish_(x + 1)
            b = aten.hardtanh_(x + 1)
            c = aten.leaky_relu_(x + 1)
            d = aten.silu_(x + 1)
            e = aten.log1p(x + 1)
            f = aten.masked_fill_(x + 1, torch.zeros_like(x, dtype=torch.bool), 99.0)
            h = aten.masked_fill_(x + 1, torch.ones_like(x, dtype=torch.bool), 99.0)
            return (a, b, c, d, e, f, h)

        self.common(fn, [torch.randn(64) * 10])

    def test_baddbmm(self):
        def fn(a, b, c, beta):
            return aten.baddbmm(a, b, c, beta=beta)

        b = torch.randn(6, 128, 64)
        c = torch.randn(6, 64, 100)
        options = itertools.product(
            [torch.randn(6, 1, 100), torch.randn(6, 1, 100).fill_(torch.nan)],
            [0.0, 1.0],
        )
        for a, beta in options:
            self.common(
                fn,
                [a, b, c, beta],
                # Mismatched elements: 1212 / 76800 (1.6%)
                # Greatest absolute difference: 0.001953125 at index (0, 0, 93) (up to 1e-05 allowed)
                # Greatest relative difference: 1.0 at index (3, 19, 4) (up to 0.001 allowed)
                atol=0.002,
                rtol=0.001,
            )

    @config.patch({"triton.max_tiles": 2})
    def test_fuse_tiled(self):
        def fn(a, b, c):
            return a + b, c + 1

        self.common(
            fn, [torch.randn(128, 1), torch.randn(1, 128), torch.randn(128, 128)]
        )

    def test_expand_as(self):
        def fn(a, b):
            return aten.expand_as(a, b), aten.expand_as(a + 1, b + 1) + 1

        self.common(
            fn,
            [
                torch.randn(6, 1, 100),
                torch.randn(6, 128, 100),
            ],
        )

    def test_index_put1(self):
        def fn(a, b, c):
            return (
                torch.index_put(a, [b], c),
                torch.index_put_(a + 1, [b + 1], c + 1) + 1,
            )

        self.common(
            fn,
            [
                torch.randn([800, 256, 7, 7]),
                torch.randperm(601),
                torch.randn([601, 256, 7, 7]),
            ],
        )
        self.common(
            fn, [torch.randn(1024, 4, 2), torch.arange(4), torch.randn(4, 1, 1)]
        )

    def test_index_put2(self):
        def fn(a, b, c):
            return torch.index_put(a, [b], c, True)

        self.common(
            fn,
            [
                torch.randn([100, 256, 7, 7]),
                torch.randint(0, 100, size=[600], dtype=torch.int64),
                torch.randn([600, 256, 7, 7]),
            ],
            # workaround for https://github.com/openai/triton/issues/558
            check_lowp=False,
        )

    def test_index_put3(self):
        def fn(a, b, c):
            torch.ops.aten.index_put_(a, (None, b, None), c)
            a1 = a + 1
            torch.ops.aten.index_put_(a1, (None, b + 1, None), c + 1)
            return (a, a1)

        self.common(
            fn,
            [
                torch.randn([1024, 4, 2]),
                torch.arange(3),
                torch.randn([1024, 1, 2]),
            ],
        )

    def test_index_put4(self):
        # a, b[0] are not broadcastable
        # https://github.com/pytorch/pytorch/issues/97104
        def fn(a, b, c):
            return torch.index_put(a, [b], c)

        self.common(
            fn,
            [
                torch.rand([8, 2]),
                torch.rand([8]) > 0.5,
                torch.rand([]),
            ],
        )

    def test_index_put_as_masked_fill(self):
        def fn(a, b, c, d):
            a = a.clone()
            torch.ops.aten.index_put_(a, [b], c, d)
            return a

        self.common(
            fn,
            (
                torch.randn([1024, 4, 2]),
                torch.randn([1024, 4, 2]) > 0,
                torch.randn([]),
                False,
            ),
        )

        self.common(
            fn,
            (
                torch.randn([1024, 4, 2]),
                torch.randn([1024, 4, 2]) > 0,
                torch.randn([]),
                True,
            ),
        )

    def test_index_put_fallback1(self):
        def fn(a, b, c, d):
            a = a.clone()
            torch.ops.aten.index_put_(a, [b], c, d)
            return a

        self.common(
            fn,
            (
                torch.randn([3]),
                torch.as_tensor([True, True, False]),
                torch.randn([2]),
                False,
            ),
        )

        self.common(
            fn,
            (
                torch.randn([3]),
                torch.as_tensor([True, True, False]),
                torch.randn([2]),
                True,
            ),
        )

    def test_index_put_fallback2(self):
        def fn(a, b, c, d, e):
            a = a.clone()
            torch.ops.aten.index_put_(a, [None, b, c], d, e)
            return a

        self.common(
            fn,
            (
                torch.randn([1, 2, 3]),
                torch.as_tensor([0, 1]),
                torch.as_tensor([True, True, False]),
                torch.randn([]),
                False,
            ),
        )
        self.common(
            fn,
            (
                torch.randn([1, 2, 3]),
                torch.as_tensor([0, 1]),
                torch.as_tensor([True, True, False]),
                torch.randn([]),
                True,
            ),
        )

    def test_index_put_deterministic_fallback(self):
        with DeterministicGuard(True):

            def fn(a, b, c):
                return torch.index_put(a, [b], c, True)

            self.common(
                fn,
                [
                    torch.randn([100, 32]),
                    torch.randint(0, 100, size=[600], dtype=torch.int64),
                    torch.randn([600, 32]),
                ],
                check_lowp=False,
            )

    def test_index_put_index(self):
        def fn(ind, x, src):
            y = torch.ops.aten.index_put.default(x, [ind], src)
            return torch.ops.aten.index.Tensor(y, [ind])

        args = [torch.tensor([1], dtype=torch.int64), torch.randn(8, 4), torch.randn(4)]
        self.common(fn, args)

    @config.patch(fallback_random=True)
    def test_bernoulli1(self):
        def fn(a):
            b = torch.empty_like(a)
            return aten.bernoulli_(b), b

        self.common(
            fn,
            [
                torch.randn([100]),
            ],
        )

    def test_bernoulli2(self):
        def fn(a):
            return aten.bernoulli(a)

        self.common(
            fn,
            [torch.tensor([1.0, 1.0, 0.0, 0.0, 1.0, 0.0, 1.0, 1.0])],
        )

    def test_narrow(self):
        def fn(x):
            return (
                aten.narrow(x, 1, 10, 16),
                aten.narrow(x + 2, 0, 10, 16) + 1,
                aten.narrow_copy(x, 1, 10, 16),
            )

        self.common(fn, [torch.randn(64, 64)])

    def test_as_strided(self):
        def fn(x):
            return (
                aten.as_strided(x, (8, 8, 64), (8 * 64, 64, 1), 0),
                aten.as_strided(x + 1, (8, 8, 64), (8 * 64, 64, 1), 0) + 2,
            )

        def fn_channels_last(x):
            return (
                aten.as_strided(
                    x, (8, 384, 2, 20, 12), (153600, 1, 61440, 384, 7680), 0
                ),
                aten.as_strided(
                    x + 1, (8, 384, 2, 20, 12), (153600, 1, 61440, 384, 7680), 0
                )
                + 2,
            )

        self.common(fn, [torch.randn(64, 64)])
        self.common(
            fn_channels_last,
            [torch.randn(8, 384, 20, 20).to(memory_format=torch.channels_last)],
        )

    def test_as_strided_scatter(self):
        def fn(a, b):
            return aten.as_strided_scatter(
                a * 8 + 10,
                b * 2 - 4,
                size=(a.shape[0], a.shape[1] // 2),
                stride=(a.shape[1], 2),
                storage_offset=0,
            )

        self.common(fn, [torch.randn(10, 1024), torch.randn(10, 512)])

    def test_select_scatter(self):
        def fn(x, a, b):
            return (
                aten.select_scatter(x, a, 1, 0),
                aten.select_scatter(x, b, 0, 1),
            )

        self.common(
            fn,
            [
                torch.randn(8, 197, 38),
                torch.randn(8, 38),
                torch.randn(197, 38),
            ],
        )

    def test_slice_scatter(self):
        def fn(x, a):
            return (
                aten.slice_scatter(x, a, 2, 10, -10),
                aten.slice_scatter(x, a[:, :, :40], 2, 10, -10, 2),
            )

        self.common(
            fn,
            [
                torch.randn(4, 8, 100),
                torch.randn(4, 8, 80),
            ],
        )

    def test_slice_scatter2(self):
        def fn(a, b):
            return aten.slice_scatter(a, b, 0, 0, 9223372036854775807)

        self.common(
            fn,
            [
                torch.randn([8, 197, 384]),
                torch.randn([8, 197, 384]),
            ],
        )

    def test_scatter1(self):
        def fn(a, dim, index, b):
            return aten.scatter(a, dim, index, b)

        self.common(
            fn,
            [
                torch.zeros(2, 3),
                -1,
                torch.tensor([[0]]),
                torch.ones(2, 3),
            ],
        )

    def test_scatter2(self):
        if self.device == "cuda":
            raise unittest.SkipTest("unstable on sm86")

        def fn(a, dim, index, b):
            return aten.scatter.reduce(a, dim, index, b, reduce="add")

        self.common(
            fn,
            [
                torch.zeros(64, 512),
                0,
                torch.zeros((64, 512), dtype=torch.int64),
                torch.ones(64, 512),
            ],
        )

    def test_scatter3(self):
        def fn(a, dim, index, b):
            return aten.scatter(a, dim, index, b, reduce="add")

        self.common(
            fn,
            [
                torch.randn(5, 29, 13),
                2,
                torch.tensor([[[3, 5, 7, 9]]]),
                0.8,  # src can be a scalar
            ],
            # Mismatched elements: 1 / 1885 (0.1%)
            # Greatest absolute difference: 0.00018310546875 at index (0, 0, 3) (up to 1e-05 allowed)
            # Greatest relative difference: 0.0022371364653243847 at index (0, 0, 3) (up to 0.001 allowed)
            atol=2e-4,
            rtol=1e-3,
        )

    def test_scatter4(self):
        def fn(x, ind, src):
            return torch.scatter(x, 0, ind, src)

        for deterministic in [False, True]:
            with DeterministicGuard(deterministic):
                self.common(
                    fn,
                    [
                        torch.randn(196, 992),
                        torch.randint(196, (1, 992)),
                        torch.randn(1, 992),
                    ],
                )

    def test_scatter5(self):
        def fn(a, dim, index, b, reduce):
            a = a.clone()
            a.scatter_(dim, index, b, reduce=reduce)
            a1 = a + 1.0
            a1.scatter_(dim, index, b, reduce=reduce)
            return (a, a1)

        for reduce in ["add", "multiply"]:
            self.common(
                fn,
                [
                    torch.ones((4, 5)),
                    0,
                    torch.tensor([[1], [2], [3]], dtype=torch.int64),
                    torch.randn(4, 5),
                    reduce,
                ],
            )

    def test_scatter6(self):
        def fn(a, dim, index, b):
            return aten.scatter(a, dim, index, b)

        for deterministic in [False, True]:
            with DeterministicGuard(deterministic):
                self.common(
                    fn,
                    [
                        torch.randn(5, 8, 13),
                        2,
                        torch.tensor([[[3, 5, 7, 9]]]),
                        0.8,  # src can be a scalar
                    ],
                )

    @unittest.skip("Flaky test, needs debugging")
    def test_scatter_add1(self):
        def fn(a, dim, index, b):
            return aten.scatter_add(a, dim, index, b)

        self.common(
            fn,
            [
                torch.randn(2, 3),
                0,
                torch.tensor([[0]]),
                torch.randn(2, 3),
            ],
        )

    def test_scatter_add2(self):
        def fn(a, dim, index, b):
            return aten.scatter_add(a, dim, index, b)

        self.common(
            fn,
            [
                torch.randn(2, 3),
                0,
                torch.tensor([[0, 0, 0], [1, 1, 1]]),
                torch.randn(2, 3),
            ],
        )

    def test_scatter_add3(self):
        def fn(a, dim, index, b):
            return aten.scatter_add(a, dim, index, b)

        for deterministic in [False, True]:
            with DeterministicGuard(deterministic):
                self.common(
                    fn,
                    [
                        torch.randn(5, 29, 13),
                        2,
                        torch.tensor([[[3, 5, 7, 9]]]),
                        torch.randn(1, 1, 10),
                    ],
                )

    def test_scatter_reduce1(self):
        def fn(a, dim, index, b):
            return aten.scatter_reduce(a, dim, index, b, "sum")

        self.common(
            fn,
            [
                torch.randn(5, 29, 13),
                2,
                torch.tensor([[[3, 5, 7, 9]]]),
                torch.randn(1, 1, 10),
            ],
        )

    def test_scatter_reduce2(self):
        def fn(a, dim, index, b):
            return aten.scatter_reduce(a, dim, index, b, "sum", include_self=False)

        self.common(
            fn,
            [
                torch.randn(2, 3),
                0,
                torch.zeros((2, 3), dtype=torch.int64),
                torch.randn(2, 3),
            ],
        )

    def test_scatter_reduce3(self):
        def fn(a, dim, index, b, reduce):
            a = a.clone()
            a.scatter_reduce_(dim, index, b, reduce=reduce)
            a1 = a + 1.0
            a1.scatter_reduce_(dim, index, b, reduce=reduce)
            return (a, a1)

        for reduce in ["sum", "prod"]:
            self.common(
                fn,
                [
                    torch.ones((4, 5)),
                    0,
                    torch.tensor([[1], [2], [3]], dtype=torch.int64),
                    torch.randn(4, 5),
                    reduce,
                ],
            )

    # issue #1150
    def test_dense_mask_index(self):
        if self.device == "cpu":
            raise unittest.SkipTest(
                "https://github.com/pytorch/torchdynamo/issues/1697"
            )

        def fn(x, y):
            y = torch.ops.aten.select.int(y, 0, 2)
            z = x * y
            return z.sum()

        self.common(fn, [torch.randn(102400), torch.randn(3)])

    def test_empty1(self):
        def fn():
            return torch.empty((1, 128, 128))

        self.common(fn, [], assert_equal=False)

    def test_empty2(self):
        def fn():
            return aten.empty((1, 128, 128))

        self.common(fn, [], assert_equal=False)

    def test_new_empty(self):
        def fn(a):
            return aten.new_empty(a, [1, 128, 128])

        self.common(fn, [torch.randn(55)], assert_equal=False)

    def test_empty_strided(self):
        def fn():
            return aten.empty_strided([1, 128, 128], [16384, 128, 1])

        self.common(fn, [], assert_equal=False)

    def test_new_empty_strided(self):
        def fn(a):
            return aten.new_empty_strided(a, [1, 128, 128], [16384, 128, 1])

        self.common(fn, [torch.randn(55)], assert_equal=False)

    @config.patch({"lowmem_dropout": False})
    def test_dropout_trivial_0(self):
        def fn1(a):
            return torch.nn.functional.dropout(a, 0.0, True) + a

        self.common(fn1, [torch.randn(55)])

    @config.patch({"lowmem_dropout": False})
    def test_dropout_trivial_1(self):
        def fn2(a):
            return torch.nn.functional.dropout(a, 1.0, True) + a

        self.common(fn2, [torch.randn(55)])

    @config.patch({"triton.cudagraphs": True})
    def test_dropout(self):
        random.seed(1234)
        torch.manual_seed(1234)

        @torch._dynamo.optimize("inductor")
        def fn1(a):
            return torch.nn.functional.dropout(a)

        x = torch.ones(1000, device=self.device, dtype=torch.float32)
        result1 = fn1(x)
        self.assertTrue(400 < result1.nonzero().shape[0] < 600)
        self.assertTrue(0.9 < result1.mean().item() < 1.1)

        random.seed(1234)
        torch.manual_seed(1234)

        @torch._dynamo.optimize("inductor")
        def fn2(a):
            return torch.nn.functional.dropout(a, 0.5, True)

        result2 = fn2(x)
        self.assertTrue(400 < result2.nonzero().shape[0] < 600)
        self.assertTrue(0.9 < result2.mean().item() < 1.1)

    def test_dropout_deterministic(self):
        @torch._dynamo.optimize("inductor")
        def fn(a):
            return torch.nn.functional.dropout(a, 0.55, True)

        for cg in (False, True):
            with patch.object(config.triton, "cudagraphs", cg):
                torch._dynamo.reset()

                x = torch.ones(1024, device=self.device, dtype=torch.float32)

                torch.manual_seed(1234)
                a0 = fn(x).clone()
                a1 = fn(x).clone()
                a2 = fn(x).clone()

                torch.manual_seed(1234)
                b0 = fn(x).clone()
                b1 = fn(x).clone()
                b2 = fn(x).clone()

                # same seed, same values
                self.assertTrue(torch.allclose(a0, b0))
                self.assertTrue(torch.allclose(a1, b1))
                self.assertTrue(torch.allclose(a2, b2))

                # different calls, different values
                self.assertFalse(torch.allclose(a0, a1))
                self.assertFalse(torch.allclose(a1, a2))

    def test_rand_like_deterministic(self):
        @torch._dynamo.optimize("inductor")
        def fn(a):
            return torch.rand_like(a), torch.rand_like(a)

        x = torch.ones(1024, device=self.device, dtype=torch.float32)

        torch.manual_seed(1234)
        a0 = fn(x)[0].clone()
        a1 = fn(x)[0].clone()
        a2 = fn(x)[0].clone()

        torch.manual_seed(1234)
        b0 = fn(x)[0].clone()
        b1 = fn(x)[0].clone()
        b2 = fn(x)[0].clone()

        # same seed, same values
        self.assertTrue(torch.allclose(a0, b0))
        self.assertTrue(torch.allclose(a1, b1))
        self.assertTrue(torch.allclose(a2, b2))

        # different calls, different values
        self.assertFalse(torch.allclose(a0, a1))
        self.assertFalse(torch.allclose(a1, a2))

        c, d = fn(x)
        self.assertFalse(torch.allclose(c, d))
        self.assertTrue((c >= 0).all())
        self.assertTrue((c < 1).all())
        self.assertTrue((d >= 0).all())
        self.assertTrue((d < 1).all())

    def test_randn_like_empty(self):
        class Model(torch.nn.Module):
            def __init__(
                self,
            ):
                super().__init__()

            def forward(self, v1: torch.Tensor):
                vx = v1.min(dim=1).values
                v2 = torch.randn_like(vx)
                return v2

        model = Model()
        x = torch.rand(10, 3, 0)

        self.common(model, (x,))

    @config.patch(fallback_random=True)
    def test_like_rands(self):
        def fn(x):
            return torch.rand_like(x), torch.randn_like(x)

        self.common(fn, [torch.zeros([20, 20])])

    def test_max_pool2d_with_indices_backward(self):
        def fn(a, b, c):
            return aten.max_pool2d_with_indices_backward(
                a, b, [2, 2], [2, 2], [0, 0], [1, 1], False, c
            )

        x = torch.randn([2, 4, 18, 14])
        result, indices = aten.max_pool2d_with_indices(
            x,
            [2, 2],
            [2, 2],
            [0, 0],
            [1, 1],
            False,
        )

        self.common(
            fn,
            [
                torch.randn_like(result),
                x,
                indices,
            ],
        )

    def test_max_pool2d_with_indices_backward2(self):
        def fn(a, b, c):
            return aten.max_pool2d_with_indices_backward(
                a, b, [3, 3], [2, 2], [1, 1], [1, 1], True, c
            )

        x = torch.randn([2, 4, 40, 56])
        result, indices = aten.max_pool2d_with_indices(
            x,
            [3, 3],
            [2, 2],
            [1, 1],
            [1, 1],
            True,
        )

        self.common(
            fn,
            [
                torch.randn_like(result),
                x,
                indices,
            ],
        )

    # From https://github.com/pytorch/torchdynamo/issues/1200
    def test_max_pool2d_with_indices_backward3(self):
        def fn(a, b, c):
            return aten.max_pool2d_with_indices_backward(
                a, b, [1, 1], [2, 2], [0, 0], [1, 1], False, c
            )

        x = torch.randn([32, 256, 37, 38])
        result, indices = aten.max_pool2d_with_indices(
            x,
            [1, 1],
            [2, 2],
            0,
            1,
            False,
        )
        self.common(
            fn,
            [
                torch.randn_like(result),
                x,
                indices,
            ],
        )

    # From https://github.com/pytorch/torchdynamo/issues/1352
    def test_max_pool2d_with_indices_backward4(self):
        def fn(a, b, c):
            return aten.max_pool2d_with_indices_backward(
                a, b, [5, 5], [1, 1], [2, 2], [1, 1], False, c
            )

        torch._inductor.metrics.generated_kernel_count = 0
        x = torch.randn([2, 64, 3, 4])
        result, indices = aten.max_pool2d_with_indices(
            x,
            [5, 5],
            [1, 1],
            2,
            1,
            False,
        )
        self.common(
            fn,
            [
                torch.randn_like(result),
                x,
                indices,
            ],
        )
        self.assertEqual(torch._inductor.metrics.generated_kernel_count, 1)

    def test_max_pool2d_with_indices_backward5(self):
        # Window size is too big. Should fallback
        def fn(a, b, c):
            return aten.max_pool2d_with_indices_backward(
                a, b, [13, 13], [1, 1], [2, 2], [1, 1], False, c
            )

        torch._inductor.metrics.generated_kernel_count = 0
        x = torch.randn([2, 64, 20, 20])
        result, indices = aten.max_pool2d_with_indices(
            x,
            [13, 13],
            [1, 1],
            2,
            1,
            False,
        )
        self.common(
            fn,
            [
                torch.randn_like(result),
                x,
                indices,
            ],
        )
        self.assertEqual(torch._inductor.metrics.generated_kernel_count, 0)

    def test_avg_pool2d_backward(self):
        def fn(a, b):
            return aten.avg_pool2d_backward(
                a,
                b,
                [2, 2],
                [2, 2],
                [0, 0],
                True,
                False,
                None,
            )

        self.common(
            fn,
            [
                torch.randn([2, 4, 7, 7]),
                torch.randn([2, 4, 14, 14]),
            ],
        )

    def test_avg_pool2d_backward2(self):
        def fn(a, b):
            return aten.avg_pool2d_backward(
                a,
                b,
                [3, 3],
                [1, 1],
                [1, 1],
                True,
                False,
                None,
            )

        self.common(
            fn,
            [
                torch.randn([1, 1, 20, 15]),
                torch.randn([1, 1, 20, 15]),
            ],
        )

    def test_avg_pool2d_backward3(self):
        def fn(a, b):
            return aten.avg_pool2d_backward(
                a,
                b,
                [1, 1],
                [2, 2],
                [0, 0],
                False,
                False,
                None,
            )

        torch._inductor.metrics.generated_kernel_count = 0
        self.common(
            fn,
            [
                torch.randn([1, 2016, 11, 11]),
                torch.randn([1, 2016, 21, 21]),
            ],
        )
        self.assertEqual(torch._inductor.metrics.generated_kernel_count, 1)

    def test_avg_pool2d_backward4(self):
        def fn(a, b):
            return aten.avg_pool2d_backward(
                a,
                b,
                [13, 13],
                [1, 1],
                [0, 0],
                True,
                False,
                None,
            )

        torch._inductor.metrics.generated_kernel_count = 0
        self.common(
            fn,
            [
                torch.randn([1, 16, 12, 12]),
                torch.randn([1, 16, 24, 24]),
            ],
            check_lowp=False,
        )
        self.assertEqual(torch._inductor.metrics.generated_kernel_count, 0)

    @config.patch(search_autotune_cache=False)
    def test_mm_views(self):
        def fn(a, b):
            return torch.mm(a.view(32, 32), b.view(32, 32))

        self.common(
            fn,
            (
                torch.randn([32, 32]).transpose(0, 1),
                torch.randn([1, 32, 32]).transpose(0, 1),
            ),
            check_lowp=False,
        )
        expected_kernel = 0
        # codegen mm kernel from template
        self.assertEqual(
            torch._inductor.metrics.generated_kernel_count, expected_kernel
        )

    @config.patch({"triton.cudagraphs": False})
    def test_lowmem_dropout1(self):
        n = 100000
        weight = torch.ones(
            n, device=self.device, dtype=torch.float32, requires_grad=True
        )
        ones = torch.ones(n, device=self.device, dtype=torch.float32)

        @torch._dynamo.optimize_assert("inductor")
        def run(x, train=True):
            return F.dropout(x * weight, 0.33, train)

        def check(r, g):
            rmean = r.mean().item()
            gmean = g.mean().item()
            rcount = len(r.nonzero())
            gcount = len(g.nonzero())

            # dropped elements should match
            self.assertTrue(same(r.nonzero(), g.nonzero()))
            self.assertEqual(rcount, gcount)

            # dropped should be close to 0.33
            self.assertGreater(rcount, 0.64 * n)
            self.assertGreater(0.68 * n, rcount)

            self.assertAlmostEqual(rmean, gmean)
            self.assertAlmostEqual(rmean, 1.0, places=2)

        r1 = run(ones, train=False)
        r1.sum().backward()
        g1 = weight.grad.clone()
        # eval mode should be all ones
        self.assertTrue(same(r1, torch.ones_like(r1)))
        self.assertTrue(same(g1, torch.ones_like(g1)))

        torch.manual_seed(1234)
        weight.grad.zero_()
        r2 = run(ones)
        r2.sum().backward()
        g2 = weight.grad.clone()
        check(r2, g2)

        torch.manual_seed(1234)
        weight.grad.zero_()
        r3 = run(ones)
        r3.sum().backward()
        g3 = weight.grad.clone()
        check(r3, g3)

        # second run is same result as first
        self.assertTrue(same(r2, r3))
        self.assertTrue(same(g2, g3))

    @config.patch(search_autotune_cache=False)
    def test_lowmem_dropout2(self):
        if self.device == "cpu":
            raise unittest.SkipTest("lowmem_dropout only supports cuda")
        m = torch.nn.Sequential(
            torch.nn.Linear(32, 32, bias=False),
            torch.nn.Dropout(),
            torch.nn.Linear(32, 32, bias=False),
            torch.nn.Dropout(),
        ).to(self.device)

        @torch._dynamo.optimize_assert("inductor")
        def run(x):
            return m(x)

        torch._inductor.metrics.generated_kernel_count = 0
        result = run(torch.randn([8, 32], device=self.device))
        result.sum().backward()

        expected_kernel = 4
        self.assertEqual(
            torch._inductor.metrics.generated_kernel_count, expected_kernel
        )

    def test_roll(self):
        def fn(a):
            return (
                aten.roll(a, [-3, 10], [1, 2]),
                aten.roll(a, [5]),
            )

        self.common(
            fn,
            [
                torch.randn([2, 56, 56, 16]),
            ],
        )

    def test_argmax_min_int32(self):
        # https://github.com/pytorch/pytorch/issues/94055
        def fn(a, b):
            c = a.argmax(3)
            return torch.min(b, c)

        a = torch.rand(3, 4, 2, 1).int()
        b = torch.rand(2, 2, 1, 4, 1).int()
        self.common(fn, (a, b))

    def test_argmax_argmin1(self):
        def fn(x):
            return (aten.argmax(x), aten.argmin(x))

        self.common(
            fn,
            [
                torch.randn([8, 256, 256]),
            ],
        )

    def test_argmax_argmin2(self):
        def fn(x):
            return (
                aten.argmax(x, 0),
                aten.argmin(x, 0),
                aten.argmax(x, 1),
                aten.argmin(x, 1),
            )

        self.common(
            fn,
            [
                torch.randn([144, 144]),
            ],
            # Mismatched elements: 1 / 144 (0.7%)
            # Greatest absolute difference: 26 at index (71,)
            # Greatest relative difference: 0.4126984179019928 at index (71,)
            atol=1e-5,
            rtol=0.5,
        )

    def test_conv_backward(self):
        def fn(rank4_inps, rank3_inps, rank5_inps):
            out1 = aten.convolution_backward(
                *rank4_inps,
                [C],
                [1, 1],
                [0, 0],
                [1, 1],
                False,
                [0, 0],
                1,
                [True, True, True],
            )
            out2 = aten.convolution_backward(
                *rank4_inps,
                [C],
                [1, 1],
                [0, 0],
                [1, 1],
                False,
                [0, 0],
                1,
                [True, False, False],
            )
            out3 = aten.convolution_backward(
                *rank3_inps,
                [C],
                [1],
                [0],
                [1],
                False,
                [0],
                1,
                [True, True, True],
            )
            out4 = aten.convolution_backward(
                *rank5_inps,
                [C],
                [1, 1, 1],
                [0, 0, 0],
                [1, 1, 1],
                False,
                [0, 0, 0],
                1,
                [True, True, True],
            )
            return (out1, out2, out3, out4)

        B = 3
        C = 4
        H = 5
        grad_out = torch.randn(B, C, H - 2, H - 2, H - 2)
        inp = torch.randn(B, C, H, H, H)
        weight = torch.randn(C, C, 3, 3, 3)

        def shrink_rank(x, rank):
            res = x
            while res.dim() > rank:
                res = torch.select(res, -1, 0)
            return res.contiguous()

        rank4_inps = [shrink_rank(x, 4) for x in [grad_out, inp, weight]]
        rank3_inps = [shrink_rank(x, 4) for x in [grad_out, inp, weight]]
        rank5_inps = [shrink_rank(x, 5) for x in [grad_out, inp, weight]]

        with torch.backends.cudnn.flags(enabled=True, allow_tf32=False):
            self.common(
                fn,
                [rank4_inps, rank3_inps, rank5_inps],
            )

    @unittest.skip(
        """
        FIXME: In the case of having equally max/min elements, our implementation returns
        the last index instead of the first one
        """
    )
    def test_argmax_argmin3(self):
        def fn(x):
            return (
                aten.argmax(x, 0),
                aten.argmin(x, 0),
                aten.argmax(x, -1),
                aten.argmin(x, -1),
            )

        self.common(
            fn,
            [torch.randint(0, 5, [10, 10])],
        )

    def test_vdd_clamp(self):
        def fn(x):
            return torch.clamp_min(x, 3)

        self.common(
            fn,
            [
                torch.randn([16], requires_grad=True) * 10,
            ],
        )

    def test_tmp_not_defined_issue1(self):
        def forward(
            primals_3,
            primals_4,
            add_tensor,
            convert_element_type_default,
            div_default,
            reciprocal_default,
        ):
            var_default = torch.ops.aten.var(
                convert_element_type_default, [2], correction=0
            )
            sub_tensor = torch.ops.aten.sub.Tensor(add_tensor, div_default)
            mul_tensor_1 = torch.ops.aten.mul.Tensor(sub_tensor, reciprocal_default)
            mul_tensor_2 = torch.ops.aten.mul.Tensor(mul_tensor_1, primals_3)
            add_tensor_2 = torch.ops.aten.add.Tensor(mul_tensor_2, primals_4)
            convert_element_type_default_1 = add_tensor_2.to(dtype=torch.float32)
            convert_element_type_default_2 = convert_element_type_default_1.to(
                dtype=torch.float32
            )
            var_default_1 = torch.ops.aten.var(
                convert_element_type_default_2, [2], correction=0
            )
            broadcast_in_dim_default_2 = var_default_1.reshape(1, 512, 1)
            sum_default_1 = convert_element_type_default_2.sum(2)
            add_tensor_3 = torch.ops.aten.add.Tensor(broadcast_in_dim_default_2, 1e-05)
            return (var_default, sum_default_1, add_tensor_3)

        inps = [
            (torch.Size([1024]), torch.float32),
            (torch.Size([1024]), torch.float32),
            (torch.Size([1, 512, 1024]), torch.float32),
            (torch.Size([1, 512, 1024]), torch.float32),
            (torch.Size([1, 512, 1]), torch.float32),
            (torch.Size([1, 512, 1]), torch.float32),
        ]
        inps = [torch.randn(shape, dtype=dtype) for (shape, dtype) in inps]
        self.common(forward, inps, atol=1e-05, rtol=2e-05)

    @unittest.skipIf(
        TEST_WITH_ASAN
        or os.environ.get("BUILD_ENVIRONMENT", "").startswith("parallelnative"),
        "TODO: debug this with asan",
    )
    def test_tmp_not_defined_issue2(self):
        def forward(arg38_1, arg81_1, getitem_17, new_zeros_default_4):
            div_tensor_7 = torch.ops.aten.div.Tensor(getitem_17, arg81_1)
            mul_tensor_24 = torch.ops.aten.mul.Tensor(div_tensor_7, arg38_1)
            sum_default_7 = torch.ops.aten.sum.default(mul_tensor_24)
            return (new_zeros_default_4, sum_default_7)

        # TODO: Remove once https://github.com/pytorch/pytorch/issues/94017 is resolved
        dtype = torch.float64 if self.device == "cpu" else torch.float32
        args = [
            ((1, 88, 40, 40), (140800, 1600, 40, 1), dtype),
            ((), (), dtype),
            ((1, 88, 40, 40), (140800, 1600, 40, 1), dtype),
            ((3,), (1,), dtype),
        ]
        args = [
            rand_strided(shape, stride, dtype).requires_grad_(True).add(1)
            for shape, stride, dtype in args
        ]
        self.common(forward, args)

    def test_misaligned_address_issue1(self):
        def forward(sub_tensor_1, unsqueeze_default):
            gather_default = torch.ops.aten.gather.default(
                sub_tensor_1, 1, unsqueeze_default
            )
            return gather_default

        args = [
            ((1, 1000), (1000, 1), torch.float32),
            ((1, 1), (1, 1), torch.int64),
        ]
        args = [rand_strided(shape, stride, dtype) for shape, stride, dtype in args]
        self.common(forward, args)

    def test_invalid_operand_issue1(self):
        def forward(arg0_1, arg1_1, arg3_1, squeeze, view_1, slice_1):
            slice_scatter = torch.ops.aten.slice_scatter.default(
                slice_1, arg3_1, 1, 1, 9223372036854775807
            )
            slice_scatter_1 = torch.ops.aten.slice_scatter.default(
                arg1_1, slice_scatter, 0, 0, 9223372036854775807
            )
            slice_2 = torch.ops.aten.slice.Tensor(
                slice_scatter_1, 0, 0, 9223372036854775807
            )
            select_scatter = torch.ops.aten.select_scatter.default(
                slice_2, squeeze, 1, 0
            )
            slice_scatter_2 = torch.ops.aten.slice_scatter.default(
                slice_scatter_1, select_scatter, 0, 0, 9223372036854775807
            )
            view = torch.ops.aten.view.default(slice_scatter_2, [-1, 128])
            embedding = torch.ops.aten.embedding.default(arg0_1, view, 1)
            return [embedding, view_1]

        args = [
            ((50005, 768), (768, 1), torch.float32),
            ((8, 128), (128, 1), torch.int64),
            ((8, 127), (127, 1), torch.int64),
            ((8,), (1,), torch.int64),
            ((1024,), (1,), torch.int64),
            ((8, 128), (128, 1), torch.int64),
        ]
        args = [rand_strided(shape, stride, dtype) for shape, stride, dtype in args]
        self.common(forward, args)

    def test_sizehint_issue1(self):
        def forward(x):
            return torch.nn.functional.unfold(
                x, kernel_size=[4, 4], dilation=1, padding=0, stride=[4, 4]
            )

        args = [((2, 24, 56, 56), (75264, 3136, 56, 1), torch.float32, False)]
        args = [
            rand_strided(sh, st, dt).requires_grad_(rg) for (sh, st, dt, rg) in args
        ]
        self.common(forward, args)

    def test_zero_dim_reductions(self):
        for kd in [True, False]:
            inps0 = (torch.zeros(2, 0, device=self.device, dtype=torch.float16), 1, kd)
            failed_ops = [aten.argmin, aten.argmax, aten.max, aten.min]
            for fo in failed_ops:
                with self.assertRaisesRegex(
                    IndexError, "Expected reduction dim 1 to have non-zero size"
                ):
                    mod = make_fx(fo)(*inps0)
                    _ = compile_fx_inner(mod, inps0)

            pass_ops = [
                lambda *x: fn(*x) for fn in [aten.sum, aten.prod, aten.any, aten.all]
            ]
            for po in pass_ops:
                compiled = torch._dynamo.optimize("inductor")(po)
                expected = po(*inps0)
                actual = compiled(*inps0)

            self.assertTrue(torch.allclose(actual, expected, atol=1e-3, rtol=1e-3))

    def test_lerp(self):
        # non-contiguous inputs for lerp
        def fn0(i0, i1):
            x1 = i0.transpose(-2, -3)
            return torch.lerp(i1, x1, 70000)

        # contiguous inputs for lerp
        def fn1(i0, i1):
            return torch.lerp(i1, i0, 70000)

        def compare(fn, inputs):
            compiled = torch._dynamo.optimize("inductor")(fn)
            expected = fn(*inputs)
            actual = compiled(*inputs)
            self.assertEqual(expected, actual)
            self.assertEqual(expected.stride(), actual.stride())

        compare(fn0, [torch.rand(10, 3, 10), torch.rand(3, 10, 10)])
        compare(fn1, [torch.rand(3, 10, 10), torch.rand(3, 10, 10)])

    def test_unspec_inputs(self):
        if self.device == "cpu":
            raise unittest.SkipTest("segfault with CPU backend")

        def fn(x, y):
            return x + y, x * y, x / y

        opt = torch._dynamo.optimize("inductor")(fn)
        dtypes = [
            torch.float16,
            torch.bfloat16,
            torch.float32,
            torch.float64,
            torch.int32,
            torch.int64,
        ]

        for d in dtypes:
            inputs = (
                rand_strided((2, 3), (3, 1), dtype=torch.float32, device="cuda"),
                rand_strided((), (), dtype=d, device="cpu"),
            )
            self.assertTrue(same(opt(*inputs), fn(*inputs)))
            inputs = (inputs[1], inputs[0])
            self.assertTrue(same(opt(*inputs), fn(*inputs)))

    def test_list_clearing(self):
        if self.device == "cpu":
            contexts = [contextlib.nullcontext]
        else:
            contexts = [
                contextlib.nullcontext,
                lambda: config.patch({"triton.cudagraphs": True}),
            ]

        for context in contexts:
            with context():
                inps = [
                    torch.rand([5, 5]).to(self.device),
                    torch.rand([5, 5]).to(self.device),
                ]
                inp_refs = [weakref.ref(inp) for inp in inps]

                def fn(x, y):
                    a = x + y
                    return (a @ a,)

                fn_fx = make_fx(fn)(inps[0], inps[1])
                fn_compiled = compile_fx_inner(fn_fx, inps)

                test_self = self
                matmul_seen = False

                class TestRefMode(TorchDispatchMode):
                    def __torch_dispatch__(self, func, types, args=(), kwargs=None):
                        kwargs = kwargs if kwargs else {}

                        nonlocal inps
                        nonlocal inp_refs
                        nonlocal test_self
                        nonlocal matmul_seen

                        # by matmul, inputs should be deallocated
                        if func is aten.mm.out:
                            matmul_seen = True
                            test_self.assertEqual(len(inps), 0)
                            test_self.assertIsNone(inp_refs[0]())
                            test_self.assertIsNone(inp_refs[1]())

                        return func(*args, **kwargs)

                with TestRefMode():
                    fn_compiled(inps)

                # do an extra run to make sure we are deallocating on warmup and record
                if self.device == "cuda":
                    inps.extend(
                        [
                            torch.rand([5, 5]).to(self.device),
                            torch.rand([5, 5]).to(self.device),
                        ]
                    )
                    inp_refs.extend([weakref.ref(inp) for inp in inps])
                    matmul_seen = False

                    with TestRefMode():
                        fn_compiled(inps)

                # for some reason, TorchDispatch doesnt capture the
                # cuda mm call (even without cudagraphs)
                if self.device == "cpu":
                    self.assertTrue(matmul_seen)
                else:
                    self.assertEqual(len(inps), 0)

    def test_dtype_mismatch_issue(self):
        def fn(x):
            attn = torch.nn.functional.pad(x, [0, 1])
            return attn.softmax(dim=-1)

        x = torch.rand(128, 32, 63)
        res_ref = fn(x)
        res = torch._dynamo.optimize("inductor")(fn)(x)
        self.assertEqual(res, res_ref)

    def test_kwargs(self):
        if self.device == "cuda":
            raise unittest.SkipTest("histogramdd only supports cpu")

        def fn(x, y):
            return torch.histogramdd(
                x,
                bins=[3, 3],
                weight=y,
            )

        self.common(
            fn,
            [torch.randn((4, 2)), torch.randn((4))],
        )

    @torch._dynamo.config.patch(dynamic_shapes=True)
    def test_int_input_dynamic_shapes(self):
        @torch.compile(dynamic=True)
        def fn(x, i):
            y = x * i
            return y

        # Constant must not get matched as constant
        self.common(fn, [torch.randn(3, 1, 1, 1, 1), 9132])

    @torch._dynamo.config.patch(dynamic_shapes=True)
    def test_sqrt_dynamic_shapes(self):
        # TIMM convit_base model: https://github.com/pytorch/pytorch/issues/97877.
        # TODO: support cuda path.
        if self.device == "cuda":
            raise unittest.SkipTest("sqrt dynamic shapes only supports cpu")

        class Model(torch.nn.Module):
            def __init__(self):
                super(Model, self).__init__()

            def forward(self, x):
                B, N, C = x.shape
                return self.get_rel_indices(N)

            def get_rel_indices(self, num_patches: int) -> torch.Tensor:
                img_size = int(num_patches**0.5)
                ind = torch.arange(img_size)
                return ind

        self.common(
            Model(),
            [
                torch.randn(8, 4, 4),
            ],
        )

    @torch._dynamo.config.patch(dynamic_shapes=True)
    def test_index_dynamic_shapes(self):
        if self.device == "cuda":
            raise unittest.SkipTest("index dynamic shapes only supports cpu")

        # Repro from vision_maskrcnn
        def fn(arg0_1):
            unsqueeze = arg0_1.unsqueeze(0)
            sym_size = arg0_1.size(1)
            ceil = math.ceil(sym_size * 1.8735363483428955)
            iota = torch.ops.prims.iota.default(
                ceil,
                start=0,
                step=1,
                dtype=torch.int64,
                device="cpu",
                requires_grad=False,
            )
            convert_element_type_1 = iota.to(torch.float32)
            sym_size_1 = arg0_1.size(2)
            floor_1 = math.floor(sym_size_1 * 1.8735363483428955)
            ceil_1 = math.ceil(floor_1)
            iota_1 = torch.ops.prims.iota.default(
                ceil_1,
                start=0,
                step=1,
                dtype=torch.int64,
                device="cpu",
                requires_grad=False,
            )
            convert_element_type_3 = iota_1.to(torch.float32)
            sub_2 = (convert_element_type_1 + 0.5) * (sym_size / ceil) - 0.5
            clamp_min = sub_2.clamp_min(0.0)
            sub_3 = (convert_element_type_3 + 0.5) * (sym_size_1 / floor_1) - 0.5
            clamp_min_1 = sub_3.clamp_min(0.0)
            convert_element_type_4 = clamp_min.to(torch.int64)
            sub_4 = sym_size - 1
            clamp_max = clamp_min.ceil().clamp_max(sub_4)
            convert_element_type_5 = clamp_max.to(torch.int64)
            convert_element_type_6 = clamp_min_1.to(torch.int64)
            unsqueeze_2 = convert_element_type_4.unsqueeze(1)
            index = torch.ops.aten.index.Tensor(
                unsqueeze, [None, None, unsqueeze_2, convert_element_type_6]
            )
            index_1 = torch.ops.aten.index.Tensor(
                unsqueeze,
                [
                    None,
                    None,
                    convert_element_type_5.unsqueeze(1),
                    convert_element_type_6,
                ],
            )
            sub_6 = clamp_min.unsqueeze(1) - unsqueeze_2
            mul_10 = (index * (1.0 - sub_6) + index_1 * (sub_6)) * (
                1.0 - (clamp_min_1 - convert_element_type_6)
            )
            select = torch.ops.aten.select.int(mul_10, 0, 0)
            return (select,)

        x = torch.randn(15, 20, 3)
        self.common(
            fn,
            [x],
        )

    @unittest.skipIf(HAS_CUDA, "test in_out_ptr for CppKernel")
    def test_in_out_buffer(self):
        def fn(x, y):
            z = torch.matmul(x, y.transpose(-1, -2)) / 8.0
            return z

        inps = [torch.randn(1, 2, 8, 4), torch.randn(1, 2, 8, 4)]
        fn_opt = torch._dynamo.optimize("inductor")(fn)
        code = run_and_get_cpp_code(fn_opt, *inps)
        self.assertTrue("in_out_ptr" in code)
        self.assertEqual(fn_opt(*inps), fn(*inps))

    @config.patch(profiler_mark_wrapper_call=True)
    def test_profiler_mark_wrapper_call(self):
        from torch.profiler import profile

        @torch._dynamo.optimize("inductor", nopython=True)
        def fn(a, b):
            return a + b

        a = torch.rand((100,))
        b = torch.rand((100,))
        with profile() as prof:
            fn(a, b)
        assert "inductor_wrapper_call" in (
            e.name for e in prof.profiler.function_events
        )

    @unittest.skipIf(IS_X86 and not HAS_AVX2, "Requires AVX2")
    def test_pixel_shuffle_channels_last(self):
        def fn(x):
            x = torch.nn.functional.pixel_shuffle(x, 2)
            x = torch.nn.functional.relu(x)
            return x

        self.common(
            fn,
            (torch.randn(1, 16, 64, 72).to(memory_format=torch.channels_last),),
        )

    def test_where_broadcast(self):
        # https://github.com/pytorch/pytorch/issues/93374
        def fn(x, p1, p0):
            o = torch.where(x, p1, p0)
            return o

        # https://github.com/pytorch/pytorch/issues/94725
        class Repro(torch.nn.Module):
            def __init__(self):
                super().__init__()
                self.register_buffer(
                    "_tensor_constant0", torch.randn([], dtype=torch.float32)
                )

            def forward(self, arg0_1, arg1_1):
                convert_element_type = torch.ops.prims.convert_element_type.default(
                    arg1_1, torch.bool
                )
                bitwise_not = torch.ops.aten.bitwise_not.default(convert_element_type)
                _tensor_constant0 = self._tensor_constant0
                lift_fresh_copy = torch.ops.aten.lift_fresh_copy.default(
                    _tensor_constant0
                )
                where = torch.ops.aten.where.self(bitwise_not, lift_fresh_copy, arg0_1)
                return (where, bitwise_not)

        self.common(
            fn,
            (torch.tensor([[True]]), torch.rand(13, 7, 3), torch.rand(1, 1)),
        )

        if not torch._dynamo.config.dynamic_shapes:
            args = [
                torch.randn(1, 4, 64, 64),
                torch.zeros(1, 1, 64, 64, dtype=torch.uint8),
            ]
            args[1][:, :, :32, :32] = 1
            eager_args = [x.clone() for x in args]
            eager_mod = Repro()
            mod = make_fx(eager_mod, tracing_mode="real")(*args)
            compiled = compile_fx_inner(mod, args)
            inductor_out = compiled(args)
            eager_out = eager_mod(*eager_args)
            self.assertEqual(inductor_out, eager_out)

    def test_where_with_logical_op(self):
        def fn_and(x, y):
            return torch.where(torch.logical_and(x, y), 1.0, 0.0)

        def fn_or(x, y):
            return torch.where(torch.logical_or(x, y), 1.0, 0.0)

        self.common(
            fn_and,
            (torch.randn(32), torch.randn(32)),
        )
        self.common(
            fn_or,
            (torch.randn(32), torch.randn(32)),
        )

    def test_inplace_where_pointwise(self):
        # https://github.com/pytorch/pytorch/issues/96446
        def fn(a, b):
            a[0] = 2
            return a * b

        self.common(fn, (torch.rand(1), torch.rand(2)))

    def test_view_on_aliased(self):
        # https://github.com/pytorch/pytorch/issues/96728
        def fn1(a, b):
            a = a.max(0).values
            c = torch.cat((a, b))
            c = c.round()
            b >= a[0]  # noqa: B015
            return c

        some_const = torch.tensor(6324)

        def fn2():
            a = torch.tensor([[0.6324]])
            ret = torch.cat((a, a), dim=0)
            some_const >= a[0]  # noqa: B015
            return ret

        self.common(fn1, (torch.tensor([[4.0]]), torch.tensor([5.0])))
        self.common(fn2, ())

    def test_argmax_to_float(self):
        # https://github.com/pytorch/pytorch/issues/97127
        def fn():
            a = torch.zeros([2, 2])
            b = a.argmax(0)
            return b.float().mean()

        self.common(fn, ())

    def test_const_int32_to_float(self):
        # https://github.com/pytorch/pytorch/issues/97124
        def fn():
            a = torch.zeros([1, 2], dtype=torch.int32)
            a = a + a
            b = a.to(dtype=torch.float32)
            return b * 0.8

        self.common(fn, ())

    def test_getitem(self):
        out_features = ["p3", "p4", "p5", "p6", "p7"]
        in_feature = "p5"

        def fn(a):
            return a[out_features.index(in_feature)]

        for dynamic_shapes in [True, False]:
            with torch._dynamo.config.patch(dynamic_shapes=dynamic_shapes):
                torch._dynamo.reset()
                x = [
                    torch.rand([1, 256, 100, 152]),
                    torch.rand([1, 256, 50, 76]),
                    torch.rand([1, 256, 25, 38]),
                ]
                opt_fn = torch._dynamo.optimize("inductor")(fn)
                same(fn(x), opt_fn(x))

    def test_pad_view(self):
        def fn(a):
            y = torch.nn.functional.pad(a, (0, 0, 0, 1))
            y = y.view(*y.size()[:-2], y.size(-1), y.size(-2))
            return y

        for dynamic_shapes in [True, False]:
            with torch._dynamo.config.patch(dynamic_shapes=dynamic_shapes):
                torch._dynamo.reset()
                x = torch.rand(48, 3, 512, 512)
                opt_fn = torch._dynamo.optimize("inductor")(fn)
                same(fn(x), opt_fn(x))

<<<<<<< HEAD
    def test_AllenaiLongformerBase_repro(self):
        def fn(query, scores, window_overlap):
            batch_size, seq_len, num_heads, _ = query.size()
            chunks_count = torch.div(seq_len, window_overlap, rounding_mode="trunc") - 1
            diagonal_attention_scores = scores.new_zeros(
                (
                    batch_size * num_heads,
                    chunks_count + 1,
                    window_overlap,
                    window_overlap * 2 + 1,
                )
            )
            diagonal_attention_scores[:, :-1, :, window_overlap:] = scores[
                :, :, :window_overlap, : window_overlap + 1
            ]
            input_tensor = diagonal_attention_scores.view(
                batch_size, num_heads, seq_len, 2 * window_overlap + 1
            ).transpose(2, 1)
            beginning_input = input_tensor[:, :window_overlap, :, : window_overlap + 1]
            input_tensor[:, :window_overlap, :, : window_overlap + 1] = torch.full_like(
                beginning_input, -float("inf")
            )
            return input_tensor

        for dynamic_shapes in [True, False]:
            with torch._dynamo.config.patch(dynamic_shapes=dynamic_shapes):
                torch._dynamo.reset()
                args = [
                    ((4, 1024, 12, 64), (768, 3072, 64, 1), torch.float32, "cpu"),
                    ((48, 3, 512, 513), (787968, 262656, 513, 1), torch.float32, "cpu"),
                ]
                args = [rand_strided(sh, st, dt, dev) for (sh, st, dt, dev) in args]
                opt_fn = torch._dynamo.optimize("inductor")(fn)
                same(fn(*args, 256), opt_fn(*args, 256))

    def test_slice(self):
        def fn(a, b):
            return torch.ops.aten.slice.Tensor(a, 0, 0, -b)

        for dynamic_shapes in [True, False]:
            with torch._dynamo.config.patch(dynamic_shapes=dynamic_shapes):
                torch._dynamo.reset()
                x = torch.rand(48, 3, 512, 512)
                opt_fn = torch._dynamo.optimize("inductor")(fn)
                same(fn(x, 2), opt_fn(x, 2))
=======
    def test_data_type_propogation(self):
        _graph: torch.fx.Graph = torch.fx.Graph()
        ops: torch.fx.Node = _graph.create_node("placeholder", "ops")
        get_index: torch.fx.Node = _graph.create_node(
            "call_module", "get_index", args=("index0",)
        )
        c1: torch.fx.Node = _graph.create_node(
            "call_method",
            "constant",
            args=(
                ops,
                get_index,
                torch.bfloat16,
            ),
        )
        c2: torch.fx.Node = _graph.create_node(
            "call_method",
            "constant",
            args=(
                ops,
                get_index,
                torch.float,
            ),
        )
        add: torch.fx.Node = _graph.create_node(
            "call_method",
            "add",
            args=(
                ops,
                c1,
                c2,
            ),
        )
        eq: torch.fx.Node = _graph.create_node(
            "call_method",
            "eq",
            args=(
                ops,
                add,
                add,
            ),
        )
        argmin: torch.fx.Node = _graph.create_node(
            "call_method",
            "reduction",
            args=(
                ops,
                "buf",
                torch.float,
                torch.int64,
                "argmin",
                get_index,
                add,
            ),
        )
        any: torch.fx.Node = _graph.create_node(
            "call_method",
            "reduction",
            args=(
                ops,
                "buf",
                torch.float,
                torch.bool,
                "any",
                get_index,
                add,
            ),
        )
        bitwise_not: torch.fx.Node = _graph.create_node(
            "call_method",
            "bitwise_not",
            args=(
                ops,
                argmin,
            ),
        )
        bitwise_or: torch.fx.Node = _graph.create_node(
            "call_method",
            "bitwise_or",
            args=(
                ops,
                eq,
                any,
            ),
        )
        bitwise_left_shift: torch.fx.Node = _graph.create_node(
            "call_method",
            "bitwise_left_shift",
            args=(
                ops,
                argmin,
                bitwise_not,
            ),
        )
        _data_type_propagation(_graph)

        def get_data_type(node: torch.fx.Node):
            if OptimizationContext.key in node.meta:
                return node.meta[OptimizationContext.key].dtype
            else:
                return None

        self.assertEqual(get_data_type(ops), None)
        self.assertEqual(get_data_type(c1), torch.bfloat16)
        self.assertEqual(get_data_type(c2), torch.float)
        self.assertEqual(get_data_type(add), torch.float)
        self.assertEqual(get_data_type(eq), torch.bool)
        self.assertEqual(get_data_type(argmin), torch.int64)
        self.assertEqual(get_data_type(any), torch.bool)
        self.assertEqual(get_data_type(bitwise_not), torch.int64)
        self.assertEqual(get_data_type(bitwise_or), torch.bool)
        self.assertEqual(get_data_type(bitwise_left_shift), torch.int64)
>>>>>>> 85a7c383


@dataclasses.dataclass
class TestFailure:
    suffixes: Tuple[str]
    is_skip: bool = False


def copy_tests(my_cls, other_cls, suffix, test_failures=None):  # noqa: B902
    for name, value in my_cls.__dict__.items():
        if name.startswith("test_"):
            # You cannot copy functions in Python, so we use closures here to
            # create objects with different ids. Otherwise, unittest.skip
            # would modify all methods sharing the same object id. Also, by
            # using a default argument, we create a copy instead of a
            # reference. Otherwise, we would lose access to the value.

            @functools.wraps(value)
            def new_test(self, value=value):
                return value(self)

            # Copy __dict__ which may contain test metadata
            new_test.__dict__ = copy.deepcopy(value.__dict__)

            tf = test_failures and test_failures.get(name)
            if tf is not None and suffix in tf.suffixes:
                skip_func = (
                    unittest.skip("Skipped!")
                    if tf.is_skip
                    else unittest.expectedFailure
                )
                new_test = skip_func(new_test)

            setattr(other_cls, f"{name}_{suffix}", new_test)


if HAS_CPU and not torch.backends.mps.is_available():

    class SweepInputsCpuTest(SweepInputs2, TestCase):
        gen = InputGen(10, "cpu")

    SweepInputsCpuTest.populate()

    class CpuTests(TestCase):
        common = check_model
        device = "cpu"

    copy_tests(CommonTemplate, CpuTests, "cpu")

if HAS_CUDA and not TEST_WITH_ASAN:

    class SweepInputsCudaTest(SweepInputs2, TestCase):
        gen = InputGen(10, "cuda")

    SweepInputsCudaTest.populate()

    class CudaTests(TestCase):
        common = check_model_cuda
        device = "cuda"

    copy_tests(CommonTemplate, CudaTests, "cuda")

    class TritonCodeGenTests(TestCase):
        from torch._inductor.triton_heuristics import CachingAutotuner

        class NoOpCompilerBackend:
            def __init__(self):
                self.example_args = None
                self.model = None

            def noop_backend(
                self,
                model_: torch.fx.GraphModule,
                example_inputs_: typing.List[torch.Tensor],
            ):
                """
                The Noop backend does not compile the fx graph it is given.
                Instead, it transforms the fx graph so that its functions are
                aten operations. It then saves this graph.
                """
                from torch._functorch.aot_autograd import Interpreter
                from torch._inductor.decomposition import select_decomp_table
                from torch._subclasses import FakeTensorMode

                fake_mode = FakeTensorMode()

                def interpret(*args, **kwargs):
                    return Interpreter(model_).run(*args[0:], **kwargs)

                fake_flat_tensor_args = [
                    fake_mode.from_tensor(x) for x in example_inputs_
                ]
                fw_module = make_fx(interpret, select_decomp_table())(
                    *fake_flat_tensor_args
                )
                self.model = fw_module
                self.example_args = fake_flat_tensor_args
                return lambda x: example_inputs_

        def get_kernels(self, fn, args) -> typing.List[CachingAutotuner]:
            from torch._inductor.debug import DebugContext
            from torch._inductor.graph import GraphLowering
            from torch._inductor.virtualized import V

            cxt = TritonCodeGenTests.NoOpCompilerBackend()
            torch._dynamo.optimize(backend=cxt.noop_backend)(fn)(*args)
            graph = GraphLowering(cxt.model)
            graph.num_static_inputs = 0
            kernels = []
            with V.set_graph_handler(graph), V.set_debug_handler(DebugContext()):
                graph.run(*(cxt.example_args))
                mod = graph.compile_to_module()

                for val in mod.__dict__.values():
                    if isinstance(
                        val, torch._inductor.triton_heuristics.CachingAutotuner
                    ):
                        kernels.append(val)

            return kernels

        def test_divisibile_by_16_covers_numel_args(self):
            torch._dynamo.reset()

            def fn(a: torch.Tensor) -> torch.Tensor:
                return torch.sum(a)

            kernels = self.get_kernels(fn, [torch.randn([256, 256], device="cuda")])
            self.assertTrue(len(kernels) == 2, "SUM should result in two kernels")

            # kernel0 reduces from 256 to (xnumel=8, rnumel=8192), which means it reduces 256 by 256 into an array of
            # size 8 by accumulating 8192 elements at once note that rnumel is equal to 512 * 16, so rnumel which is
            # at slot 3 should be in the divisible by 16 descriptor
            arguments_that_are_divisible_by_16_in_kernel0 = (
                kernels[0].meta["configs"][0].divisible_by_16
            )
            self.assertEqual(arguments_that_are_divisible_by_16_in_kernel0, (0, 1, 3))

            # kernel1 reduces from 8 elements to a single scalar.
            arguments_that_are_divisible_by_16_in_kernel1 = (
                kernels[1].meta["configs"][0].divisible_by_16
            )
            self.assertEqual(arguments_that_are_divisible_by_16_in_kernel1, (0, 1))
            torch._dynamo.reset()

        def test_optimize_indexing_dtype(self):
            def fn(x: torch.Tensor) -> torch.Tensor:
                return aten.upsample_bilinear2d.vec(x, None, True, [2.0, 2.0])

            fn_opt = torch._dynamo.optimize("inductor")(fn)
            inps = [torch.randn(2, 4, 16, 16).cuda()]
            code = run_and_get_triton_code(fn_opt, *inps)
            self.assertTrue("to(tl.int32)" in code)
            self.assertFalse("to(tl.int64)" in code)

            self.assertEqual(fn_opt(*inps), fn(*inps))

        def test_not_materialize_pointwise_reduction(self):
            def fn(a, b):
                return (a - b).sum(dim=-1).amax(dim=-1)

            N = 16
            K = 7
            fn_opt = torch._dynamo.optimize("inductor")(fn)
            inps = [
                torch.randn(N, 1, K, device="cuda"),
                torch.randn(1, N, K, device="cuda"),
            ]
            code = run_and_get_triton_code(fn_opt, *inps)
            self.assertEqual(code.count("tl.store"), 1)
            self.assertTrue("out_ptr1" in code)
            self.assertFalse("out_ptr0" in code)
            self.assertEqual(fn_opt(*inps), fn(*inps))

        def test_cant_optimize_compute(self):
            def ones():
                return torch.ones([4], device="cuda")

            def suffix(inp):
                return (inp.to(torch.int64) + 1).to(torch.float64)

            ten = torch.rand([4], device="cuda")

            for foo in (
                lambda x: x + 2147483657,
                lambda x: torch.where(x < 0, ones(), ones() - 2) * (-(2 ** (40))),
                lambda x: x + ten,
                lambda x: x + ten.sum(),
            ):

                def fn():
                    return suffix(foo(ones()))

                fn_opt = torch._dynamo.optimize("inductor")(fn)
                code = run_and_get_triton_code(fn_opt)

                # this cannot be optimized away, value too large
                self.assertTrue("to(tl.int64)" in code)
                self.assertEqual(fn_opt(), fn())

        def test_optimize_compute(self):
            def ones():
                return torch.ones([4], device="cuda")

            def suffix(inp):
                return (inp.to(torch.int64) + 1).to(torch.float64)

            for foo in (
                lambda x: x + 500,
                lambda x: torch.where(x < 0, ones(), ones() - 2) * (-(2 ** (20))),
                lambda x: x / 30,
            ):

                def fn():
                    return suffix(foo(ones()))

                fn_opt = torch._dynamo.optimize("inductor")(fn)
                code = run_and_get_triton_code(fn_opt)

                # this can be optimized away, value too large
                self.assertTrue("to(tl.int64)" not in code)
                self.assertTrue("to(tl.int32)" in code)

                self.assertEqual(fn_opt(), fn())

        def test_kernel_names_descriptive(self):
            @torch._dynamo.optimize("inductor")
            def fn1(x):
                return x.cos().sin()

            @torch._dynamo.optimize("inductor")
            def fn2(x):
                x = torch.mm(x, x)
                x = torch.softmax(x, dim=1)
                return x

            mod = nn.Sequential(
                nn.Linear(4, 4),
                nn.LayerNorm(4),
                nn.ReLU(),
            ).cuda()

            @torch._dynamo.optimize("inductor")
            def fn3(x):
                return mod(x)

            func_and_kernel_aten = [
                (fn1, "triton_poi_fused_cos_sin", (torch.randn(8, device="cuda"),)),
                (fn2, "triton_poi_fused__softmax", (torch.randn(4, 4, device="cuda"),)),
                (
                    fn3,
                    "triton_poi_fused_native_layer_norm_relu",
                    (torch.randn(4, 4, device="cuda"),),
                ),
            ]
            func_and_kernel_torch = [
                (fn1, "triton_poi_fused_cos_sin", (torch.randn(8, device="cuda"),)),
                (fn2, "triton_poi_fused_softmax", (torch.randn(4, 4, device="cuda"),)),
                (
                    fn3,
                    "triton_poi_fused_LayerNorm_ReLU",
                    (torch.randn(4, 4, device="cuda"),),
                ),
            ]

            def test_funcs(func_and_kernel):
                with torch.no_grad():
                    for fn, kernel_name, inps in func_and_kernel:
                        code = run_and_get_triton_code(fn, *inps)
                        if kernel_name not in code:
                            print(code)
                        self.assertTrue(kernel_name in code)

            test_funcs(func_and_kernel_aten)
            patch.object(config.triton, "descriptive_names", "torch")(test_funcs)(
                func_and_kernel_torch
            )

        @patch.object(config, "profile_bandwidth", True)
        def test_bandwidth_profiler(self):
            @torch._dynamo.optimize("inductor")
            def fn(x):
                x = x.cos()
                x = x.cos()
                x = torch.mm(x, x)
                x = x.sin()
                x = x.relu()
                return x

            inp = torch.randn(4, 4, device="cuda")
            code = run_and_get_triton_code(fn, inp)
            fn(inp)
            self.assertTrue("start_graph" in code)
            self.assertTrue("end_graph" in code)

        def test_split_op_with_sym(self):
            def fn(x: torch.Tensor) -> torch.Tensor:
                # split(tensor, sympy.Integer), split(tensor, sympy.Expr)
                return torch.split(x, x.shape[0]), torch.split(x, x.shape[0] // 2)

            for dynamic_shapes in [True, False]:
                with torch._dynamo.config.patch(dynamic_shapes=dynamic_shapes):
                    torch._dynamo.reset()
                    fn_opt = torch._dynamo.optimize("inductor", dynamic=dynamic_shapes)(
                        fn
                    )
                    inps = torch.randn([5, 5])
                    fn_opt(inps)

        def test_indirect_device_assert(self):
            dir_path = os.path.dirname(os.path.realpath(__file__))
            test_path = os.path.join(dir_path, "indirect_assert_helper.py")
            fns = ("first_arg", "store", "second_arg", "same_pm_one", "same_pp_one")

            for fn, ndims, dyn_shape in itertools.product(fns, (2, 3), (True, False)):
                proc = subprocess.Popen(
                    [sys.executable, test_path, fn, str(ndims), str(dyn_shape)],
                    stdout=subprocess.PIPE,
                    stderr=subprocess.PIPE,
                )
                stderr = proc.communicate()[1]
                self.assertTrue(
                    any(
                        "index out of bounds" in err.decode("utf-8")
                        for err in stderr.splitlines()
                    ),
                    f"{fn}, {ndims}, {dyn_shape}",
                )


if HAS_CUDA and not TEST_WITH_ASAN:

    class RNNTest(TestCase):
        class Model(torch.nn.Module):
            def __init__(self):
                super().__init__()
                self.gru = torch.nn.GRU(16, 16, batch_first=True)

            def forward(self, x):
                return self.gru(x)

        def test_rnn_compile_safe(self):
            device = torch.device("cuda")
            model = RNNTest.Model().to(device)
            model = torch._dynamo.optimize("inductor")(model)
            x = torch.rand(1024, 20, 16).to(device)
            model(x)


if HAS_CPU:

    class TestFull(TestCase):
        def test_full_dtype(self):
            pytypes = (
                bool,
                int,
                float,
                # TODO: Triton's JITFunction._type_of has no support for complex
                # complex,
            )

            dtypes = (
                torch.bool,
                torch.int32,
                torch.int64,
                torch.float32,
                torch.float64,
                None,
                # torch.complex64,
                # torch.complex128,
            )

            def fn(pytype, dtype):
                if pytype is bool:
                    fill_value = True
                elif pytype is int:
                    fill_value = 42
                elif pytype is float:
                    fill_value = 42.0
                else:
                    raise AssertionError(f"Unexpected Python type: {pytype}")

                return torch.full(
                    (4, 6), fill_value, dtype=dtype, device=torch.device("cpu")
                )

            fn_opt = torch._dynamo.optimize("inductor")(fn)

            for pytype, dtype in itertools.product(pytypes, dtypes):
                with enable_python_dispatcher():
                    with torch.no_grad():
                        ret_opt = fn_opt(pytype, dtype)

                self.assertEqual(ret_opt, fn(pytype, dtype))


if __name__ == "__main__":
    from torch._dynamo.test_case import run_tests

    if (HAS_CPU or HAS_CUDA) and not TEST_WITH_ROCM:
        run_tests(needs="filelock")<|MERGE_RESOLUTION|>--- conflicted
+++ resolved
@@ -5730,53 +5730,6 @@
                 opt_fn = torch._dynamo.optimize("inductor")(fn)
                 same(fn(x), opt_fn(x))
 
-<<<<<<< HEAD
-    def test_AllenaiLongformerBase_repro(self):
-        def fn(query, scores, window_overlap):
-            batch_size, seq_len, num_heads, _ = query.size()
-            chunks_count = torch.div(seq_len, window_overlap, rounding_mode="trunc") - 1
-            diagonal_attention_scores = scores.new_zeros(
-                (
-                    batch_size * num_heads,
-                    chunks_count + 1,
-                    window_overlap,
-                    window_overlap * 2 + 1,
-                )
-            )
-            diagonal_attention_scores[:, :-1, :, window_overlap:] = scores[
-                :, :, :window_overlap, : window_overlap + 1
-            ]
-            input_tensor = diagonal_attention_scores.view(
-                batch_size, num_heads, seq_len, 2 * window_overlap + 1
-            ).transpose(2, 1)
-            beginning_input = input_tensor[:, :window_overlap, :, : window_overlap + 1]
-            input_tensor[:, :window_overlap, :, : window_overlap + 1] = torch.full_like(
-                beginning_input, -float("inf")
-            )
-            return input_tensor
-
-        for dynamic_shapes in [True, False]:
-            with torch._dynamo.config.patch(dynamic_shapes=dynamic_shapes):
-                torch._dynamo.reset()
-                args = [
-                    ((4, 1024, 12, 64), (768, 3072, 64, 1), torch.float32, "cpu"),
-                    ((48, 3, 512, 513), (787968, 262656, 513, 1), torch.float32, "cpu"),
-                ]
-                args = [rand_strided(sh, st, dt, dev) for (sh, st, dt, dev) in args]
-                opt_fn = torch._dynamo.optimize("inductor")(fn)
-                same(fn(*args, 256), opt_fn(*args, 256))
-
-    def test_slice(self):
-        def fn(a, b):
-            return torch.ops.aten.slice.Tensor(a, 0, 0, -b)
-
-        for dynamic_shapes in [True, False]:
-            with torch._dynamo.config.patch(dynamic_shapes=dynamic_shapes):
-                torch._dynamo.reset()
-                x = torch.rand(48, 3, 512, 512)
-                opt_fn = torch._dynamo.optimize("inductor")(fn)
-                same(fn(x, 2), opt_fn(x, 2))
-=======
     def test_data_type_propogation(self):
         _graph: torch.fx.Graph = torch.fx.Graph()
         ops: torch.fx.Node = _graph.create_node("placeholder", "ops")
@@ -5889,7 +5842,52 @@
         self.assertEqual(get_data_type(bitwise_not), torch.int64)
         self.assertEqual(get_data_type(bitwise_or), torch.bool)
         self.assertEqual(get_data_type(bitwise_left_shift), torch.int64)
->>>>>>> 85a7c383
+
+    def test_AllenaiLongformerBase_repro(self):
+        def fn(query, scores, window_overlap):
+            batch_size, seq_len, num_heads, _ = query.size()
+            chunks_count = torch.div(seq_len, window_overlap, rounding_mode="trunc") - 1
+            diagonal_attention_scores = scores.new_zeros(
+                (
+                    batch_size * num_heads,
+                    chunks_count + 1,
+                    window_overlap,
+                    window_overlap * 2 + 1,
+                )
+            )
+            diagonal_attention_scores[:, :-1, :, window_overlap:] = scores[
+                :, :, :window_overlap, : window_overlap + 1
+            ]
+            input_tensor = diagonal_attention_scores.view(
+                batch_size, num_heads, seq_len, 2 * window_overlap + 1
+            ).transpose(2, 1)
+            beginning_input = input_tensor[:, :window_overlap, :, : window_overlap + 1]
+            input_tensor[:, :window_overlap, :, : window_overlap + 1] = torch.full_like(
+                beginning_input, -float("inf")
+            )
+            return input_tensor
+
+        for dynamic_shapes in [True, False]:
+            with torch._dynamo.config.patch(dynamic_shapes=dynamic_shapes):
+                torch._dynamo.reset()
+                args = [
+                    ((4, 1024, 12, 64), (768, 3072, 64, 1), torch.float32, "cpu"),
+                    ((48, 3, 512, 513), (787968, 262656, 513, 1), torch.float32, "cpu"),
+                ]
+                args = [rand_strided(sh, st, dt, dev) for (sh, st, dt, dev) in args]
+                opt_fn = torch._dynamo.optimize("inductor")(fn)
+                same(fn(*args, 256), opt_fn(*args, 256))
+
+    def test_slice(self):
+        def fn(a, b):
+            return torch.ops.aten.slice.Tensor(a, 0, 0, -b)
+
+        for dynamic_shapes in [True, False]:
+            with torch._dynamo.config.patch(dynamic_shapes=dynamic_shapes):
+                torch._dynamo.reset()
+                x = torch.rand(48, 3, 512, 512)
+                opt_fn = torch._dynamo.optimize("inductor")(fn)
+                same(fn(x, 2), opt_fn(x, 2))
 
 
 @dataclasses.dataclass
