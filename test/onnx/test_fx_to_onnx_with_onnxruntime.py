--- conflicted
+++ resolved
@@ -1,13 +1,8 @@
 # Owner(s): ["module: onnx"]
 from __future__ import annotations
 
-<<<<<<< HEAD
 import copy
 
-import inspect
-
-=======
->>>>>>> 5c6d4989
 import io
 import os
 import tempfile
@@ -91,11 +86,7 @@
     # Bind args and kwargs to the model's signature to
     # flatten kwargs into positional args since ONNX
     # model cannot be called with kwargs.
-<<<<<<< HEAD
-    bound = signature.bind(*ref_input_args, **ref_input_kwargs)
-=======
-    bound = exporter.model_signature.bind(*input_args, **input_kwargs)
->>>>>>> 5c6d4989
+    bound = exporter.model_signature.bind(*ref_input_args, **ref_input_kwargs)
     # Fill optional inputs.
     bound.apply_defaults()
     assert not bound.kwargs
