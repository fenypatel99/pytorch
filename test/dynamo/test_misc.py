--- conflicted
+++ resolved
@@ -304,10 +304,6 @@
         opt_fn(torch.randn([3, 4]))
         opt_fn(torch.randn([4, 3]))
         self.assertEqual(guard_failure.reason, "a.size()[0] == 3")
-<<<<<<< HEAD
-
-=======
->>>>>>> 194e9f5c
 
     def test_builtin_isinstance(self):
         def fn(x):
