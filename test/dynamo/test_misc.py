# Owner(s): ["module: dynamo"]
import abc
import collections
import copy
import dataclasses
import dis
import enum
import logging
import math
import operator
import os
import sys
import typing
import unittest
import unittest.mock as mock
import weakref
from unittest.mock import patch

import numpy as np
import torch

import torch._dynamo.test_case
import torch._dynamo.testing
import torch.onnx.operators
from torch._C import FileCheck
from torch._dynamo import bytecode_analysis, bytecode_transformation
from torch._dynamo.output_graph import OutputGraph
from torch._dynamo.source import GetItemSource, LocalSource
from torch._dynamo.testing import (
    CompileCounter,
    requires_static_shapes,
    same,
    skipIfNotPy311,
    unsupported,
)

from torch._dynamo.utils import CompileProfiler, ifdyn, ifunspec
from torch.ao.quantization import MinMaxObserver
from torch.ao.quantization.fake_quantize import FakeQuantize
from torch.ao.quantization.qconfig import QConfig
from torch.ao.quantization.quantize_fx import prepare_qat_fx
from torch.autograd.profiler import _enable_dynamo_cache_lookup_profiler
from torch.fx.experimental.symbolic_shapes import ConstraintViolationError
from torch.nn import functional as F
from torch.testing._internal.common_cuda import (
    PLATFORM_SUPPORTS_FUSED_SDPA,
    SM80OrLater,
)
from torch.testing._internal.common_utils import freeze_rng_state
from torch.testing._internal.jit_utils import JitTestCase

mytuple = collections.namedtuple("mytuple", ["a", "b", "ab"])


class MyPickledModule(torch.nn.Module):
    def __init__(self, z):
        super().__init__()
        self.z = z

    def forward(self, x, y):
        return x * x * x + y + self.z


# These are used for test_{cond/map}_with_quantization
default_symmetric_fake_quant = FakeQuantize.with_args(
    observer=MinMaxObserver, qscheme=torch.per_tensor_symmetric, dtype=torch.quint8
)
default_weight_symmetric_fake_quant = FakeQuantize.with_args(
    observer=MinMaxObserver, qscheme=torch.per_tensor_symmetric, dtype=torch.qint8
)
uniform_qconfig_8bit = QConfig(
    activation=default_symmetric_fake_quant,
    weight=default_weight_symmetric_fake_quant.with_args,
)
qconfig_dict = {"object_type": [(torch.nn.Linear, uniform_qconfig_8bit)]}


class MiscTests(torch._dynamo.test_case.TestCase):
    def test_boolarg(self):
        def boolarg(aa, bb, flag):
            if flag:
                return aa - bb
            else:
                return bb - aa

        a = torch.randn(10, 10)
        b = torch.randn(10, 10)
        correct1 = boolarg(a, b, True)
        correct2 = boolarg(a, b, False)
        correct3 = boolarg(a, b, None)
        counter = CompileCounter()
        opt_boolarg = torch._dynamo.optimize_assert(counter)(boolarg)
        val1 = opt_boolarg(a, b, True)
        val2 = opt_boolarg(a, b, False)
        val3 = opt_boolarg(a, b, None)
        val4 = opt_boolarg(a, b, True)
        self.assertTrue(same(val1, correct1))
        self.assertTrue(same(val2, correct2))
        self.assertTrue(same(val3, correct3))
        self.assertTrue(same(val4, correct1))
        self.assertEqual(counter.frame_count, 3)

    def test_callpacked(self):
        def call_packed(args):
            a, b, c = args
            return a - b * c

        counter = CompileCounter()
        a = torch.randn(10, 10)
        b = torch.randn(10, 10)
        c = torch.randn(10, 10)
        correct = call_packed([a, b, c])
        opt_call_packed = torch._dynamo.optimize_assert(counter)(call_packed)
        val1 = opt_call_packed([a, b, c])
        val2 = opt_call_packed((a, b, c))
        val3 = opt_call_packed([a, b, c])
        val4 = opt_call_packed((a, b, c))
        self.assertTrue(same(val1, correct))
        self.assertTrue(same(val2, correct))
        self.assertTrue(same(val3, correct))
        self.assertTrue(same(val4, correct))
        self.assertEqual(counter.frame_count, 2)

    def test_raises(self):
        def fn(a, b, c, cls):
            x = a + b - c * 10
            raise cls(str(x))

        counter = CompileCounter()
        a = torch.randn(10, 10)
        b = torch.randn(10, 10)
        c = torch.randn(10, 10)
        opt_fn = torch._dynamo.optimize(counter)(fn)
        self.assertRaises(AssertionError, lambda: opt_fn(a, b, c, AssertionError))
        self.assertEqual(counter.frame_count, 1)
        self.assertEqual(counter.op_count, 3)

    def test_inplace(self):
        def inplace1(a, b):
            o = torch.empty((10, 10))
            o.copy_(a)
            o -= b
            return o

        torch._dynamo.testing.standard_test(self, inplace1, 2, expected_ops=3)

    def test_unpack4(self):
        def unpack4(a, b):
            a = a[:5, :]
            b = b[:5, :]
            x, y = a.size()
            o = torch.empty((x, y))
            o.copy_(a / b)
            return o

        torch._dynamo.testing.standard_test(
            self, unpack4, 2, expected_ops=5, expected_ops_dynamic=8
        )

    def test_unpack5(self):
        def unpack5(a, b):
            a = a[:5, :]
            b = b[:5, :]
            x, y = a.shape
            o = torch.empty((x, y))
            o.copy_(a / b)
            return o

        torch._dynamo.testing.standard_test(
            self, unpack5, 2, expected_ops=5, expected_ops_dynamic=8
        )

    def test_matmul1(self):
        def matmul_op1(a, b):
            return a @ b

        # TODO(jansel): FX doesn't support this, should add upstream support
        torch._dynamo.testing.standard_test(self, matmul_op1, 2, expected_ops=1)

    def test_int_shape_binops(self):
        def fn(x):
            # Test reversal by putting int arg first.
            y = 15 - x.shape[0]
            y = 4 + y
            y = 5 * y
            y = 2 % y
            y = 3**y
            y = 10 // y
            y = pow(2, y)
            y = 10 / y
            return x + y

        torch._dynamo.testing.standard_test(
            self, fn, 1, expected_ops=1, expected_ops_dynamic=11
        )

    def test_shape_int_inplace_binops(self):
        def fn(x):
            p = x.shape[0]
            p += 2
            p -= 2
            p **= 2
            p /= 2
            p *= 2
            p //= 2
            p %= 2
            return x + p

        torch._dynamo.testing.standard_test(
            self, fn, 1, expected_ops=1, expected_ops_dynamic=10
        )

    def test_int_shape_inplace_binops(self):
        def fn(x):
            p = x.shape[0]
            # Test reversal by putting constant first
            y = 2
            y += p
            y = 2
            y -= p
            y = 2
            y **= p
            y = 2
            y /= p
            y = 2
            y *= p
            y = 2
            y //= p
            y = 2
            y %= p
            return x + y

        torch._dynamo.testing.standard_test(
            self, fn, 1, expected_ops=1, expected_ops_dynamic=10
        )

    def test_int_int_comparisons(self):
        def fn(x):
            if 2 != 2:
                out = 1
            elif 2 < 1:
                out = 1
            elif 1 > 2:
                out = 1
            elif 1 >= 2:
                out = 1
            elif 2 <= 1:
                out = 1
            elif 2 == 2:
                out = 2
            else:
                out = 1
            return x + out

        torch._dynamo.testing.standard_test(self, fn, 1, expected_ops=1)

    def test_shape_int_comparisons(self):
        def fn(x):
            a = x.shape[0]
            # Ensure support for constant on right side
            if a != 10:
                out = 1
            elif a < 2:
                out = 1
            elif a > 12:
                out = 1
            elif a >= 12:
                out = 1
            elif a <= 2:
                out = 1
            elif a == 10:
                out = 2
            else:
                out = 1
            return x + out

        # expect for dynamic: size, index, 6 comparison ops, add
        torch._dynamo.testing.standard_test(
            self, fn, 1, expected_ops=1, expected_ops_dynamic=9
        )

    def test_int_shape_comparisons(self):
        def fn(x):
            a = x.shape[0]
            # Ensure support for constant on left side
            if 10 != a:
                out = 1
            elif 12 < a:
                out = 1
            elif 2 > a:
                out = 1
            elif 2 >= a:
                out = 1
            elif 12 <= a:
                out = 1
            elif 10 == a:
                out = 2
            else:
                out = 1
            return x + out

        # expect for dynamic: size, index, 6 comparison ops, add
        torch._dynamo.testing.standard_test(
            self, fn, 1, expected_ops=1, expected_ops_dynamic=9
        )

    def test_param_shape_binops(self):
        class MyModule(torch.nn.Module):
            def __init__(self):
                super().__init__()
                self.param = torch.nn.Parameter(torch.randn(15))

            def forward(self, x):
                # Test reversal by putting param shape arg first.
                p = self.param.shape[0]
                y = p - x.shape[0]
                y = p + y
                y = p * y
                y = p % y
                y = p**y
                y = p // y
                y = pow(p, y)
                y = p / y
                return x + y

        counts = torch._dynamo.testing.CompileCounter()
        mod = MyModule()
        optimized_mod = torch._dynamo.optimize(counts, nopython=True)(mod)

        x = torch.randn(3)
        ref = mod(x)
        res = optimized_mod(x)

        self.assertTrue(same(ref, res))
        self.assertEqual(counts.frame_count, 1)
        expected_op_count = 13 if torch._dynamo.testing.config.dynamic_shapes else 1
        self.assertEqual(counts.op_count, expected_op_count)

    def test_user_defined_binop(self):
        class MyClass:
            def __init__(self, value):
                self.value = value

            def __radd__(self, other):
                return self.value + other

        def fn(x, c):
            y = x.shape[0] + c
            return x + y

        counts = torch._dynamo.testing.CompileCounter()
        opt_fn = torch._dynamo.optimize(counts)(fn)

        x = torch.randn(3)
        c = MyClass(4)
        ref = fn(x, c)
        res = opt_fn(x, c)

        self.assertTrue(same(ref, res))
        self.assertEqual(counts.frame_count, 1)
        expected_op_count = 4 if torch._dynamo.testing.config.dynamic_shapes else 1
        self.assertEqual(counts.op_count, expected_op_count)

    def test_compare_shapes_eq(self):
        def compare_shapes(a, b, to_list):
            x = list(a.unsqueeze(-1).shape) if to_list else a.shape
            y = list(b.unsqueeze(-1).shape) if to_list else b.shape
            if x == y:
                return a + 1
            else:
                return a + 2

        # Test both ListVariable and ShapeVariable
        torch._dynamo.testing.standard_test(
            self, lambda a, b: compare_shapes(a, b, to_list=True), 2
        )
        torch._dynamo.testing.standard_test(
            self, lambda a, b: compare_shapes(a, b, to_list=False), 2
        )

    def test_compare_shapes_tuple_eq(self):
        def compare_shapes(a, b):
            x = tuple(a.unsqueeze(-1).shape)
            y = tuple(b.unsqueeze(-1).shape)
            if x == y:
                return a + 1
            else:
                return a + 2

        torch._dynamo.testing.standard_test(self, lambda a, b: compare_shapes(a, b), 2)

    def test_compare_shapes_tuple_neq(self):
        def compare_shapes(a, b):
            x = tuple(a.unsqueeze(-1).shape)
            y = tuple(b.unsqueeze(-1).shape)
            if x != y:
                return a + 1
            else:
                return a + 2

        torch._dynamo.testing.standard_test(self, lambda a, b: compare_shapes(a, b), 2)

    def test_compare_shapes_neq(self):
        def compare_shapes(a, b, to_list):
            x = list(a.unsqueeze(-1).shape) if to_list else a.shape
            y = list(b.unsqueeze(-1).shape) if to_list else b.shape
            if x != y:
                return a + 1
            else:
                return a + 2

        # Test both ListVariable and ShapeVariable
        torch._dynamo.testing.standard_test(
            self, lambda a, b: compare_shapes(a, b, to_list=True), 2
        )
        torch._dynamo.testing.standard_test(
            self, lambda a, b: compare_shapes(a, b, to_list=False), 2
        )

    @patch.object(torch._dynamo.config, "dynamic_shapes", True)
    def test_compare_shapes_with_constant(self):
        def compare_shapes(a):
            x = a.shape
            if x[0] != 3:
                return a * 4
            return a * 3

        guard_failure = None

        def guard_failures(failure):
            nonlocal guard_failure
            guard_failure = failure

        opt_fn = torch._dynamo.optimize(
            "eager", nopython=True, guard_fail_fn=guard_failures
        )(compare_shapes)
        opt_fn(torch.randn([3, 4]))
        opt_fn(torch.randn([4, 3]))
        self.assertExpectedInline(
            guard_failure.reason,
            """tensor 'L['a']' size mismatch at index 0. expected 3, actual 4""",
        )

    def test_builtin_isinstance(self):
        def fn(x):
            t = torch.arange(1, 3)
            a = isinstance(x, torch.Tensor)
            b = isinstance(t, torch.Tensor)
            c = isinstance(x, int)
            d = isinstance(3, int)
            e = isinstance([1, 2, 3], list)
            f = isinstance({"foo": 1, "bar": 2}, dict)
            res = [a, b, c, d, e, f]
            # Can't run yet due to other unimplemented instructions
            # res += [isinstance(torch.nn.LazyLinear(2, 3), torch.nn.Linear)]
            return res

        torch._dynamo.testing.standard_test(self, fn, 1, expected_ops=1)

    def test_fold(self):
        def fn(a):
            return a + math.sqrt(63)

        torch._dynamo.testing.standard_test(self, fn, 1, expected_ops=1)

    def test_shape_unpack(self):
        def fn(x):
            a, b = x.size()
            return x * b

        i = torch.randn(5, 10)
        r1 = fn(i)
        opt_fn = torch._dynamo.optimize("eager")(fn)
        r2 = opt_fn(i)
        self.assertTrue(same(r1, r2))

    def test_tensor_iter(self):
        def fn(x):
            for y in x:
                y.add_(1.0)
            return y

        # expect extra size node for dynamic
        torch._dynamo.testing.standard_test(
            self, fn, 1, expected_ops=20, expected_ops_dynamic=21
        )

    def test_empty_list(self):
        def fn(x, ll):
            if len(ll) == 0 and not ll and ll is not None:
                return x + 1

        i = torch.randn(5, 10)
        r1 = fn(i, [])
        opt_fn = torch._dynamo.optimize("eager")(fn)
        r2 = opt_fn(i, [])
        r3 = opt_fn(i, tuple())
        self.assertTrue(same(r1, r2))
        self.assertTrue(same(r1, r3))

    def test_min_max_over_iterable(self):
        def get_test_fn(func):
            def _fn(a, b, func=func):
                # try all of list, iterator, tuple, vararg.
                lst = [a.shape[0] + 1, 8, a.shape[0]]
                x = func(lst)
                y = func(iter(lst))
                z = func(tuple(lst))
                w = func(*lst)
                return a + (x + y + z + w)

            return _fn

        # expect for dynamic:
        # 2 * (size, getitem) ops +
        # 1 add op +
        # 4 * 2 min / max ops +
        # 4 final add ops = 17
        torch._dynamo.testing.standard_test(
            self, get_test_fn(func=min), 2, expected_ops=1, expected_ops_dynamic=17
        )
        torch._dynamo.testing.standard_test(
            self, get_test_fn(func=max), 2, expected_ops=1, expected_ops_dynamic=17
        )

    def test_config_obj(self):
        class Cfg:
            def __init__(self):
                self.val = 0.5
                self.count = 3

        def fn(x, cfg):
            for i in range(cfg.count):
                x = x + cfg.val
            return x

        cfg1 = Cfg()
        cfg1.val = 1.0
        cfg2 = Cfg()
        v = torch.zeros(1)
        cnts = torch._dynamo.testing.CompileCounter()
        opt_fn = torch._dynamo.optimize(cnts)(fn)
        v = opt_fn(v, cfg1)  # 3
        v = opt_fn(v, cfg2)  # 4.5
        cfg2.count = 1
        v = opt_fn(v, cfg2)  # 5
        cfg2.val = 2.0
        v = opt_fn(v, cfg2)  # 7
        self.assertEqual(v[0], 7)
        self.assertEqual(cnts.op_count, 8)

    def test_config_getattr_default(self):
        class Cfg:
            def __init__(self):
                self.val = 0.5
                self.count = 10

        def fn(x, cfg):
            if getattr(cfg, "just_add_7", False):
                return x + 7
            for i in range(cfg.count):
                x = x + cfg.val
            return x

        cfg1 = Cfg()
        v = torch.zeros(1)
        cnts = torch._dynamo.testing.CompileCounter()
        opt_fn = torch._dynamo.optimize(cnts)(fn)
        self.assertEqual(opt_fn(v, cfg1)[0], 5)
        self.assertEqual(opt_fn(v, cfg1)[0], 5)
        cfg1.just_add_7 = True
        self.assertEqual(opt_fn(v, cfg1)[0], 7)
        self.assertEqual(opt_fn(v, cfg1)[0], 7)
        cfg1.just_add_7 = False
        self.assertEqual(opt_fn(v, cfg1)[0], 5)
        self.assertEqual(opt_fn(v, cfg1)[0], 5)
        self.assertEqual(cnts.frame_count, 3)

    def test_size_input(self):
        def fn(x, s):
            a, b = s
            return x + (a - b)

        v = torch.zeros(10, 20)
        cnts = torch._dynamo.testing.CompileCounter()
        opt_fn = torch._dynamo.optimize(cnts)(fn)
        self.assertEqual(opt_fn(v, v.size())[0, 0], -10)
        self.assertEqual(opt_fn(v, (10, 20))[0, 0], -10)
        self.assertEqual(opt_fn(v, [10, 20])[0, 0], -10)
        # One recompile per differing input type
        self.assertEqual(cnts.frame_count, 3)

    def test_cell_output1(self):
        out = None

        def fn(a, b):
            nonlocal out
            out = a + b * 10

        v = torch.Tensor([100])
        cnts = torch._dynamo.testing.CompileCounter()
        opt_fn = torch._dynamo.optimize(cnts)(fn)
        self.assertIsNone(opt_fn(v, v))
        self.assertEqual(out[0], 1100)
        self.assertEqual(cnts.op_count, 2)

    def test_cell_output2(self):
        out = None

        def fn(a, b):
            nonlocal out
            c = unsupported(a, b)
            out = a + b * 10 + c

        v = torch.Tensor([100])
        cnts = torch._dynamo.testing.CompileCounter()
        opt_fn = torch._dynamo.optimize(cnts)(fn)
        self.assertIsNone(opt_fn(v, v))
        self.assertEqual(out[0], 1200)
        self.assertEqual(cnts.op_count, 3)

    def test_return_nested_function(self):
        out = None

        def fn(a, b):
            nonlocal out
            c = a + b
            d = a + 1.0

            def fn2(f: int = 7, g: float = 9.0):
                nonlocal out
                out = a + b * 10
                return c * f - d * g

            return fn2

        v1 = torch.Tensor([100])
        v2 = torch.Tensor([200])
        cnts = torch._dynamo.testing.CompileCounter()
        opt_fn = torch._dynamo.optimize(cnts)(fn)
        opt_fn_ret = torch._dynamo.optimize(cnts)(opt_fn(v1, v2))
        self.assertEqual(opt_fn_ret(1.5)[0], -459)
        self.assertEqual(out[0], 2100)
        self.assertEqual(cnts.frame_count, 2)
        self.assertEqual(cnts.op_count, 7)

    def test_tensor_dict1(self):
        def fn(inputs):
            return inputs["a"] - inputs["b"] * 1.5

        v1 = torch.Tensor([100])
        v2 = torch.Tensor([200])
        cnts = torch._dynamo.testing.CompileCounter()
        opt_fn = torch._dynamo.optimize(cnts)(fn)
        self.assertEqual(opt_fn({"a": v1, "b": v2})[0], -200)
        self.assertEqual(cnts.frame_count, 1)
        self.assertEqual(cnts.op_count, 2)

    def test_tensor_dict2(self):
        def fn1(inputs):
            total = torch.zeros(1)
            for k, v in inputs.items():
                total += v
            return total

        def fn2(inputs):
            total = torch.zeros(1)
            for v in inputs.values():
                total += v
            return total

        def fn3(inputs):
            total = torch.zeros(1)
            for k in inputs.keys():
                total += inputs[k]
            return total

        v1 = torch.Tensor([100])
        v2 = torch.Tensor([200])
        cnts = torch._dynamo.testing.CompileCounter()
        opt_fn1 = torch._dynamo.optimize(cnts)(fn1)
        opt_fn2 = torch._dynamo.optimize(cnts)(fn2)
        opt_fn3 = torch._dynamo.optimize(cnts)(fn3)
        self.assertEqual(opt_fn1({"a": v1, "b": v2})[0], 300)
        self.assertEqual(opt_fn2({"a": v1, "b": v2})[0], 300)
        self.assertEqual(opt_fn3({"a": v1, "b": v2})[0], 300)
        self.assertEqual(cnts.frame_count, 3)
        self.assertEqual(cnts.op_count, 9)

    def test_dictcomp(self):
        def fn1(inputs):
            return {k: v + 1 for k, v in inputs.items()}

        v1 = torch.Tensor([100])
        v2 = torch.Tensor([200])
        cnts = torch._dynamo.testing.CompileCounter()
        opt_fn1 = torch._dynamo.optimize(cnts)(fn1)
        self.assertEqual(opt_fn1({"a": v1, "b": v2})["a"], 101)
        self.assertEqual(opt_fn1({"a": v1, "b": v2})["b"], 201)
        self.assertEqual(cnts.frame_count, 1)
        self.assertEqual(cnts.op_count, 2)

    def test_listcomp(self):
        def fn2(inputs):
            return torch.sum(torch.cat([v + 1 for k, v in inputs.items()], 0))

        v1 = torch.Tensor([100])
        v2 = torch.Tensor([200])
        cnts = torch._dynamo.testing.CompileCounter()
        opt_fn2 = torch._dynamo.optimize(cnts)(fn2)
        self.assertEqual(opt_fn2({"a": v1, "b": v2}), 302)
        self.assertEqual(cnts.frame_count, 1)
        self.assertEqual(cnts.op_count, 4)

    def test_is_floating_point(self):
        def fn(a, b):
            x = a + 1.0
            if torch.is_floating_point(b):
                x = x + b
            return x + 2.0

        return torch._dynamo.testing.standard_test(self, fn=fn, nargs=2, expected_ops=3)

    def test_is_floating_point2(self):
        def fn(a, b):
            x = a + 1.0
            if b.is_floating_point():
                x = x + b
            return x + 2.0

        return torch._dynamo.testing.standard_test(self, fn=fn, nargs=2, expected_ops=3)

    def test_is_tensor(self):
        def fn(a, b):
            x = a + 1.0
            if torch.is_tensor(b):
                x = x + b
            return x + 2.0

        return torch._dynamo.testing.standard_test(self, fn=fn, nargs=2, expected_ops=3)

    def test_is_tensor2(self):
        def fn(x):
            if torch.is_tensor(x):
                return x + 1
            else:
                return torch.ones([2, 3])

        x1 = {"input": torch.rand(2, 3)}
        x2 = torch.rand(2, 3)
        ref1 = fn(x1)
        ref2 = fn(x2)
        opt_fn = torch._dynamo.optimize("eager")(fn)
        res1 = opt_fn(x1)
        res2 = opt_fn(x2)
        self.assertEqual(ref1, res1)
        self.assertEqual(ref2, res2)

    def test_numel(self):
        def fn(a):
            return (a + a.numel() + torch.numel(a), a + a.nelement())

        return torch._dynamo.testing.standard_test(
            self, fn=fn, nargs=1, expected_ops=3, expected_ops_dynamic=6
        )

    def test_pair(self):
        def fn(a):
            return (
                torch.zeros(torch.nn.modules.utils._pair(a.size()))
                + a
                + torch.ones(torch.nn.modules.utils._ntuple(3)(3)).sum()
            )

        return torch._dynamo.testing.standard_test(
            self, fn=fn, nargs=1, expected_ops=5, expected_ops_dynamic=8
        )

    @patch.object(torch._dynamo.config, "dynamic_shapes", True)
    @patch.object(torch._dynamo.config, "capture_scalar_outputs", True)
    def test_tensor_item_capture(self):
        def fn(a, b):
            return (a + b).sum().item()

        v1 = torch.randn((10, 10))
        v2 = torch.randn((10, 10))
        correct = fn(v1, v2)
        cnts = torch._dynamo.testing.CompileCounter()
        opt_fn = torch._dynamo.optimize((cnts))(fn)
        self.assertEqual(opt_fn(v1, v2), correct)
        self.assertEqual(cnts.frame_count, 1)
        self.assertEqual(cnts.op_count, 3)

    @patch.object(torch._dynamo.config, "dynamic_shapes", True)
    @patch.object(torch._dynamo.config, "capture_scalar_outputs", False)
    def test_tensor_item_no_capture(self):
        def fn(a, b):
            return (a + b).sum().item()

        v1 = torch.randn((10, 10))
        v2 = torch.randn((10, 10))
        correct = fn(v1, v2)
        cnts = torch._dynamo.testing.CompileCounter()
        opt_fn = torch._dynamo.optimize((cnts))(fn)
        self.assertEqual(opt_fn(v1, v2), correct)
        self.assertEqual(cnts.frame_count, 1)
        self.assertEqual(cnts.op_count, 2)

    def test_namedtuple1(self):
        def fn(a, b):
            tmp = mytuple(a, b, a + b)
            return mytuple(tmp.a, tmp[1], tmp.ab + b)

        v1 = torch.Tensor([10])
        v2 = torch.Tensor([20])
        cnts = torch._dynamo.testing.CompileCounter()
        opt_fn = torch._dynamo.optimize(cnts)(fn)
        self.assertEqual(opt_fn(v1, v2).ab, 50)
        self.assertEqual(cnts.frame_count, 1)
        self.assertEqual(cnts.op_count, 2)

    def test_namedtuple2(self):
        def fn(packed):
            a, b, c = packed
            if hasattr(packed, "b"):
                b = packed.b + 1
            c = packed[2]
            return a + b + c

        v1 = torch.Tensor([1])
        v2 = torch.Tensor([2])
        v3 = torch.Tensor([3])
        cnts = torch._dynamo.testing.CompileCounter()
        opt_fn = torch._dynamo.optimize(cnts)(fn)
        self.assertEqual(opt_fn(mytuple(v1, v2, v3))[0], 7)
        self.assertEqual(cnts.frame_count, 1)
        self.assertEqual(cnts.op_count, 3)

    def test_namedtuple3(self):
        def fn(x, packed):
            if isinstance(packed, mytuple):
                return x + 1
            else:
                return x - 1

        x = torch.rand([2, 3])
        packed = mytuple(1, 2, 3)
        ref = fn(x, packed)
        opt_fn = torch._dynamo.optimize("eager")(fn)
        res = opt_fn(x, packed)
        self.assertTrue(same(ref, res))

    def test_range_input(self):
        def fn(a, rng):
            x = a
            for i in rng:
                x = x + i
            return x

        def fn1(a):
            return fn(a, rng=range(3))

        return torch._dynamo.testing.standard_test(
            self, fn=fn1, nargs=1, expected_ops=3
        )

    def test_range_with_shape(self):
        def fn(a):
            for i in range(1, a.shape[0]):
                a += 1
            return a

        # expect 1 more op (size call) for dynamic
        return torch._dynamo.testing.standard_test(
            self, fn=fn, nargs=1, expected_ops=9, expected_ops_dynamic=10
        )

    def test_build_tuple_unpack(self):
        def fn1(a, b, c):
            return a - b / c

        def fn2(a, b, c):
            tmp1 = (a,)
            tmp2 = (b, c)
            args = (*tmp1, *tmp2)
            return fn1(*args)

        def fn3(a, *args):
            return fn1(a, *args)

        torch._dynamo.testing.standard_test(self, fn=fn2, nargs=3, expected_ops=2)
        torch._dynamo.testing.standard_test(self, fn=fn3, nargs=3, expected_ops=2)

    def test_list_mul(self):
        def fn(count):
            head_mask = count * [None] * count
            return head_mask

        cnts = torch._dynamo.testing.CompileCounter()
        opt_fn = torch._dynamo.optimize(cnts)(fn)
        self.assertEqual(opt_fn(2), [None] * 4)
        # TODO: the captured frame here is a bit goofy, because we don't
        # output anything and none of the traced operations have side
        # effects.  Probably need better heuristic for bailing on
        # dynamo if there are no outputs
        self.assertEqual(cnts.frame_count, ifunspec(1, 0))
        self.assertEqual(cnts.op_count, ifunspec(2, 0))

    def test_list_slice_mul(self):
        def fn(count):
            a = [1, 2, 3]
            head_mask = count * a[1:] * count
            return head_mask

        cnts = torch._dynamo.testing.CompileCounter()
        opt_fn = torch._dynamo.optimize(cnts)(fn)
        self.assertEqual(opt_fn(2), [2, 3] * 4)
        self.assertEqual(cnts.frame_count, ifunspec(1, 0))
        self.assertEqual(cnts.op_count, ifunspec(14, 0))

    def test_tuple_mul(self):
        def fn(count):
            head_mask = count * (2, 3) * count
            return head_mask

        cnts = torch._dynamo.testing.CompileCounter()
        opt_fn = torch._dynamo.optimize(cnts)(fn)
        self.assertEqual(opt_fn(2), (2, 3) * 4)
        self.assertEqual(cnts.frame_count, ifunspec(1, 0))
        self.assertEqual(cnts.op_count, ifunspec(14, 0))

    def test_tuple_mul_with_shape(self):
        def fn(a):
            x = a.shape[0]
            y = 2 * (x, 3) * 2
            return a + y[4]

        # expect 3 ops post folding for dynamic case: size, index, add
        torch._dynamo.testing.standard_test(
            self, fn, 1, expected_ops=1, expected_ops_dynamic=3
        )

    def test_tuple_iadd_with_shape(self):
        def fn(a):
            output = (a + a.shape[0], a - a.shape[0])
            # tuple += tuple
            output += (a - a.shape[0], a + a.shape[0])
            # tuple += constant tuple
            output += (2, 3)
            return output

        # expect 4 add / subs for static, 4 * 3 (size, index, math op) for dynamic
        torch._dynamo.testing.standard_test(
            self, fn, 1, expected_ops=4, expected_ops_dynamic=12
        )

    def test_list_iadd_with_shape(self):
        def fn(a):
            output = [a + a.shape[0], a - a.shape[0]]
            # list += list
            output += [a - a.shape[0], a + a.shape[0]]
            # list += tuple
            output += (a + a.shape[0], a - a.shape[0])
            return output

        # expect 6 add / subs for static, 6 * 3 (size, index, math op) for dynamic
        torch._dynamo.testing.standard_test(
            self, fn, 1, expected_ops=6, expected_ops_dynamic=18
        )

    def test_user_getattr1(self):
        class MyConfig(dict):
            def __getattr__(self, name):
                return self[name]

        def fn(cfg, x, y):
            return x + y + cfg.offset

        x = torch.randn(10)
        cfg = MyConfig(offset=5)
        cnts = torch._dynamo.testing.CompileCounter()
        opt_fn = torch._dynamo.optimize(cnts)(fn)
        self.assertTrue(same(opt_fn(cfg, x, x), 2 * x + 5))
        self.assertEqual(cnts.frame_count, 1)
        self.assertEqual(cnts.op_count, 2)

    def test_user_getattr2(self):
        class MyConfig:
            defined_on_class = 1

            def __init__(self):
                self.defined_on_object = 2

            def __getattr__(self, name):
                return 3

        def fn(cfg, x):
            return x + cfg.defined_on_class - cfg.defined_on_object + cfg.not_defined

        x = torch.randn(10)
        cfg = MyConfig()
        cnts = torch._dynamo.testing.CompileCounter()
        opt_fn = torch._dynamo.optimize(cnts)(fn)
        self.assertTrue(same(opt_fn(cfg, x), x + 1 - 2 + 3))
        self.assertEqual(cnts.frame_count, 1)
        self.assertEqual(cnts.op_count, 3)

    def test_user_getattribute(self):
        class MyObject:
            def __init__(self):
                self.custom_dict = {"a": torch.rand((2, 2))}
                self.my_number = 42

            def __getattribute__(self, name):
                custom_dict = super().__getattribute__("custom_dict")
                if name in custom_dict:
                    return custom_dict[name]
                return super().__getattribute__(name)

            def run(self, x):
                return self.my_number * x + self.a * x

        def fn(obj, x):
            return obj.run(x)

        obj = MyObject()
        x = torch.rand((2, 2))
        cnts = torch._dynamo.testing.CompileCounter()
        opt_fn = torch._dynamo.optimize(cnts)(fn)
        self.assertTrue(same(opt_fn(obj, x), fn(obj, x)))

    def test_nn_module_getattr(self):
        class MyMod(torch.nn.Module):
            def __init__(self):
                super().__init__()
                self.custom_dict = {"queue": [torch.rand((2, 2)) for _ in range(3)]}
                self.other_attr = torch.rand((2, 2))

            def __getattr__(self, name):
                custom_dict = self.custom_dict
                if name in custom_dict:
                    return custom_dict[name]
                return super().__getattr__(name)

            def forward(self, x):
                return x @ self.other_attr + self.queue[-1]

        x = torch.rand((2, 2))
        mod = MyMod()
        cnts = torch._dynamo.testing.CompileCounter()
        opt_mod = torch._dynamo.optimize(cnts)(mod)
        self.assertTrue(same(opt_mod(x), mod(x)))
        self.assertTrue(cnts.frame_count, 1)
        self.assertTrue(cnts.op_count, 2)

    def test_nn_module_getattribute(self):
        class MyMod(torch.nn.Module):
            def __init__(self):
                super().__init__()
                self.my_number = 42

            def __getattribute__(self, name):
                if name == "special_attr":
                    return torch.tensor([[1, 2], [3, 4]])
                return super().__getattribute__(name)

            def forward(self, x):
                return self.my_number * x + self.special_attr * x

        def fn(mod, x):
            return mod(x)

        mod = MyMod()
        x = torch.rand((2, 2))
        cnts = torch._dynamo.testing.CompileCounter()
        opt_fn = torch._dynamo.optimize(cnts)(fn)
        self.assertTrue(same(opt_fn(mod, x), fn(mod, x)))

    def test_constant_getattr(self):
        # https://github.com/pytorch/pytorch/issues/97480
        def fn():
            return getattr(None, "arg", 3)

        cnt = torch._dynamo.testing.CompileCounter()
        optimized_fn = torch._dynamo.optimize(cnt)(fn)
        res = optimized_fn()
        self.assertTrue(same(res, 3))

    def test_user_property(self):
        class MyConfig:
            @property
            def prop5(self):
                return 5

        def fn(cfg, x, y):
            return x + y + cfg.prop5

        x = torch.randn(10)
        cfg = MyConfig()
        cnts = torch._dynamo.testing.CompileCounter()
        opt_fn = torch._dynamo.optimize(cnts)(fn)
        self.assertTrue(same(opt_fn(cfg, x, x), 2 * x + 5))
        self.assertEqual(cnts.frame_count, 1)
        self.assertEqual(cnts.op_count, 2)

    def test_dataclass_fields(self):
        @dataclasses.dataclass
        class MyDataClass:
            a: torch.Tensor
            b: torch.Tensor = None
            c: torch.Tensor = None
            d: torch.Tensor = None
            e: torch.Tensor = None

        def fn(obj):
            class_fields = dataclasses.fields(obj)
            assert len(class_fields)
            assert all(field.default is None for field in class_fields[1:])
            other_fields_are_none = all(
                getattr(obj, field.name) is None for field in class_fields[1:]
            )
            assert not other_fields_are_none

            total = getattr(obj, class_fields[0].name)
            for field in class_fields[1:]:
                v = getattr(obj, field.name)
                if v is not None:
                    total += v

            return total

        obj1 = MyDataClass(torch.randn(10), torch.randn(10), torch.randn(10))
        obj2 = MyDataClass(torch.randn(10), e=torch.randn(10))
        correct1 = fn(obj1)
        correct2 = fn(obj2)

        cnts = torch._dynamo.testing.CompileCounter()
        opt_fn = torch._dynamo.optimize(cnts)(fn)
        self.assertTrue(same(opt_fn(obj1), correct1))
        self.assertEqual(cnts.frame_count, 1)
        self.assertEqual(cnts.op_count, 2)

        torch._dynamo.reset()
        cnts = torch._dynamo.testing.CompileCounter()
        opt_fn = torch._dynamo.optimize(cnts)(fn)
        self.assertTrue(same(opt_fn(obj2), correct2))
        self.assertEqual(cnts.frame_count, 1)
        self.assertEqual(cnts.op_count, 1)

    @requires_static_shapes
    def test_tensor_build_list_unpack(self):
        def fn(x):
            # seen in fastNLP_Bert
            return torch.cat([*x], dim=-1)

        val = torch.randn([1, 1, 473, 768])
        correct = fn(val)
        cnts = torch._dynamo.testing.CompileCounter()
        opt_fn = torch._dynamo.optimize(cnts)(fn)
        self.assertTrue(same(opt_fn(val), correct))
        self.assertEqual(cnts.frame_count, 1)
        self.assertEqual(cnts.op_count, 2)

    def test_numpy_int_constant(self):
        def fn(x, a, b):
            return x + (a % b)

        args = [torch.randn(10), 4096, np.int64(8)]
        correct = fn(*args)
        cnts = torch._dynamo.testing.CompileCounter()
        opt_fn = torch._dynamo.optimize(cnts)(fn)
        self.assertTrue(same(opt_fn(*args), correct))
        self.assertTrue(same(opt_fn(*args), correct))
        self.assertEqual(cnts.frame_count, 1)
        self.assertEqual(cnts.op_count, 2)

    def test_inplace_resize_on_graph_input(self):
        cnts = torch._dynamo.testing.CompileCounter()

        # graph break when calling resize_() on graph input
        def f1(x):
            x.resize_(6)
            x.mul_(2)
            return x

        @torch.compile(backend=cnts)
        def f2(x):
            x.resize_(6)
            x.mul_(2)
            return x

        x = torch.ones(4)
        y = torch.ones(4)
        self.assertTrue(same(f1(x).shape, f2(y).shape))
        self.assertEqual(cnts.frame_count, 0)

    def test_dict_mutation_side_effect(self):
        def fn(d):
            d["c"] = d["a"] + d.pop("b")
            return d

        args1 = {"a": torch.randn(10), "b": torch.randn(10)}
        args2 = dict(args1)
        assert fn(args1) is args1
        cnts = torch._dynamo.testing.CompileCounter()
        opt_fn = torch._dynamo.optimize(cnts)(fn)
        self.assertIs(opt_fn(args2), args2)
        self.assertTrue(same(args1, args2))
        self.assertEqual(cnts.frame_count, 1)
        self.assertEqual(cnts.op_count, 1)

    def test_module_deepcopy(self):
        m1 = torch.nn.Sequential(
            torch.nn.Linear(10, 10),
            torch.nn.ReLU(),
            torch.nn.Linear(10, 10),
            torch.nn.ReLU(),
        )
        m2 = torch.nn.Sequential(
            torch.nn.Linear(10, 10),
            torch.nn.ReLU(),
            torch.nn.Linear(10, 10),
            torch.nn.ReLU(),
        )

        def fn(m, x):
            m_copy = copy.deepcopy(m)
            return m_copy(x)

        v = torch.randn(10)
        correct1 = fn(m1, v)
        correct2 = fn(m2, v)
        cnts = torch._dynamo.testing.CompileCounter()
        opt_fn = torch._dynamo.optimize(cnts)(fn)
        for _ in range(10):
            self.assertTrue(same(opt_fn(m1, v), correct1))
        for _ in range(10):
            self.assertTrue(same(opt_fn(m2, v), correct2))
        self.assertEqual(cnts.frame_count, 1)
        self.assertEqual(cnts.op_count, 4)

    def test_type_copy(self):
        def fn(seq):
            a, b = seq
            return type(seq)([a + 1, b + 2, a + b])

        args1 = [torch.randn(10), torch.randn(10)]
        args2 = (torch.randn(10), torch.randn(10))
        correct1 = fn(args1)
        correct2 = fn(args2)
        cnts = torch._dynamo.testing.CompileCounter()
        opt_fn = torch._dynamo.optimize(cnts)(fn)
        self.assertTrue(same(opt_fn(args1), correct1))
        self.assertTrue(same(opt_fn(args2), correct2))
        self.assertIsInstance(opt_fn(args1), list)
        self.assertIsInstance(opt_fn(args2), tuple)
        self.assertEqual(cnts.frame_count, 2)
        self.assertEqual(cnts.op_count, 6)

    def test_setattr_mutation1(self):
        class MyObj:  # noqa: B903
            def __init__(self, a, b):
                self.a = a
                self.b = b

        def fn(obj):
            obj.c = obj.a * obj.b + 1
            obj.b = obj.a * obj.c + 2
            obj.a = obj.b * obj.c + 3
            obj.c = obj.a * obj.b + 4
            obj.b = obj.a * obj.c + 5
            obj.a = obj.b * obj.c + 6
            return obj

        x1 = torch.randn(10)
        x2 = torch.randn(10)
        obj1 = MyObj(x1, x2)
        obj2 = MyObj(x1, x2)
        fn(obj2)
        cnts = torch._dynamo.testing.CompileCounter()
        opt_fn = torch._dynamo.optimize(cnts)(fn)
        self.assertIs(opt_fn(obj1), obj1)
        self.assertTrue(same(obj1.a, obj2.a))
        self.assertTrue(same(obj1.b, obj2.b))
        self.assertTrue(same(obj1.c, obj2.c))
        self.assertEqual(cnts.frame_count, 1)
        self.assertEqual(cnts.op_count, 12)

    def test_setattr_mutation2(self):
        class MyObj:
            def __init__(self, x):
                self.a = x + 1
                self.b = x + 2

        def fn(x):
            x = x / 3.0
            obj = MyObj(x)
            obj.c = obj.a * obj.b + 1
            obj.b = obj.a * obj.c + 2
            obj.a = obj.b * obj.c + 3
            return obj

        x1 = torch.randn(10)
        obj2 = fn(x1)

        cnts = torch._dynamo.testing.CompileCounter()
        opt_fn = torch._dynamo.optimize(cnts)(fn)
        obj1 = opt_fn(x1)
        self.assertTrue(same(obj1.a, obj2.a))
        self.assertTrue(same(obj1.b, obj2.b))
        self.assertTrue(same(obj1.c, obj2.c))
        self.assertEqual(cnts.frame_count, 1)
        self.assertEqual(cnts.op_count, 9)

    def test_setattr_mutation3(self):
        # TODO(jansel): dead code eliminate the object creation
        class MyObj:
            def __init__(self, x):
                super().__init__()
                self.a = x + 1
                self.b = x + 2

        def fn(x):
            x = x / 3.0
            obj = MyObj(x)
            obj.c = obj.a * obj.b + 1
            obj.b = obj.a * obj.c + 2
            obj.a = obj.b * obj.c + 3
            return obj.a, obj.b, obj.c

        x1 = torch.randn(10)
        obj2 = fn(x1)

        cnts = torch._dynamo.testing.CompileCounter()
        opt_fn = torch._dynamo.optimize(cnts)(fn)
        obj1 = opt_fn(x1)
        self.assertTrue(same(obj1, obj2))
        self.assertEqual(cnts.frame_count, 1)
        self.assertEqual(cnts.op_count, 9)

    def test_user_defined_class_name(self):
        class MyClassFoo:
            pass

        def fn1(a, b, c):
            tmp = MyClassFoo()
            if tmp.__class__.__name__ == "MyClassFoo":
                return a - b / c

        torch._dynamo.testing.standard_test(self, fn=fn1, nargs=3)

    def test_user_defined_class_python_type(self):
        class MyClass1:
            pass

        class ExampleMeta(type):
            pass

        class MyClass2(metaclass=ExampleMeta):
            pass

        def fn(x, c):
            if isinstance(c, MyClass1):
                return x + 1
            elif isinstance(c, MyClass2):
                return x + 2
            else:
                return x + 3

        x = torch.rand(3)
        opt_fn = torch._dynamo.optimize("eager")(fn)
        for c in [MyClass1, MyClass2]:
            ref = fn(x, c)
            res = opt_fn(x, c)
            self.assertTrue(same(ref, res))

    def test_super_calling_with_metaclass(self):
        class ExampleMeta(type):
            pass

        class MyClass1(metaclass=ExampleMeta):
            @classmethod
            def add(cls, x):
                return x + 1

        class MyClass2(MyClass1):
            @classmethod
            def add(cls, x):
                torch._dynamo.graph_break()
                return x + super().add(x)

        def fn(x, obj):
            return x + obj.add(x)

        x = torch.rand(3)
        obj = MyClass2()
        opt_fn = torch._dynamo.optimize("eager")(fn)
        ref = fn(x, obj)
        res = opt_fn(x, obj)
        self.assertTrue(same(ref, res))

    def test_manual_seed(self):
        def fn(a, b):
            x = a + b
            torch.manual_seed(9000)
            return x + 1

        torch._dynamo.testing.standard_test(self, fn=fn, nargs=2, expected_ops=3)

    def test_usr_cls_staticmethod(self):
        class Foo:
            @staticmethod
            def bar(a, b):
                return a + b

        def fn(a, b):
            return Foo.bar(a, b) - 1

        torch._dynamo.testing.standard_test(self, fn=fn, nargs=2)

    def test_usr_cls_classmethod(self):
        class Foo:
            @classmethod
            def bar(cls, a, b):
                return a + b

        def fn(a, b):
            return Foo.bar(a, b) - 1

        torch._dynamo.testing.standard_test(self, fn=fn, nargs=2)

    def test_dunder_methods(self):
        class Foo:
            def __init__(self, val):
                super().__init__()
                self.val = val

            def __add__(self, other):
                return Foo(self.val + other.val)

            def __mul__(self, other):
                return Foo(self.val * other.val)

            def __truediv__(self, other):
                return Foo(self.val / other.val)

            def __sub__(self, other):
                return Foo(self.val - other.val)

        def fn(a, b, c):
            return Foo(a) + Foo(b) * Foo(c) / Foo(a) - Foo(b)

        torch._dynamo.testing.standard_test(self, fn=fn, nargs=3, expected_ops=4)

    def test_function_annotation(self):
        class Variable:
            pass

        def fn(x):
            x = x / 3.0

            def inner(y: typing.List[Variable]):
                return x + 1

            return inner

        x1 = torch.randn(10)
        obj2 = fn(x1)([])

        cnts = torch._dynamo.testing.CompileCounter()
        opt_fn = torch._dynamo.optimize_assert(cnts)(fn)
        opt_fn_inner = torch._dynamo.optimize_assert(cnts)(opt_fn(x1))
        obj1 = opt_fn_inner([])
        self.assertTrue(same(obj1, obj2))
        self.assertEqual(cnts.frame_count, 2)
        self.assertEqual(cnts.op_count, 2)

    def test_nested_closure(self):
        v0 = torch.randn(10)

        def fn1():
            v1 = torch.randn(10)

            def fn2(*args, **kwargs):
                assert len(args) == 1
                assert len(kwargs) == 1
                v2 = torch.randn(10) + args[0] + kwargs["b"]

                def fn3(v3=torch.randn(10)):
                    def fn4():
                        return v0 + v1 + v2 + v3 + 1

                    return fn4

                return fn3

            return fn2(1, b=2)()

        cnts = torch._dynamo.testing.CompileCounter()
        opt_fn1 = torch._dynamo.optimize_assert(cnts)(fn1)
        tmp1 = torch._dynamo.optimize_assert(cnts)(opt_fn1())
        tmp2 = torch._dynamo.optimize_assert(cnts)(opt_fn1())
        self.assertTrue(tmp1().shape, (10,))
        self.assertTrue(same(tmp1(), tmp1()))
        self.assertFalse(same(tmp1(), tmp2()))
        self.assertEqual(cnts.frame_count, 2)
        self.assertEqual(cnts.op_count, 9)

    def test_nested_closure_mutation(self):
        def fn1():
            v1 = torch.randn(10)

            def fn2():
                v2 = torch.randn(10)

                def fn3():
                    nonlocal v1, v2
                    v1 += 1
                    v2 += 2
                    return v1 + v2

                return fn3

            rv = fn2()
            rv()
            rv()
            return rv

        torch.manual_seed(9000)
        counter1 = fn1()
        result1 = [counter1(), counter1(), counter1()]

        torch.manual_seed(9000)
        cnts = torch._dynamo.testing.CompileCounter()
        opt_fn1 = torch._dynamo.optimize_assert(cnts)(fn1)
        counter2 = torch._dynamo.optimize_assert(cnts)(opt_fn1())
        result2 = [counter2(), counter2(), counter2()]
        result1.append(counter1())
        result2.append(counter2())

        self.assertTrue(same(result1, result2))
        self.assertEqual(cnts.frame_count, 2)
        self.assertEqual(cnts.op_count, 11)

    def test_write_to_closures_in_inlining(self):
        out = []
        for use_dynamo in [False, True]:

            def make_counter():
                x = torch.randn(10)

                def counter():
                    nonlocal x
                    x = x + 1
                    return x

                return counter

            torch.manual_seed(0)
            counter = make_counter()
            if not use_dynamo:
                out.append(counter() + counter())
            else:
                cnts = torch._dynamo.testing.CompileCounter()

                @torch._dynamo.optimize(cnts, nopython=True)
                def fn(counter):
                    return counter() + counter()

                out.append(fn(counter))
                self.assertEqual(cnts.frame_count, 1)
                self.assertEqual(cnts.op_count, 3)
                self.assertFalse(same(counter() + counter(), out[-1]))

        self.assertTrue(same(out[0], out[1]))

    def test_top_package_import(self):
        def fn(x):
            import torch.fx

            assert not isinstance(x, torch.fx.Proxy)
            return torch.sin(x)

        x = torch.randn(4, 5)
        ref = fn(x)
        cnts = torch._dynamo.testing.CompileCounter()
        opt_fn = torch._dynamo.optimize_assert(cnts)(fn)
        res = opt_fn(x)
        self.assertTrue(same(ref, res))

    def test_typing_union_and_optional(self):
        def fn(x):
            a = torch.jit.annotate(typing.Dict[str, typing.Optional[torch.Tensor]], {})
            b = torch.jit.annotate(
                typing.Dict[str, typing.Union[torch.Tensor, None]], {}
            )
            return a, b, x + 1

        x = torch.randn(3)
        ref = fn(x)
        opt_fn = torch._dynamo.optimize("eager")(fn)
        res = opt_fn(x)
        self.assertTrue(same(ref, res))

    def test_optimize_on_module(self):
        class MockModule(torch.nn.Module):
            def __init__(self):
                super().__init__()
                self.relu = torch.nn.ReLU()

            def custom_member(self):
                # Just for checking that Dynamo returned mod object can redirect
                # to this method
                pass

            def forward(self, x):
                return self.relu(x)

        cnts1 = torch._dynamo.testing.CompileCounter()
        mod = MockModule()
        optimized_mod = torch._dynamo.optimize(cnts1, nopython=True)(mod)

        a = torch.randn(10)
        ref = mod(a)
        res = optimized_mod(a)

        optimized_mod.custom_member()

        self.assertTrue(same(ref, res))

    def test_nested_optimize_decorator(self):
        cnts2 = torch._dynamo.testing.CompileCounter()
        cnts3 = torch._dynamo.testing.CompileCounter()

        @torch._dynamo.run()
        def fn1(x):
            return torch.sin(x) * 10

        @torch._dynamo.optimize(cnts2, nopython=True)
        def fn2(x):
            return fn1(x) + 1

        @torch._dynamo.optimize(cnts3, nopython=True)
        def fn3(x):
            return torch.relu(fn2(x))

        fn3(torch.randn(4, 5))
        self.assertEqual(cnts2.frame_count, 0)
        self.assertEqual(cnts3.frame_count, 1)
        self.assertEqual(cnts3.op_count, 4)

    def test_nested_optimize_run(self):
        cnts = torch._dynamo.testing.CompileCounter()

        @torch._dynamo.optimize(cnts, nopython=True)
        def fn(x):
            return torch.relu(torch.cos(x) + torch.sin(x))

        fn(torch.randn(4))
        self.assertEqual(cnts.frame_count, 1)

        fn(torch.randn(4, 4))
        self.assertEqual(cnts.frame_count, 2)

        # Test that run works on a decorated fn
        fn = torch._dynamo.run(fn)
        fn(torch.randn(4, 4, 4))
        self.assertEqual(cnts.frame_count, 2)

    def test_nested_optimize(self):
        cnts1 = torch._dynamo.testing.CompileCounter()
        cnts2 = torch._dynamo.testing.CompileCounter()

        def fn(x):
            return torch.relu(torch.cos(x) + torch.sin(x))

        fn1 = torch._dynamo.optimize(cnts1, nopython=True)(fn)
        fn2 = torch._dynamo.optimize(cnts2, nopython=True)(fn1)

        # The first optimize in the nesting should be ignored
        fn2(torch.randn(4))
        self.assertEqual(cnts2.frame_count, 1)
        self.assertEqual(cnts1.frame_count, 0)

        # Since the fn code object is already compiled, calling fn1 should
        # directly call the compiled_fn callable.
        torch._dynamo.run()(fn1)(torch.randn(4))
        self.assertEqual(cnts1.frame_count, 0)

        # Test same behavior by reversing the calls
        torch._dynamo.reset()
        cnts1 = torch._dynamo.testing.CompileCounter()
        cnts2 = torch._dynamo.testing.CompileCounter()
        fn1 = torch._dynamo.optimize(cnts1, nopython=True)(fn)
        fn2 = torch._dynamo.optimize(cnts2, nopython=True)(fn1)
        fn1(torch.randn(4))
        self.assertEqual(cnts1.frame_count, 1)
        torch._dynamo.run()(fn2)(torch.randn(4))
        self.assertEqual(cnts2.frame_count, 0)

    def test_torch_size(self):
        cnts = torch._dynamo.testing.CompileCounter()

        def fn(x):
            output_size = torch.Size([10, 10])
            x = x.view(*output_size)
            return (x,)

        x = torch.randn(100, requires_grad=True)
        x_clone = x.clone()
        ref = fn(x)

        opt_fn = torch._dynamo.optimize(cnts, nopython=True)(fn)
        res = opt_fn(x_clone)

        self.assertTrue(same(ref, res))

    def test_size_dim(self):
        cnts = torch._dynamo.testing.CompileCounter()

        def fn(x, dim):
            return x.size(dim=dim)

        opt_fn = torch._dynamo.optimize(cnts, nopython=True)(fn)
        x = torch.empty([4, 9, 8])
        self.assertTrue(opt_fn(x, 1) == 9)
        self.assertTrue(opt_fn(x, -2) == 9)

    def test_stride_dim(self):
        cnts = torch._dynamo.testing.CompileCounter()

        def fn(x, dim):
            return x.stride(dim=dim)

        opt_fn = torch._dynamo.optimize(cnts, nopython=True)(fn)
        x = torch.empty([4, 9, 8])
        self.assertTrue(opt_fn(x, 0) == 72)
        self.assertTrue(opt_fn(x, -2) == 8)

    def test_torch_seed(self):
        cnts = torch._dynamo.testing.CompileCounter()

        def fn(x):
            attention_seed = int(torch.seed() % sys.maxsize)
            torch.manual_seed(attention_seed)
            return (x,)

        x = torch.randn(100, requires_grad=True)
        ref = fn(x)

        opt_fn = torch._dynamo.optimize(cnts, nopython=True)(fn)
        res = opt_fn(x)

        self.assertTrue(same(ref, res))

    def test_is_tensor_like(self):
        cnts = torch._dynamo.testing.CompileCounter()

        def f(x):
            if torch.overrides.is_tensor_like(x):
                return (x * 2,)
            return (torch.ones(10) + x,)

        x = torch.randn(10)
        ref0 = f(x)
        ref1 = f(4)
        opt_f = torch._dynamo.optimize(cnts, nopython=True)(f)
        res0 = opt_f(x)
        res1 = opt_f(4)
        self.assertTrue(same(ref0, res0))
        self.assertTrue(same(ref1, res1))

    def test_is_tensor_like2(self):
        class MyTensor:
            @classmethod
            def __torch_function__(cls, func, types, args=(), kwargs=None):
                if kwargs is None:
                    kwargs = {}

                if func is torch.max:
                    return torch.tensor(123)
                return func(*args, **kwargs)

        def fn(x):
            if torch.overrides.is_tensor_like(x):
                return torch.max(x)
            else:
                return torch.zeros(1)

        x = MyTensor()
        ref0 = fn(x)
        ref1 = fn(4)
        opt_fn = torch._dynamo.optimize("eager")(fn)
        res0 = opt_fn(x)
        res1 = opt_fn(4)
        self.assertTrue(same(ref0, res0))
        self.assertTrue(same(ref1, res1))

    def test_tensor_data(self):
        def fn(x, y):
            return x[y.data]

        x = torch.rand(8)
        y = torch.ones(8).to(torch.int)
        ref = fn(x, y)
        opt_fn = torch._dynamo.optimize("eager", nopython=True)(fn)
        res = opt_fn(x, y)
        self.assertTrue(same(ref, res))

    def test_tensor_layout(self):
        def fn(x):
            return torch.zeros(
                [x.size()[0], x.size()[1]],
                dtype=x.dtype,
                layout=x.layout,
                device=x.device,
            )

        x = torch.rand(2, 3)
        ref = fn(x)
        opt_fn = torch._dynamo.optimize("eager", nopython=True)(fn)
        res = opt_fn(x)
        self.assertTrue(same(ref, res))

    def test_version_ci(self):
        # temporary test to check that the ci torch version is set correctly
        self.assertTrue(hasattr(torch, "_subclasses"))

    @unittest.skipIf(not torch.cuda.is_available(), "requires cuda")
    def test_rand(self):
        cnts = torch._dynamo.testing.CompileCounter()
        device = "cuda"

        def fn():
            return torch.randn(10, device=device)

        torch.manual_seed(10)
        ref_run1 = fn()

        torch.manual_seed(10)
        ref_run2 = fn()
        self.assertTrue(same(ref_run1, ref_run2))

        torch.manual_seed(10)
        opt_fn = torch._dynamo.optimize(cnts, nopython=True)(fn)
        res = opt_fn()

        self.assertTrue(same(res, ref_run1))

    def test_slice_input(self):
        cnts = torch._dynamo.testing.CompileCounter()

        def getitem(a, idx):
            if isinstance(idx, slice):
                return (
                    torch.zeros(1),
                    a[idx]
                    + [
                        100,
                    ],
                )
            else:
                return (torch.zeros(1), a[idx])

        layers = list(range(10))
        ref0 = getitem(layers, slice(0, 2, 1))
        ref1 = getitem(layers, 2)
        ref2 = getitem(layers, slice(3, 8, 2))
        opt_getitem = torch._dynamo.optimize(cnts, nopython=True)(getitem)
        res0 = opt_getitem(layers, slice(0, 2, 1))
        res1 = opt_getitem(layers, 2)
        res2 = opt_getitem(layers, slice(3, 8, 2))

        self.assertTrue(ref0 == res0)
        self.assertTrue(ref1 == res1)
        self.assertTrue(ref2 == res2)

    def test_grad(self):
        cnts = torch._dynamo.testing.CompileCounter()

        def fn(a, b):
            out = a * b
            out.sum().backward()
            real_out = torch.sigmoid(a.grad + b)
            return real_out

        inps = [torch.randn(4, requires_grad=True) for _ in range(2)]
        for inp in inps:
            inp.grad = None
        ref = fn(*inps)

        for inp in inps:
            inp.grad = None
        opt_fn = torch._dynamo.optimize(cnts)(fn)
        res = opt_fn(*inps)

        self.assertTrue(same(ref, res))

    @skipIfNotPy311
    def test_linetable_311_writer1(self):
        def fn():
            a = 10
            b = 20
            c = a + b
            f = "linetable_writer"
            return f"Test if {f} generates correct co_linetable: {c}"

        # Dynamo doesn't deal with column locations or end line numbers,
        # so we only check that start line numbers in the linetables match.
        keys = bytecode_transformation.get_code_keys()
        code_options = {k: getattr(fn.__code__, k) for k in keys}
        result = bytecode_transformation.clean_and_assemble_instructions(
            bytecode_transformation.cleaned_instructions(fn.__code__),
            keys,
            code_options,
        )
        l1, l2 = list(fn.__code__.co_positions()), list(result[1].co_positions())
        self.assertEqual(len(l1), len(l2))
        for p1, p2 in zip(l1, l2):
            # check that start line numbers match
            self.assertEqual(p1[0], p2[0])
        self.assertEqual(fn.__code__.co_lnotab, result[1].co_lnotab)

    @skipIfNotPy311
    def test_linetable_311_writer2(self):
        """
        test large ops (LOAD_METHOD) and EXTENDED_ARGS
        fn_str is in the form:
        def fn():
            ...
            x0 = 1
            x1 = 1
            ...
            l = [x0, x1, ...]
        """
        fn_str = f"""\
def fn():
    foo.bar(1, 2, 3)
{str(chr(10)).join(' ' * 4 + 'x' + str(i) + ' = 1' for i in range(1 << 9))}
    l = [{str(' ').join('x' + str(i) + ',' for i in range(1 << 9))}]
        """
        locals = {}
        exec(fn_str, {}, locals)
        fn = locals["fn"]
        orig_inst_str = "\n".join(list(map(str, dis.get_instructions(fn))))
        self.assertIn("EXTENDED_ARG", orig_inst_str)
        self.assertIn("LOAD_METHOD", orig_inst_str)
        keys = bytecode_transformation.get_code_keys()
        code_options = {k: getattr(fn.__code__, k) for k in keys}
        result = bytecode_transformation.clean_and_assemble_instructions(
            bytecode_transformation.cleaned_instructions(fn.__code__),
            keys,
            code_options,
        )
        new_inst_str = "\n".join(list(map(str, result[0])))
        self.assertIn("EXTENDED_ARG", new_inst_str)
        self.assertIn("LOAD_METHOD", new_inst_str)
        l1, l2 = list(fn.__code__.co_positions()), list(result[1].co_positions())
        self.assertEqual(len(l1), len(l2))
        for p1, p2 in zip(l1, l2):
            # check that start line numbers match
            self.assertEqual(p1[0], p2[0])
        self.assertEqual(fn.__code__.co_lnotab, result[1].co_lnotab)

    @unittest.skipIf(
        sys.version_info < (3, 10) or sys.version_info >= (3, 11),
        "linetable test for Python 3.10",
    )
    def test_linetable_310_writer(self):
        def fn():
            a = 10
            b = 20
            c = a + b
            f = "linetable_writer"
            return f"Test if {f} generates correct co_linetable: {c}"

        inst = dis.get_instructions(fn)
        result = bytecode_transformation.assemble(inst, fn.__code__.co_firstlineno)
        self.assertTrue(result[1] == fn.__code__.co_linetable)

    @unittest.skipIf(sys.version_info >= (3, 10), "use lnotab when python < 3.10")
    def test_lnotab_writer(self):
        def fn():
            a = 10
            b = 20
            c = a + b
            f = "lnotab_writer"
            return f"Test if {f} generates correct co_lnotab: {c}"

        inst = dis.get_instructions(fn)
        result = bytecode_transformation.assemble(inst, fn.__code__.co_firstlineno)
        self.assertTrue(result[1] == fn.__code__.co_lnotab)

    def test_profiler_cache_lookup(self):
        def fn(x):
            y = x**2
            y = y + 2
            z = y**3
            return z

        for profiler, get_events in (
            (torch.autograd.profiler.profile, lambda prof: prof.function_events),
            (torch.profiler.profiler.profile, lambda prof: prof.events()),
        ):
            x = torch.randn((2, 2), requires_grad=True)
            ref = fn(x)
            opt_fn = torch.compile(fn, backend="aot_eager")

            # warmup
            opt_fn(x)

            # whenver we enter the profiler context, hooks are automatically registered
            with profiler() as prof:
                res = opt_fn(x)
            events = list(
                filter(
                    lambda event: event.name == "TorchDynamo Cache Lookup",
                    get_events(prof),
                )
            )

            self.assertTrue(same(ref, res))
            self.assertTrue(
                len(events) == 1,
                "Expected one lookup profiler event for one opt_fn run",
            )

            with profiler() as prof:
                # just make sure the disable functionality works
                _enable_dynamo_cache_lookup_profiler(False)
                res = opt_fn(x)
            events = list(
                filter(
                    lambda event: event.name == "TorchDynamo Cache Lookup",
                    get_events(prof),
                )
            )

            self.assertTrue(same(ref, res))
            self.assertTrue(len(events) == 0, "Expected disabled profiling")

    def test_tensor_is_contiguous(self):
        def fn(x):
            input = torch.randn((1, 16, 1, 1))
            weight = torch.randn((8, 16, 3, 3))
            weight = weight.to(memory_format=x)
            output = torch.conv2d(input, weight, None, (2, 1), (1, 1), (1, 1), 1)
            return output.is_contiguous(memory_format=x)

        opt_fn = torch._dynamo.optimize("eager")(fn)
        for x in [torch.contiguous_format, torch.channels_last]:
            self.assertEqual(fn(x), opt_fn(x))

    def test_python_slice(self):
        def f1(input):
            y = 0
            for i, x in enumerate(input[2:], 1):
                y = y + x
            return y

        def f2(input):
            y = 0
            for i, x in enumerate(input.shape[2:], 1):
                y = y + x
            return y

        cnts = torch._dynamo.testing.CompileCounter()
        opt_f1 = torch._dynamo.optimize(cnts)(f1)
        opt_f2 = torch._dynamo.optimize(cnts)(f2)
        res1 = opt_f1([1, 2, 3, 5])
        res2 = opt_f2(torch.rand([2, 3, 4, 5]))

        self.assertEqual(res1, 8)
        self.assertEqual(res2, 9)

    def test_enum_as_dict_key(self):
        class MyEnum(enum.Enum):
            FOO = 10
            BAR = 20

        def fn(x):
            y = x + 2
            z = {
                MyEnum.FOO: torch.tensor(1),
                MyEnum.BAR: 10,
                "MyEnum.BAR": torch.tensor(8),
                5: torch.rand(3),
            }
            torch._dynamo.graph_break()
            a = z[MyEnum.FOO] + z["MyEnum.BAR"]
            b = y * 2
            return a, b

        cnts = torch._dynamo.testing.CompileCounter()
        opt_fn = torch._dynamo.optimize(cnts)(fn)
        for _ in range(10):
            x = torch.rand(3)
            ref = fn(x)
            res = opt_fn(x)
            self.assertTrue(same(ref, res))
        self.assertEqual(cnts.frame_count, 2)

    def test_const_dict_variable_python_type(self):
        from torch._dynamo.variables import ConstantVariable, ConstDictVariable

        d1 = {"a": ConstantVariable(10), "b": ConstantVariable(20)}
        d2 = collections.OrderedDict(
            [("x", ConstantVariable(12)), ("y", ConstantVariable(22))]
        )
        self.assertEqual(ConstDictVariable(d1, dict).python_type(), dict)
        self.assertEqual(
            ConstDictVariable(d2, collections.OrderedDict).python_type(),
            collections.OrderedDict,
        )

    def test_builtin_subclasses_as_method_on_class_type(self):
        class Foo:
            def __init__(self, name):
                self.ame_ = name

            def get_name(self):
                return "Foo " + self.name_

        class Bar(Foo):
            def __init__(self, name):
                self.name_ = name

            def get_name(self):
                return "Bar " + self.name_

        class Baz(Foo):
            def __init__(self, name):  # noqa: B903
                self.name_ = name

            def get_name(self):
                return "Baz " + self.name_

        subs_of_foo_reg = Foo.__subclasses__()

        counter = CompileCounter()

        @torch._dynamo.optimize_assert(counter)
        def fn():
            return Foo.__subclasses__()

        subs_of_foo_optim = fn()

        self.assertEqual(len(subs_of_foo_reg), 2)
        self.assertEqual(subs_of_foo_reg, subs_of_foo_optim)

    def test_builtin_subclasses_as_method_on_var(self):
        class Foo:
            def __init__(self, name):
                self.name_ = name

            def get_name(self):
                return "Foo " + self.name_

        class Bar(Foo):
            def __init__(self, name):
                self.name_ = name

            def get_name(self):
                return "Bar " + self.name_

        class Baz(Bar):
            def __init__(self, name):
                self.name_ = name

            def get_name(self):
                return "Baz " + self.name_

        subs_of_foo_reg = Foo.__subclasses__()
        sub_of_foo_subclass_var_reg = subs_of_foo_reg[0].__subclasses__()

        sub_of_foo_subclass_var_optim = list()
        counter = CompileCounter()

        @torch._dynamo.optimize_assert(counter)
        def fn():
            return Foo.__subclasses__()

        @torch._dynamo.optimize_assert(counter)
        def fn_single(subs_of_foo_optim):
            return subs_of_foo_optim[0].__subclasses__()

        subs_of_foo_optim = fn()
        sub_of_foo_subclass_var_optim = fn_single(subs_of_foo_optim)

        self.assertEqual(len(sub_of_foo_subclass_var_optim), 1)
        self.assertEqual(sub_of_foo_subclass_var_optim, sub_of_foo_subclass_var_reg)

    def test_enum_no_graphbreaks(self):
        class Foo(enum.Enum):
            FOO = 0
            BAR = 1

        def fn(x, foo):
            if foo is Foo.FOO:
                x = torch.add(x, 1.0)
            x = torch.mul(x, 1.0)
            return x

        x = torch.randn(1)
        cnts = torch._dynamo.testing.CompileCounter()
        opt_fn = torch._dynamo.optimize(cnts, nopython=True)(fn)
        opt_fn(x, Foo.FOO)
        self.assertEqual(cnts.op_count, 2)

        torch._dynamo.reset()
        cnts = torch._dynamo.testing.CompileCounter()
        opt_fn = torch._dynamo.optimize(cnts, nopython=True)(fn)
        opt_fn(x, Foo.BAR)
        self.assertEqual(cnts.op_count, 1)

    def test_id_of_nn_module(self):
        class M(torch.nn.Module):
            def forward(self, x, ref_id):
                self_id = id(self)
                if self_id == ref_id:
                    x = torch.mul(x, 1.0)
                x = torch.add(x, 1.0)
                return x

        m = M().eval()
        data = torch.randn(1)
        cnts = torch._dynamo.testing.CompileCounter()
        correct_ref_id = id(m)
        opt_m = torch._dynamo.optimize(cnts, nopython=True)(m)
        opt_m(data, correct_ref_id)
        # Extra op is the recorded equality test (although once
        # the trace is flattened this is dead!)
        self.assertEqual(cnts.op_count, ifunspec(3, 2))

        torch._dynamo.reset()
        cnts = torch._dynamo.testing.CompileCounter()
        incorrect_ref_id = id(m) + 1
        opt_m = torch._dynamo.optimize(cnts, nopython=True)(m)
        opt_m(data, incorrect_ref_id)
        self.assertEqual(cnts.op_count, ifunspec(2, 1))

    def test_inline_func_jump_on_tensor_condition(self):
        def f1(input):
            if input == 0:
                return input + 1
            else:
                return input + 2

        def f2(input):
            return f1(input)

        cnts = torch._dynamo.testing.CompileCounter()
        opt_f2 = torch._dynamo.optimize(cnts)(f2)
        res1 = opt_f2(torch.tensor([1.0]))
        res2 = opt_f2(torch.tensor([0.0]))

        self.assertEqual(res1, 3)
        self.assertEqual(res2, 1)

    def test_frozenset_torch_func_contains(self):
        funcs = frozenset([torch.add])

        def fn(x, func):
            if func in funcs:
                x = torch.add(x, 1.0)
            x = torch.mul(x, 1.0)
            return x

        x = torch.randn(1)
        cnts = torch._dynamo.testing.CompileCounter()
        opt_fn = torch._dynamo.optimize(cnts, nopython=True)(fn)
        opt_fn(x, torch.add)
        self.assertEqual(cnts.op_count, 2)

        torch._dynamo.reset()
        cnts = torch._dynamo.testing.CompileCounter()
        opt_fn = torch._dynamo.optimize(cnts, nopython=True)(fn)
        opt_fn(x, torch.mul)
        self.assertEqual(cnts.op_count, 1)

    def test_inline_list_mutation(self):
        def f1(x):
            x.append(torch.ones(8))
            return x

        def f2():
            x = [torch.ones(6)]
            f1(x)
            return x

        res1 = f2()
        cnts = torch._dynamo.testing.CompileCounter()
        opt_f2 = torch._dynamo.optimize(cnts)(f2)
        res2 = opt_f2()
        self.assertTrue(same(res1, res2))

    def test_inline_dict_mutation(self):
        def f1(d):
            d["c"] = d["a"] + d.pop("b")
            return d

        def f2():
            d = {"a": torch.ones(5), "b": torch.ones(5)}
            f1(d)
            return d

        res1 = f2()
        cnts = torch._dynamo.testing.CompileCounter()
        opt_f2 = torch._dynamo.optimize(cnts)(f2)
        res2 = opt_f2()
        self.assertTrue(same(res1, res2))

    def test_recursive_inline_list_mutation(self):
        def f1(x, y):
            x.append(torch.tensor([1.1]))
            y.append(torch.tensor([1.2]))
            return x, y

        def f2(x, y):
            x.append(torch.tensor([2.1]))
            y.append(torch.tensor([2.2]))
            f1(x, y)
            return x, y

        def f3(x):
            x.append(torch.tensor([3.1]))
            y = [torch.tensor([3.2])]
            f2(x, y)
            return x, y

        def f4():
            x = [torch.tensor([4.1])]
            return f3(x)

        res1 = f4()
        cnts = torch._dynamo.testing.CompileCounter()
        opt_f4 = torch._dynamo.optimize(cnts)(f4)
        res2 = opt_f4()
        self.assertTrue(same(res1, res2))

    def test_sample_input(self):
        from torch.testing._internal.common_methods_invocations import SampleInput

        def fn(sample):
            if isinstance(sample.input, torch.Tensor):
                return sample.input * 2
            return torch.zeros(())

        sample = SampleInput(torch.ones(2))
        ref = fn(sample)

        opt_fn = torch._dynamo.optimize("eager")(fn)
        res = opt_fn(sample)

        self.assertTrue(same(ref, res))

    def test_release_input_memory(self):
        x = torch.rand([4])
        x_ref = weakref.ref(x)

        cnts = torch._dynamo.testing.CompileCounter()

        @torch._dynamo.optimize(cnts)
        def foo(x):
            return x + x

        out = foo(x)
        self.assertTrue(same(out, x + x))
        del x
        self.assertIs(x_ref(), None)

    def test_release_module_memory(self):
        mod = torch.nn.Linear(10, 10)
        x = torch.rand([10, 10])
        mod_weight_ref = weakref.ref(mod.weight)
        mod_ref = weakref.ref(mod)

        # Modules that are passed into torch._dynamo optimized functions
        # will normally be held onto through the generated GraphModule,
        # which contains the modules. remove the reference in this backend
        # and test that no additional references are being held.
        class NoLeakBackend:
            def __call__(self, gm: torch.fx.GraphModule, example_inputs):
                gm.mod = None

                def foo(*args, **kwargs):
                    return (1,)

                return foo

        no_leak_backend = NoLeakBackend()

        @torch._dynamo.optimize(no_leak_backend)
        def foo(mod, x):
            return mod(x)

        foo(mod, x)
        del mod
        del x
        self.assertIsNone(mod_ref(), None)
        self.assertIsNone(mod_weight_ref(), None)

    def test_update_locals_and_stack_uses_shared_cache(self):
        def fn(x):
            perm = [0, 3, 5]
            perm = list(range(min(perm))) + perm
            perm.extend(i for i in range(x.dim()) if i not in perm)
            return perm

        x = torch.rand([2, 2, 2, 2, 2, 2])
        res1 = fn(x)
        cnts = torch._dynamo.testing.CompileCounter()
        opt_fn = torch._dynamo.optimize(cnts)(fn)
        res2 = opt_fn(x)
        self.assertTrue(same(res1, res2))

    def test_dict_reconstruct_keeps_original_order(self):
        def fn():
            modules = collections.OrderedDict([("act", torch.nn.ReLU())])
            module_dict = torch.nn.ModuleDict(modules)

            next_modules = {"fc4": torch.nn.Linear(5, 6), "act3": torch.nn.Sigmoid()}
            modules.update(next_modules.items())
            module_dict.update(next_modules)
            return modules, module_dict

        cnts = torch._dynamo.testing.CompileCounter()
        opt_fn = torch._dynamo.optimize(cnts)(fn)
        modules, module_dict = opt_fn()

        self.assertEqual(len(module_dict), len(modules))
        for k1, m2 in zip(modules, module_dict.children()):
            self.assertTrue(modules[k1] is m2)

    def test_side_effects_codegen_update_mutated(self):
        # codegen to update mutated variables with side effect
        # should after stack value's codegen
        def f1(x):
            alist = [x]
            alist.append(x + 1)
            alist[0].sum().item()  # graph break
            res = alist.pop()
            res.sum().item()  # graph break
            return res

        def f2(a, b):
            d = {"a": a + 1, "b": b + 2}
            x = d.pop("b")
            x.sum().item()  # graph break
            y = d["a"] + x
            y.sum().item()  # graph break
            d["c"] = y
            return d

        x = torch.rand([2, 3])
        a = torch.rand([5, 6])
        b = torch.rand([5, 6])
        res11 = f1(x)
        res21 = f2(a, b)
        cnts = torch._dynamo.testing.CompileCounter()
        opt_f1 = torch._dynamo.optimize(cnts)(f1)
        opt_f2 = torch._dynamo.optimize(cnts)(f2)
        res12 = opt_f1(x)
        res22 = opt_f2(a, b)
        self.assertTrue(same(res11, res12))
        self.assertTrue(same(res21, res22))

    def test_list_append_return_none(self):
        def fn(x):
            alist = []
            blist = alist.append(x + 1)
            return alist, blist

        x = torch.tensor([2.3])
        res = fn(x)
        cnts = torch._dynamo.testing.CompileCounter()
        opt_fn = torch._dynamo.optimize(cnts)(fn)
        res2 = opt_fn(x)
        self.assertEqual(res, res2)

    def test_tensor_types(self):
        def fn(dtype, tensor_type):
            x = torch.empty(4, dtype=dtype)
            assert isinstance(x, tensor_type)

        opt_fn = torch._dynamo.optimize("eager")(fn)
        opt_fn(torch.float32, torch.FloatTensor)
        opt_fn(torch.float64, torch.DoubleTensor)
        opt_fn(torch.float16, torch.HalfTensor)
        opt_fn(torch.bfloat16, torch.BFloat16Tensor)
        opt_fn(torch.uint8, torch.ByteTensor)
        opt_fn(torch.int8, torch.CharTensor)
        opt_fn(torch.int64, torch.LongTensor)
        opt_fn(torch.int, torch.IntTensor)
        opt_fn(torch.int16, torch.ShortTensor)
        opt_fn(torch.bool, torch.BoolTensor)

    def test_nan(self):
        def f(x, n):
            return x * 2 + n

        x = torch.randn(4)
        n = float("nan")

        cnts = torch._dynamo.testing.CompileCounter()
        opt_f = torch._dynamo.optimize(cnts)(f)
        opt_f(x, n)
        opt_f(x, n)
        self.assertEqual(cnts.frame_count, 1)

    @patch.object(torch._dynamo.config, "dynamic_shapes", True)
    @patch.object(torch._dynamo.config, "capture_scalar_outputs", True)
    def test_item(self):
        class MyMod(torch.nn.Module):
            def forward(self, x):
                z = torch.max(x)
                return z.int().item()

        x = torch.tensor([[10.6763, 11.7445, -2.2369]])
        model = MyMod()
        y = torch._dynamo.optimize("eager", nopython=True)(model)(x)

        self.assertEqual(y, 11)

    @patch.object(torch._dynamo.config, "dynamic_shapes", True)
    @patch.object(torch._dynamo.config, "capture_scalar_outputs", True)
    def test_item_changes(self):
        class MyMod(torch.nn.Module):
            def forward(self, x):
                z = torch.max(x)
                return z.int().item()

        x = torch.tensor([[10.6763, 11.7445, -2.2369]])
        model = MyMod()
        opt_model = torch._dynamo.optimize("eager", nopython=True)(model)
        y = opt_model(x)
        z = opt_model(torch.tensor([[y - 5, y + 10, y + 50]]))

        self.assertEqual(y, 11)
        self.assertEqual(z, 61)

    @patch.object(torch._dynamo.config, "dynamic_shapes", True)
    @patch.object(torch._dynamo.config, "capture_scalar_outputs", True)
    def test_item_changes_new_shape(self):
        class MyMod(torch.nn.Module):
            def forward(self, x):
                z = torch.max(x)
                return z.int().item()

        x = torch.tensor([[10.6763, 11.7445, -2.2369]])
        model = MyMod()
        opt_model = torch._dynamo.optimize("eager", nopython=True)(model)
        y = opt_model(x)
        z = opt_model(torch.tensor([[y - 5, y + 50], [y + 5, y - 50]]))

        self.assertEqual(y, 11)
        self.assertEqual(z, 61)

    @unittest.skip("https://github.com/pytorch/pytorch/issues/99726")
    def test_cross_entropy_loss_fancy_ctor1(self):
        rand_5 = torch.randn(5)
        rand_3_5 = torch.randn(3, 5)
        target = torch.empty(3, dtype=torch.long).random_(5)

        loss = torch.nn.CrossEntropyLoss(
            weight=rand_5, reduce=False, label_smoothing=0.5
        )
        opt_loss = torch._dynamo.optimize("eager", nopython=True)(loss)
        input = rand_3_5
        dynamo_output = opt_loss(input, target)

        loss = torch.nn.CrossEntropyLoss(
            weight=rand_5, reduce=False, label_smoothing=0.5
        )
        input = rand_3_5
        output = loss(input, target)

        self.assertTrue(torch.allclose(dynamo_output, output))

    @requires_static_shapes
    def test_cross_entropy_loss_fancy_ctor2(self):
        rand_3_5 = torch.randn(3, 5)
        target = torch.empty(3, dtype=torch.long).random_(5)

        loss = torch.nn.CrossEntropyLoss(reduce=False, label_smoothing=0.5)
        opt_loss = torch._dynamo.optimize("eager", nopython=True)(loss)
        input = rand_3_5
        dynamo_output = opt_loss(input, target)

        loss = torch.nn.CrossEntropyLoss(reduce=False, label_smoothing=0.5)
        input = rand_3_5
        output = loss(input, target)

        self.assertTrue(torch.allclose(dynamo_output, output))

    def test_cross_entropy_loss_simple_ctor(self):
        output = None
        rand_3_5 = torch.randn(3, 5)
        target = torch.empty(3, dtype=torch.long).random_(5)

        loss = torch.nn.CrossEntropyLoss()
        opt_loss = torch._dynamo.optimize("eager", nopython=True)(loss)
        input = rand_3_5
        dynamo_output = opt_loss(input, target)

        loss = torch.nn.CrossEntropyLoss()
        input = rand_3_5
        output = loss(input, target)

        self.assertTrue(torch.allclose(dynamo_output, output))

    def test_nn_functional_reduction(self):
        def fn(loss, reduction):
            reduction_enum = F._Reduction.get_enum(reduction)
            if reduction_enum == 0:
                return loss
            elif reduction_enum == 1:
                return loss.mean()
            elif reduction_enum == 2:
                return loss.sum()

        x = torch.rand([3, 5])
        y = "mean"
        ref = fn(x, y)
        opt_fn = torch._dynamo.optimize("eager", nopython=True)(fn)
        res = opt_fn(x, y)
        self.assertTrue(torch.allclose(ref, res))

    def test_large_reduction_list(self):
        dtype = torch.float32
        device = "cpu"

        def check_sum_all(tensor: torch.Tensor) -> None:
            pylist = tensor.reshape(-1).tolist()
            self.assertTrue(same(tensor.sum(), torch.tensor(sum(pylist))))

        check_sum_all(torch.randn(200000, dtype=dtype, device=device))

    def test_raise_on_backend_error(self):
        def my_compiler(gm, _):
            raise RuntimeError("duck!")

        @torch._dynamo.optimize(my_compiler)
        def fn(a, b):
            return a + b / (a - b)

        self.assertRaises(
            torch._dynamo.exc.BackendCompilerFailed,
            lambda: fn(torch.randn(10), torch.randn(10)),
        )

    def test_named_parameters(self):
        n_embd = 768
        block_size = 128
        vocab_size = 65
        embd_pdrop = 0.1

        class MyModel2(torch.nn.Module):
            def __init__(self):
                super().__init__()
                self.tok_emb = torch.nn.Embedding(vocab_size, n_embd)
                self.pos_emb = torch.nn.Parameter(torch.zeros(1, block_size, n_embd))
                self.drop = torch.nn.Dropout(embd_pdrop)

            def forward(self, x):
                return x

        class MyModel(torch.nn.Module):
            def __init__(self):
                super().__init__()
                self.tok_emb = torch.nn.Embedding(vocab_size, n_embd)
                self.pos_emb = torch.nn.Parameter(torch.zeros(1, block_size, n_embd))
                self.drop = torch.nn.Dropout(embd_pdrop)
                self.submod2 = MyModel2()

            def forward(self, x):
                return x

        # Regular
        params = []
        mod = MyModel()
        actual_params = list(mod.named_parameters())

        @torch._dynamo.optimize("eager", nopython=True)
        def fn():
            return list(mod.named_parameters())

        params = fn()

        self.assertEqual(len(actual_params), len(params))
        for idx in range(len(params)):
            k_a, v_a = actual_params[idx]
            k, v = params[idx]
            self.assertEqual(k_a, k)
            self.assertTrue(torch.allclose(v_a, v))

        # Prefix
        params = []
        mod = MyModel()
        actual_params = list(mod.named_parameters(prefix="foo"))

        @torch._dynamo.optimize("eager", nopython=True)
        def fn1():
            return list(mod.named_parameters(prefix="foo"))

        params = fn1()

        self.assertEqual(len(actual_params), len(params))
        for idx in range(len(params)):
            k_a, v_a = actual_params[idx]
            k, v = params[idx]
            self.assertEqual(k_a, k)
            self.assertTrue(torch.allclose(v_a, v))

    def test_module_complex_iter(self):
        n_embd = 768
        block_size = 128
        vocab_size = 65
        embd_pdrop = 0.1

        class FakeGPT(torch.nn.Module):
            def __init__(self):
                super().__init__()
                self.tok_emb = torch.nn.Embedding(vocab_size, n_embd)
                self.pos_emb = torch.nn.Parameter(torch.zeros(1, block_size, n_embd))
                self.drop = torch.nn.Dropout(embd_pdrop)
                self.ln_f = torch.nn.LayerNorm(n_embd)
                self.head = torch.nn.Linear(n_embd, vocab_size, bias=False)

                self.block_size = block_size
                self.names = []

            def forward(self, idx, targets=None):
                b, t = idx.size()
                assert (
                    t <= self.block_size
                ), "Cannot forward, model block size is exhausted."

                # forward the GPT model
                token_embeddings = self.tok_emb(
                    idx
                )  # each index maps to a (learnable) vector
                position_embeddings = self.pos_emb[
                    :, :t, :
                ]  # each position maps to a (learnable) vector
                x = self.drop(token_embeddings + position_embeddings)
                x = self.blocks(x)
                x = self.ln_f(x)
                logits = self.head(x)

                # if we are given some desired targets also calculate the loss
                loss = None
                if targets is not None:
                    loss = F.cross_entropy(
                        logits.view(-1, logits.size(-1)), targets.view(-1)
                    )

                return logits, loss

            def foo(self, memo=None, prefix="", remove_duplicate=False):
                for mn, m in self.named_modules(
                    memo=memo, prefix=prefix, remove_duplicate=remove_duplicate
                ):
                    for pn, p in self.named_parameters():
                        fpn = "%s.%s" % (mn, pn) if mn else pn
                        self.names.append(fpn)

        # Test plain recurse
        model_a = FakeGPT()
        model_a.foo()
        a_names = model_a.names

        model_b = FakeGPT()
        opt_model_b = torch._dynamo.optimize("eager", nopython=True)(model_b)
        opt_model_b.foo()

        self.assertEqual(a_names, model_b.names)

        # Test with prefix
        model_a = FakeGPT()
        model_a.foo(prefix="abc")
        a_names = model_a.names

        model_b = FakeGPT()
        opt_model_b = torch._dynamo.optimize("eager", nopython=True)(model_b)
        opt_model_b.foo(prefix="abc")

        self.assertEqual(a_names, model_b.names)

    def test_numpy_variable_isinstance(self):
        def fn(x, m):
            if isinstance(m, np.ndarray):
                return x + 1
            else:
                return x - 1

        x = torch.tensor([2.3])
        m = np.array([1, 2, 3])
        ref = fn(x, m)
        cnts = torch._dynamo.testing.CompileCounter()
        opt_fn = torch._dynamo.optimize(cnts)(fn)
        res = opt_fn(x, m)
        self.assertEqual(ref, res)

    def test_tensor_dot_grad_no_graph_break(self):
        def fn(a, b):
            y = 3 * a**3 - b**2
            y.backward(gradient=torch.tensor([1.0, 1.0]))
            b.grad.zero_()
            return a.grad, b.grad

        a = torch.tensor([2.0, 3.0], requires_grad=True)
        b = torch.tensor([6.0, 4.0], requires_grad=True)
        cnts = torch._dynamo.testing.CompileCounter()
        opt_fn = torch._dynamo.optimize(cnts)(fn)
        _, b_grad = opt_fn(a, b)
        self.assertTrue(same(b_grad, torch.tensor([0.0, 0.0])))
        self.assertEqual(cnts.frame_count, 2)

    def test_torch_nn_parameter_isinstance(self):
        def fn(x):
            a = torch.nn.Parameter(torch.rand(2, 3))
            if isinstance(a, torch.Tensor):
                return x + 1
            else:
                return x - 1

        x = torch.tensor([2.5])
        ref = fn(x)
        opt_fn = torch._dynamo.optimize("eager")(fn)
        res = opt_fn(x)
        self.assertEqual(ref, res)

    @torch._dynamo.config.patch(raise_on_backend_change=True)
    def test_change_backends(self):
        @torch._dynamo.optimize("eager", nopython=True)
        def fn1():
            return x + 1

        @torch._dynamo.optimize("ts")
        def fn2():
            return x + 2

        @torch._dynamo.optimize("eager", nopython=False)
        def fn3():
            return x + 1

        x = torch.tensor([3, 5])

        fn1()
        fn1()
        fn3()
        self.assertRaises(torch._dynamo.exc.ResetRequired, fn2)
        fn1()
        torch._dynamo.reset()
        fn2()
        fn2()
        self.assertRaises(torch._dynamo.exc.ResetRequired, fn1)
        self.assertRaises(torch._dynamo.exc.ResetRequired, fn3)
        fn2()

    def test_dynamo_min_operator_with_shape(self):
        @torch._dynamo.optimize("eager", nopython=True)
        def f(x, a):
            return min(x.shape[0], a)

        result = f(torch.ones(6), 3)
        self.assertEqual(result, 3)

    @patch.object(torch._dynamo.config, "dynamic_shapes", True)
    def test_onnx_shape_as_tensor(self):
        @torch._dynamo.optimize("eager", nopython=True)
        def f(x):
            return 1 + torch._shape_as_tensor(x)[0]

        gm, _ = torch._dynamo.export(f, torch.ones(6))

        input_one_dim = torch.ones(6)
        input_two_dims = torch.ones(7, 4)
        self.assertEqual(f(input_one_dim), 7)
        self.assertEqual(f(input_two_dims), 8)
        self.assertEqual(f(input_two_dims), 8)

        @torch._dynamo.optimize("eager", nopython=True)
        def f_onnx(x):
            return 1 + torch.onnx.operators.shape_as_tensor(x)[0]

        self.assertEqual(f_onnx(input_one_dim), 7)
        self.assertEqual(f_onnx(input_two_dims), 8)
        self.assertEqual(f_onnx(input_two_dims), 8)

    def test_cond(self):
        from functorch.experimental.control_flow import cond

        def true_fn(x):
            return x.sin()

        def false_fn(x):
            return x.cos()

        def f(pred, x):
            return cond(pred, true_fn, false_fn, [x])

        opt_fn = torch._dynamo.optimize("eager")(f)
        a = opt_fn(torch.tensor(False), torch.tensor([0.25, 0.25]))
        self.assertTrue(same(torch.cos(torch.tensor([0.25, 0.25])), a))
        b = opt_fn(torch.tensor(True), torch.tensor([0.25, 0.25]))
        self.assertTrue(same(torch.sin(torch.tensor([0.25, 0.25])), b))

    def test_nonzero_static(self):
        # invalid size
        with self.assertRaisesRegex(
            RuntimeError, "nonzero_static: 'size' must be an non-negative integer"
        ):
            torch.nonzero_static(torch.tensor([8]), size=-2)

        with self.assertRaisesRegex(
            RuntimeError, "nonzero_static: 'size' must be an non-negative integer"
        ):
            torch.nonzero_static(torch.tensor([8]), size=-2, out=torch.tensor(0))

        # nonzero_static.out: out dtype mismatch
        input_tensor = torch.tensor([8])
        static_size = 1
        out_tensor = torch.empty((static_size, input_tensor.dim()), dtype=torch.float)
        with self.assertRaisesRegex(
            RuntimeError, "nonzero_static: Expected out tensor to have scalar type Long"
        ):
            torch.nonzero_static(input_tensor, size=static_size, out=out_tensor)

        # nonzero_static.out: out resize (shrink)
        input_tensor = torch.tensor([8])
        static_size = 1
        out_tensor = torch.empty((10, 10, 10, 10), dtype=torch.long)
        self.assertTrue(
            same(
                torch.nonzero_static(input_tensor, size=static_size, out=out_tensor),
                torch.tensor([0]),
            )
        )
        self.assertTrue(
            same(
                out_tensor,
                torch.tensor([0]),
            )
        )

        # nonzero_static.out: out resize (enlarge)
        input_tensor = torch.tensor([8])
        static_size = 1
        out_tensor = torch.empty((0), dtype=torch.long)
        self.assertTrue(
            same(
                torch.nonzero_static(input_tensor, size=static_size, out=out_tensor),
                torch.tensor([0]),
            )
        )
        self.assertTrue(
            same(
                out_tensor,
                torch.tensor([0]),
            )
        )

        # 0 rank
        input_tensor = torch.tensor(6)
        static_size = 2
        self.assertTrue(
            same(
                torch.nonzero_static(input_tensor, size=static_size),
                torch.empty((static_size, input_tensor.dim()), dtype=torch.long),
            )
        )

        # 0 size
        input_tensor = torch.tensor([[[1]]])
        static_size = 0
        self.assertTrue(
            same(
                torch.nonzero_static(input_tensor, size=static_size),
                torch.empty((static_size, input_tensor.dim()), dtype=torch.long),
            )
        )

        # 1D input
        input_tensor = torch.tensor([0, 8])
        static_size = 1
        self.assertTrue(
            same(
                torch.nonzero_static(input_tensor, size=static_size),
                torch.tensor([1]),
            )
        )

        input_tensor = torch.tensor([8, 0])
        static_size = 2
        self.assertTrue(
            same(
                torch.nonzero_static(input_tensor, size=static_size),
                torch.tensor([[0], [-1]]),  # padded with default fill_value "-1"
            )
        )

        # 2D input
        input_tensor = torch.tensor([[1.2, 0], [3.4, 5.6]])
        static_size = 5
        fill_value = -100
        self.assertTrue(
            torch._dynamo.utils.same(
                torch.nonzero_static(
                    input_tensor, size=static_size, fill_value=fill_value
                ),
                torch.tensor(
                    [
                        [0, 0],
                        [1, 0],
                        [1, 1],
                        [fill_value, fill_value],
                        [fill_value, fill_value],
                    ]
                ),
            )
        )
        input_tensor = torch.tensor([[1.2, 0], [3.4, 5.6]])
        static_size = 2
        fill_value = -100
        self.assertTrue(
            torch._dynamo.utils.same(
                torch.nonzero_static(
                    input_tensor, size=static_size, fill_value=fill_value
                ),
                torch.tensor([[0, 0], [1, 0]]),
            )
        )

        # 3D input
        input_tensor = torch.tensor([[[0, 0], [0, -3]], [[0, 0], [5, 0]]])
        static_size = 4
        fill_value = -999
        self.assertTrue(
            torch._dynamo.utils.same(
                torch.nonzero_static(
                    input_tensor,
                    size=static_size,
                    fill_value=fill_value,
                ),
                torch.tensor(
                    [
                        [0, 1, 1],
                        [1, 1, 0],
                        [fill_value, fill_value, fill_value],
                        [fill_value, fill_value, fill_value],
                    ]
                ),
            )
        )

    def test_cond_with_quantization(self):
        from functorch.experimental.control_flow import cond

        class MyModule(torch.nn.Module):
            def __init__(self):
                super().__init__()
                example_inputs = (torch.randn(5, 5),)
                self.model = torch.nn.Linear(5, 5)
                self.quantized_model = prepare_qat_fx(
                    self.model, qconfig_dict, example_inputs=example_inputs
                )

            def forward(self, pred, x):
                def true_fn(x):
                    return x.sin() + self.quantized_model(x)

                def false_fn(x):
                    return x.cos() + self.model(x)

                return cond(pred, true_fn, false_fn, [x])

        module = MyModule()
        opt_m = torch._dynamo.optimize("eager", nopython=True)(module)
        x = torch.rand((5, 5))
        pred = torch.tensor(True)
        self.assertTrue(same(module(pred, x), opt_m(pred, x)))
        pred = torch.tensor(False)
        self.assertTrue(same(module(pred, x), opt_m(pred, x)))

    def test_map_with_quantization(self):
        from functorch.experimental.control_flow import map

        class MyModule(torch.nn.Module):
            def __init__(self):
                super().__init__()
                example_inputs = (torch.randn(5, 5),)
                self.model = torch.nn.Linear(5, 5)
                self.quantized_model = prepare_qat_fx(
                    self.model, qconfig_dict, example_inputs=example_inputs
                )

            def forward(self, x):
                def body(x):
                    return x.sin() + self.quantized_model(x)

                return map(body, x)

        module = MyModule()
        opt_m = torch._dynamo.optimize("eager", nopython=True)(module)
        x = torch.rand((5, 5))
        self.assertTrue(same(module(x), opt_m(x)))

    def test_cond_side_effects(self):
        from functorch.experimental.control_flow import cond

        c = 0

        def true_fn(x):
            return x - c

        def false_fn(x):
            return x + c

        def f(pred, x):
            nonlocal c
            c = 1
            return cond(pred, true_fn, false_fn, [x])

        opt_fn = torch._dynamo.optimize("eager")(f)
        c = 0
        a = opt_fn(torch.tensor(False), torch.tensor([0.25, 0.25]))
        self.assertTrue(same(torch.tensor([1.25, 1.25]), a))

    def test_map_side_effects(self):
        from functorch.experimental.control_flow import map

        class Module(torch.nn.Module):
            def __init__(self):
                super().__init__()
                self.w = torch.tensor(1)

            def forward(self, xs):
                def body(x):
                    self.w += 1
                    return x

                return map(body, xs)

        mod = Module()
        with self.assertRaisesRegex(
            TypeError, "missing 1 required positional argument"
        ):
            opt_fn = torch._dynamo.optimize("eager", nopython=True)(mod)
            opt_fn(torch.randn(3, 2))

    def test_cond_nested(self):
        from functorch.experimental.control_flow import cond

        def true_fn_nested(x):
            return x * 10

        def false_fn_nested(x):
            return x * -1

        def true_fn(pred2, x):
            return x.sin()

        def false_fn(pred2, x):
            return x + cond(pred2, true_fn_nested, false_fn_nested, [x])

        def f(pred, pred2, x):
            return cond(pred, true_fn, false_fn, [pred2, x])

        cc = torch._dynamo.testing.CompileCounter()
        opt_fn = torch._dynamo.optimize(cc)(f)
        true_true_sin = opt_fn(
            torch.tensor(True), torch.tensor(True), torch.tensor([0.25, 0.25])
        )
        self.assertTrue(same(torch.sin(torch.tensor([0.25, 0.25])), true_true_sin))

        true_false_sin = opt_fn(
            torch.tensor(True), torch.tensor(False), torch.tensor([0.25, 0.25])
        )
        self.assertTrue(same(torch.sin(torch.tensor([0.25, 0.25])), true_false_sin))

        false_true_sum_mult = opt_fn(
            torch.tensor(False), torch.tensor(True), torch.tensor([0.25, 0.25])
        )
        self.assertTrue(
            same(torch.tensor([2.75, 2.75]), false_true_sum_mult)
        )  # * 10 then add x

        false_false_sum_neg = opt_fn(
            torch.tensor(False), torch.tensor(False), torch.tensor([0.25, 0.25])
        )
        self.assertTrue(
            same(torch.tensor([0.0, 0.0]), false_false_sum_neg)
        )  # * -1 then add x
        self.assertTrue(cc.frame_count, 2)

    def test_cond_export(self):
        from functorch.experimental.control_flow import cond

        def true_fn_nested(x):
            return x * 10

        def false_fn_nested(x):
            return x * -1

        def true_fn(pred2, x):
            return x.sin()

        def false_fn(pred2, x):
            return x + cond(pred2, true_fn_nested, false_fn_nested, [x])

        def f(pred, pred2, x):
            return cond(pred, true_fn, false_fn, [pred2, x])

        graph, guard = torch._dynamo.export(
            f, torch.tensor(False), torch.tensor(True), torch.tensor([0.25, 0.25])
        )
        true_true_sin = graph(
            torch.tensor(True), torch.tensor(True), torch.tensor([0.25, 0.25])
        )
        self.assertTrue(same(torch.sin(torch.tensor([0.25, 0.25])), true_true_sin))

        true_false_sin = graph(
            torch.tensor(True), torch.tensor(False), torch.tensor([0.25, 0.25])
        )
        self.assertTrue(same(torch.sin(torch.tensor([0.25, 0.25])), true_false_sin))

        false_true_sum_mult = graph(
            torch.tensor(False), torch.tensor(True), torch.tensor([0.25, 0.25])
        )
        self.assertTrue(
            same(torch.tensor([2.75, 2.75]), false_true_sum_mult)
        )  # * 10 then add x

        false_false_sum_neg = graph(
            torch.tensor(False), torch.tensor(False), torch.tensor([0.25, 0.25])
        )
        self.assertTrue(
            same(torch.tensor([0.0, 0.0]), false_false_sum_neg)
        )  # * -1 then add x

    def test_cond_export_single_arg(self):
        from functorch.experimental.control_flow import cond

        def true_fn(x):
            return x

        def false_fn(x):
            return x.sin()

        def f(pred, x):
            return cond(pred, true_fn, false_fn, [x])

        graph, guard = torch._dynamo.export(
            f, torch.tensor(False), torch.tensor([0.25, 0.25])
        )
        true_mirror = graph(torch.tensor(True), torch.tensor([0.25, 0.25]))
        self.assertTrue(same(torch.tensor([0.25, 0.25]), true_mirror))
        true_mirror_2 = graph(torch.tensor(True), torch.tensor([0.33, 0.33, 0.33]))
        self.assertTrue(same(torch.tensor([0.33, 0.33, 0.33]), true_mirror_2))

        false_sin = graph(torch.tensor(False), torch.tensor([0.5, 0.5]))
        self.assertTrue(same(torch.sin(torch.tensor([0.5, 0.5])), false_sin))

    def test_enum_guards(self):
        class MyEnum(enum.Enum):
            FOO = 10
            BAR = 20

        def fn(x, y):
            if y == MyEnum.FOO:
                return x + 1
            else:
                return x - 1

        x = torch.rand(3)
        y = MyEnum.BAR
        ref = fn(x, y)
        opt_fn = torch.compile(backend="eager")(fn)
        res = opt_fn(x, y)
        self.assertTrue(same(ref, res))

    @patch.object(torch._dynamo.config, "print_graph_breaks", True)
    def test_duplicate_graph_break_warning(self):
        @torch._dynamo.optimize("eager")
        def f1(a, b):
            f2(a, b)

        def f2(a, b):
            c = a + b
            print("break")
            return a + b + c

        @torch._dynamo.optimize("eager")
        def g1(a, b):
            g2(a, b)

        def g2(a, b):
            c = a + b
            print("break")
            return a + b + c

        def count_graph_break_msgs(msgs):
            return sum(msg.find("Graph break") != -1 for msg in msgs)

        with self.assertLogs(logger="torch._dynamo", level=logging.WARNING) as log:
            torch._dynamo.config.verbose = True
            f1(torch.randn(10), torch.randn(10))
            self.assertGreater(count_graph_break_msgs(log.output), 1)

        with self.assertLogs(logger="torch._dynamo", level=logging.WARNING) as log:
            torch._dynamo.config.verbose = False
            g1(torch.randn(10), torch.randn(10))
            self.assertEqual(count_graph_break_msgs(log.output), 1)

    def test_inplace_param_update(self):
        def fn(param, y):
            prev_grad = torch.is_grad_enabled()
            try:
                torch.set_grad_enabled(False)
                torch.set_grad_enabled(True)
                torch.set_grad_enabled(False)
                param.add_(y)
            finally:
                torch.set_grad_enabled(prev_grad)

        y = torch.randn(4)
        x = torch.nn.Parameter(torch.randn(4))
        fn(x, y)

        cnts = torch._dynamo.testing.CompileCounter()
        opt_fn = torch._dynamo.optimize(cnts, nopython=True)(fn)
        opt_fn(x, y)
        self.assertEqual(cnts.frame_count, 1)
        self.assertEqual(cnts.op_count, 3)

    @unittest.skipIf(
        not PLATFORM_SUPPORTS_FUSED_SDPA or not SM80OrLater,
        "Can't run fused SDPA on this platform",
    )
    def test_parsing_sdpa(self):
        class MyModule(torch.nn.Module):
            def forward(self, query, key, value):
                out = F.scaled_dot_product_attention(query, key, value, None, 0, True)
                out = F.scaled_dot_product_attention(
                    query, key, value, None, 0, True, scale=8
                )
                out = F.scaled_dot_product_attention(
                    query=query,
                    key=key,
                    value=value,
                    attn_mask=None,
                    dropout_p=0,
                    is_causal=True,
                )
                out = F.scaled_dot_product_attention(
                    query,
                    key=key,
                    value=value,
                    attn_mask=None,
                    dropout_p=0,
                    is_causal=True,
                )
                out = F.scaled_dot_product_attention(
                    query, key, value, None, dropout_p=0, is_causal=True
                )
                out = F.scaled_dot_product_attention(query, key, value, None, scale=8)
                return out

        device = "cuda"
        dtype = torch.float16
        seq_len_q = 1
        seq_len_k = 1
        head_dim = 8
        query = torch.ones(
            1, 8, seq_len_q, head_dim, device=device, dtype=dtype, requires_grad=True
        )
        key = torch.ones(
            1, 8, seq_len_k, head_dim, device=device, dtype=dtype, requires_grad=True
        )
        value = torch.ones(
            1, 8, seq_len_k, head_dim, device=device, dtype=dtype, requires_grad=True
        )
        module = MyModule()
        opt_mod = torch._dynamo.optimize("inductor")(module)
        opt_mod(query, key, value)

    def test_generate_tensor_from_list_of_numpy_primitive_type(self):
        # Test sth like torch.LongTensor(list(np.int64, np.int64, ...))
        def fn():
            x = np.array([1, 2, 3, 4, 5, 6], dtype=np.int64)
            y = [x[0], x[2], x[4]]
            z = torch.LongTensor(y)
            return z

        ref = fn()
        opt_fn = torch._dynamo.optimize("eager")(fn)
        res = opt_fn()
        self.assertTrue(same(ref, res))

    def test_autograd_function_equivalence(self):
        for i in range(1, 5):
            model = globals()[f"Module{i}"]()
            opt_model = torch._dynamo.optimize("eager", nopython=True)(model)
            self.assertTrue(
                torch.allclose(opt_model(torch.ones(2, 3)), torch.tensor([2.0]))
            )

    def test_autograd_function_has_graph_break(self):
        x = torch.randn(10)
        for model in [Module5(), Module6()]:
            torch._dynamo.reset()
            cnts = torch._dynamo.testing.CompileCounter()
            opt_model = torch._dynamo.optimize(cnts)(model)
            for _ in range(3):
                ref = model(x)
                res = opt_model(x)
                self.assertTrue(torch.allclose(ref, res))
            self.assertEqual(cnts.frame_count, 2)

    def test_object_classmethod(self):
        class C:
            @classmethod
            def fn(cls, x):
                return x + x

        @torch._dynamo.optimize("eager", nopython=True)
        def f():
            return C().fn(torch.ones(2, 3))

        self.assertTrue(torch.allclose(f(), torch.tensor([2.0])))

    def test_object_staticmethod(self):
        class C:
            @staticmethod
            def fn(x):
                return x + x

        @torch._dynamo.optimize("eager", nopython=True)
        def f():
            return C().fn(torch.ones(2, 3))

        self.assertTrue(torch.allclose(f(), torch.tensor([2.0])))

    def test_user_function_variable_supports_enum_argument(self):
        class Foo(enum.Enum):
            FOO = 0
            BAR = 1

        def gn(x, y=Foo.FOO):
            if y is Foo.FOO:
                return x
            else:
                return x + 1

        def fn(x):
            return gn(x)

        x = torch.randn(2, 3)
        ref = fn(x)
        opt_fn = torch._dynamo.optimize("eager", nopython=True)(fn)
        res = opt_fn(x)
        self.assertTrue(torch.allclose(ref, res))

    def test_user_function_variable_supports_type_abcmeta_argument(self):
        class Foo(metaclass=abc.ABCMeta):
            @abc.abstractclassmethod
            def read(self):
                pass

        class Bar(Foo):
            def read(self):
                return "Hello World!"

        class Baz:
            pass

        def gn(x, tys=(Bar, Baz)):
            if Bar in tys:
                return x - 1
            else:
                return x + 1

        def fn(x):
            return gn(x)

        x = torch.randn(2, 3)
        ref = fn(x)
        opt_fn = torch._dynamo.optimize("eager", nopython=True)(fn)
        res = opt_fn(x)
        self.assertTrue(torch.allclose(ref, res))

    def test_user_function_variable_supports_function_argument(self):
        # Test user defined function default arguments can be:
        # 1, user defined functions (e.g, add1)
        # 2, torch functions (e.g, torch.sin)
        # 3, python builtin functions (e.g, operator.neg)
        def add1(x):
            return x + 1

        def gn(x, f1=add1, f2=torch.sin, f3=operator.neg):
            return f3(f2(f1(x)))

        def fn(x):
            return gn(x)

        x = torch.randn(2, 3)
        ref = fn(x)
        opt_fn = torch._dynamo.optimize("eager", nopython=True)(fn)
        res = opt_fn(x)
        self.assertTrue(torch.allclose(ref, res))

    def test_typing_variable_isinstance(self):
        def fn(x, m):
            if isinstance(m, typing.Mapping):
                return x + 1
            else:
                return x - 1

        x = torch.randn(2, 3)
        m = {"x": torch.randn(3)}
        ref = fn(x, m)
        opt_fn = torch._dynamo.optimize("eager")(fn)
        res = opt_fn(x, m)
        self.assertTrue(torch.allclose(ref, res))

    def test_repro_graph_breaks_in__get_item_by_idx(self):
        class Mod(torch.nn.Module):
            def __init__(self):
                super().__init__()
                self.mod = torch.nn.Sequential(
                    torch.nn.Linear(3, 3), torch.nn.Linear(3, 3)
                )

            def forward(self, x):
                return self.mod[0](x)

        m = Mod()
        graph, _ = torch._dynamo.export(m, torch.randn(3, 3))

    def test_nn_sequential_invocation(self):
        with freeze_rng_state():

            class TestModel(torch.nn.Module):
                def __init__(self) -> None:
                    super().__init__()
                    self.linears = torch.nn.Sequential(
                        torch.nn.Linear(2, 2),
                        torch.nn.Linear(2, 2),
                        torch.nn.Linear(2, 2),
                        torch.nn.Linear(2, 2),
                    )

                def forward(self, x):
                    all_but_last = self.linears[:-1]
                    return all_but_last(x)

            m = TestModel()
            x = torch.rand((2, 2))
            real = m(x)
            graph, _ = torch._dynamo.export(m, x)
            dynamo_result = graph(x)
            self.assertTrue(same(real, dynamo_result))

    def test_nn_sequential_invocation_reposition_indices(self):
        with freeze_rng_state():

            class TestModel(torch.nn.Module):
                def __init__(self) -> None:
                    super().__init__()
                    self.linears = torch.nn.Sequential(
                        torch.nn.Linear(2, 2),
                        torch.nn.Linear(2, 2),
                        torch.nn.Linear(2, 2),
                        torch.nn.Linear(2, 2),
                    )

                def forward(self, x):
                    all_but_last = self.linears[1:3]
                    return all_but_last(x)

            m = TestModel()
            x = torch.rand((2, 2))
            real = m(x)
            graph, _ = torch._dynamo.export(m, x)
            dynamo_result = graph(x)
            self.assertTrue(same(real, dynamo_result))

    def test_error_on_nested_fx_trace(self):
        input = torch.rand(2, 3)

        def f(x):
            x + x

        real = f(input)

        optimized = torch._dynamo.optimize("eager")(f)
        self.assertTrue(same(optimized(input), real))

        with self.assertRaisesRegex(RuntimeError, "Detected that you are using FX"):
            gm = torch.fx.symbolic_trace(optimized)

    @patch.object(torch._dynamo.config, "error_on_nested_fx_trace", False)
    def test_no_error_on_nested_fx_trace(self):
        input = torch.rand(2, 3)

        def f(x):
            x + x

        real = f(input)

        optimized = torch._dynamo.optimize("eager")(f)
        self.assertTrue(same(optimized(input), real))

        # should not error
        gm = torch.fx.symbolic_trace(optimized)
        self.assertTrue(same(gm(input), real))

    def test_not_dynamic_scope(self):
        def f(y):
            x = 1

            def g():
                x = 2
                return lambda: x

            return y + g()()

        input = torch.zeros(1)
        real = f(input)
        optimized = torch._dynamo.optimize("eager")(f)
        opt = optimized(input)
        self.assertTrue(same(opt, real))

    def test_inference_mode(self):
        @torch.inference_mode()
        def func(x, y):
            return x.add(1.0) + y

        x = torch.ones(4, requires_grad=True)
        y = torch.ones(4, requires_grad=True)
        ref = func(x, y)
        opt_func = torch._dynamo.optimize("eager")(func)

        x1 = torch.ones(4, requires_grad=True)
        res = opt_func(x1, y)
        self.assertTrue(same(ref, res))
        self.assertTrue(same(x, x1))

    def test_if_cond_nn_mod(self):
        class MockModule(torch.nn.Module):
            def __init__(self, output_relu=True):
                super().__init__()
                self.relu = torch.nn.ReLU() if output_relu else None

            def forward(self, x):
                x = torch.sin(x)
                if self.relu:
                    x = self.relu(x)
                return x

        model = MockModule()
        opt_model = torch._dynamo.optimize("eager", nopython=True)(model)

        x = torch.rand(4)
        ref = model(x)
        res = opt_model(x)
        self.assertTrue(same(ref, res))

        model = MockModule(output_relu=False)
        opt_model = torch._dynamo.optimize("eager", nopython=True)(model)

        x = torch.rand(4)
        ref = model(x)
        res = opt_model(x)
        self.assertTrue(same(ref, res))

    def test_if_cond_user_defined_object(self):
        # obj.__bool__ is not existed
        class A:  # noqa: B903
            def __init__(self, x):
                self.x = x

        # obj.__bool__ is function and returns bool type
        class B:
            def __init__(self, x):
                self.x = x

            def __bool__(self):
                return self.x > 0

        # obj.__bool__ is non-function
        class C:
            def __init__(self, x):
                self.x = x
                self.__bool__ = False

        def fn(x, obj):
            if not obj:
                return x + 1
            else:
                return x - 1

        x = torch.rand(4)
        cnts = torch._dynamo.testing.CompileCounter()
        opt_fn = torch._dynamo.optimize(cnts, nopython=True)(fn)
        obj1 = A(0.5)
        obj2 = B(0.5)
        obj3 = B(-0.5)
        obj4 = C(0.5)
        for obj in [obj1, obj2, obj3, obj4, obj3, obj2]:
            ref = fn(x, obj)
            res = opt_fn(x, obj)
            self.assertTrue(same(ref, res))
        self.assertEqual(cnts.frame_count, 4)

    def test_if_cond_user_defined_object2(self):
        # obj.__bool__ is function and returns non-bool type
        class MyObj:
            def __init__(self, x):
                self.x = x

            def __bool__(self):
                self.x = 1
                return self.x

        def fn(a, obj):
            if not obj:
                return a + obj.x
            else:
                return a - obj.x

        x = torch.rand(4)
        obj = MyObj(0.5)
        opt_fn = torch._dynamo.optimize("eager")(fn)
        try:
            opt_fn(x, obj)
            self.assertFalse(True)
        except TypeError as e:
            self.assertIn("__bool__ should return bool, returned int", str(e))

    def test_class_has_instancecheck_method(self):
        class A:
            pass

        class ExampleMeta(type):
            def __instancecheck__(cls, instance):
                return True

        class B(metaclass=ExampleMeta):
            pass

        def fn(x, obj):
            if isinstance(obj, B):
                return x + 1
            else:
                return x - 1

        x = torch.rand(4)
        obj = A()
        ref = fn(x, obj)
        opt_fn = torch._dynamo.optimize("eager", nopython=True)(fn)
        res = opt_fn(x, obj)
        self.assertTrue(same(ref, res))

    def test_torch_cuda_is_available(self):
        def fn(x):
            if torch.cuda.is_available():
                return x + 1
            else:
                return x - 1

        x = torch.rand(4)
        ref = fn(x)
        opt_fn = torch._dynamo.optimize("eager", nopython=True)(fn)
        res = opt_fn(x)
        self.assertTrue(same(ref, res))

    @unittest.skipIf(not torch.cuda.is_available(), "requires cuda")
    @unittest.skipIf(not torch.backends.cudnn.is_available(), "requires cudnn")
    def test_torch_cudnn_is_acceptable(self):
        def fn(x):
            if torch.backends.cudnn.is_acceptable(tensor=x):
                return x + 1
            return x

        x = torch.rand(4).cuda()
        ref = fn(x)
        opt_fn = torch._dynamo.optimize("eager", nopython=True)(fn)
        res = opt_fn(x)
        self.assertTrue(same(ref, res))

    @unittest.skipIf(not torch.cuda.is_available(), "requires cuda")
    @unittest.skipIf(not torch.backends.cudnn.is_available(), "requires cudnn")
    def test_torch_cudnn_is_acceptable_bad_inputs(self):
        def fn1(x):
            if torch.backends.cudnn.is_acceptable("invalid"):
                return x + 1
            return x

        def fn2(x):
            if torch.backends.cudnn.is_acceptable(x, 3.14):
                return x + 1
            return x

        with self.assertRaisesRegex(
            AssertionError, "Expect input to cudnn.is_acceptable to be a tensor"
        ):
            x1 = torch.rand(4).cuda()
            opt_fn1 = torch._dynamo.optimize("eager", nopython=True)(fn1)
            res1 = opt_fn1(x1)

        with self.assertRaisesRegex(
            AssertionError, "Expect 1 input to cudnn.is_acceptable"
        ):
            x2 = torch.rand(4).cuda()
            opt_fn2 = torch._dynamo.optimize("eager", nopython=True)(fn2)
            res = opt_fn2(x2)

    @unittest.skipIf(not torch.cuda.is_available(), "requires cuda")
    def test_get_device(self):
        def fn(x, y):
            x = x + 1
            y = y + 1
            return x.get_device(), y.get_device()

        x = torch.rand(4, device="cuda")
        y = torch.rand(4, device="cpu")
        ref = fn(x, y)
        opt_fn = torch._dynamo.optimize("eager", nopython=True)(fn)
        res = opt_fn(x, y)
        self.assertTrue(same(ref, res))

    def test_disable_flag(self):
        cnt = torch._dynamo.testing.CompileCounter()

        with patch.dict(os.environ, {"TORCH_COMPILE_DISABLE": "1"}):

            def fn(x, y):
                x = x + 1
                y = y + 1

            opt_fn = torch._dynamo.optimize(cnt)

        self.assertEqual(cnt.frame_count, 0)

    def test_is_compiling(self):
        def f():
            if torch._dynamo.is_compiling():
                return torch.ones(2, 2)
            else:
                return torch.zeros(2, 2)

        opt_f = torch._dynamo.optimize("eager")(f)

        self.assertEqual(f(), torch.zeros(2, 2))
        self.assertEqual(opt_f(), torch.ones(2, 2))

    def test_torch_generator_set_state(self):
        def fn():
            default_state = torch.default_generator.get_state()
            x = torch.rand([2, 3])
            torch._dynamo.graph_break()
            torch.default_generator.set_state(default_state)
            y = torch.rand([2, 3])
            return x, y

        opt_fn = torch._dynamo.optimize("eager")(fn)
        x, y = opt_fn()
        self.assertEqual(x, y)

    def test_guard_failure_fn(self):
        def fn(x, y, k):
            x = x + 1
            y = y + 1
            return x * y * k

        x = torch.tensor([0.5, 0.5])
        y = torch.tensor([1.0, 1.0])

        guard_failure = None

        def guard_failures(failure):
            nonlocal guard_failure
            guard_failure = failure

        opt_fn = torch._dynamo.optimize(
            "eager", nopython=True, guard_fail_fn=guard_failures
        )(fn)

        x2 = torch.tensor([0.5, 0.5, 1.0])
        y2 = torch.tensor([0.5, 0.5, 0.5])

        opt_fn(x, y, 3)
        opt_fn(x2, y2, 5)

        if (
            torch._dynamo.config.dynamic_shapes
            and not torch._dynamo.config.specialize_int
            and not torch._dynamo.config.assume_static_by_default
        ):
            # we didn't actually test guard_failure_fn here but whatever,
            # nice to see no guard failure on the test
            self.assertTrue(guard_failure is None)
        else:
            self.assertTrue(guard_failure is not None)
            if not torch._dynamo.config.dynamic_shapes:
                self.assertExpectedInline(guard_failure[0], """L['k'] == 3""")

    @patch.object(torch._dynamo.config, "dynamic_shapes", True)
    def test_guard_failure_fn_shape_control(self):
        def fn(x, y):
            if x.shape[0] < 3:
                if y.shape[0] < 3:
                    return x * y
                else:
                    return x + y
            else:
                return -1

        x = torch.randn([2, 2])
        y = torch.randn([2, 2])

        guard_failure = None

        def guard_failures(failure):
            nonlocal guard_failure
            guard_failure = failure

        opt_fn = torch._dynamo.optimize(
            "eager", nopython=True, guard_fail_fn=guard_failures
        )(fn)

        x2 = torch.randn([5, 5])
        y2 = torch.randn([5, 5])

        opt_fn(x, y)
        opt_fn(x2, y2)

        self.assertTrue(guard_failure is not None)
        if torch._dynamo.config.assume_static_by_default:
            self.assertExpectedInline(
                guard_failure[0],
                """tensor 'L['x']' size mismatch at index 0. expected 2, actual 5""",
            )
        else:
            self.assertExpectedInline(guard_failure[0], """L['x'].size()[0] < 3""")

    def test_guard_failure_fn2(self):
        def fn(x, y):
            x = x + 1
            y = y + 1
            return x * y

        x = torch.tensor([0.5, 0.5])
        y = torch.tensor([1.0, 1.0])

        guard_failure = None

        def guard_failures(failure):
            nonlocal guard_failure
            guard_failure = failure

        opt_fn = torch._dynamo.optimize(
            "eager", nopython=True, guard_fail_fn=guard_failures
        )(fn)

        x2 = torch.tensor([0.5, 0.5, 1.0])
        y2 = torch.tensor([0.5, 0.5, 0.5])

        opt_fn(x, y)
        opt_fn(x2, y2)

        if torch._dynamo.config.dynamic_shapes:
            if torch._dynamo.config.assume_static_by_default:
                self.assertExpectedInline(
                    guard_failure[0],
                    """tensor 'L['x']' size mismatch at index 0. expected 2, actual 3""",
                )
            else:
                self.assertTrue(guard_failure is None)
        else:
            self.assertTrue(guard_failure is not None)
            self.assertExpectedInline(
                guard_failure[0],
                """tensor 'L['x']' size mismatch at index 0. expected 2, actual 3""",
            )

    def test_guard_failure_fn_tensor_iter(self):
        def fn(x):
            for y in x:
                y.add_(1.0)
            return y

        guard_failure = None

        def guard_failures(failure):
            nonlocal guard_failure
            guard_failure = failure

        opt_fn = torch._dynamo.optimize(
            "eager", nopython=True, guard_fail_fn=guard_failures
        )(fn)

        args1 = torch.randn(10, 10)
        out = fn(args1)
        opt_out = opt_fn(args1)
        self.assertTrue(same(out, opt_out))

        args2 = torch.randn(9, 10)
        out = fn(args2)
        opt_out = opt_fn(args2)
        self.assertTrue(same(out, opt_out))

        # guard is expected for both static and dynamic shapes
        self.assertTrue(guard_failure is not None)
        self.assertExpectedInline(guard_failure[0], """len(L['x']) == 10""")

    def test_restore_graphstate(self):
        # This function does some guard accumulation,
        # and then rolls back due to control flow.
        # The idea is that if one were printing guards as they appear,
        # they would see this insert a guard that does not show up in the final set of
        # guards as we rolled back from it.
        def nested_fn(s):
            if x[0] < 10:
                return s * s
            return s

        def fn(x, y):
            x = x + 1
            y = nested_fn(y)
            y = y + 10
            return x * y

        all_guards = []

        def guard_export_print(guards):
            nonlocal all_guards
            all_guards.extend(guards)

        opt_fn = torch._dynamo.optimize("eager", guard_export_fn=guard_export_print)(fn)

        x = torch.tensor([0.5, 0.5])
        y = torch.tensor([1.0, 1.0])
        opt_fn(x, y)

        for guard in all_guards:
            # This guard was created
            self.assertTrue(guard.name != "nested_fn.__closure__[0].cell_contents")

    # Note - here be mild dragons.
    # This test relies a ton on internal implementation. Future refactor efforts
    # are welcome to delete it if necessary, rewriting this test constantly is a chore, not
    # a feature. We kept it around with some amount of saddness, as it was extremely useful in debugging.
    def test_restore_graphstate_internals(self):
        def fn(x, y):
            x = x + 1
            y = y + 1
            return x * y

        _, guards = torch._dynamo.export(
            fn, torch.tensor([0.25, 0.25]), torch.tensor([0.25, 0.25])
        )
        # Dummy ctor
        graph = OutputGraph(
            f_globals={},
            code_options={},
            compiler_fn=None,
            root_tx=None,
            export=False,
            export_constraints=None,
<<<<<<< HEAD
            frame_state=None,
=======
            frame_state={"_id": 0},
>>>>>>> 6e3cdcad
        )
        # Contrived property so as not to have it be None
        graph.nn_modules = {}
        graph.nn_modules_sources = {}
        # Contrived generation timestamp
        graph.timestamp = 4
        # Contrived guards
        graph.tracing_context.guards_context.dynamo_guards = guards

        # Save the state
        state = graph.copy_graphstate()
        # Saving increments the generation
        self.assertEqual(graph.timestamp, 5)

        # Assure that the saved state is valid
        self.assertEqual(state.timestamp, 4)

        # Ensure that the guards reflect the expected state
        self.assertEqual(graph.tracing_context.guards_context.dynamo_guards, guards)
        self.assertEqual(graph.guards, guards)

        # Mess around with the state
        graph.tracing_context.guards_context.dynamo_guards = set()
        self.assertEqual(graph.guards, set())

        # Restore the state
        graph.restore_graphstate(state)

        # Make sure it restored correctly
        self.assertEqual(graph.timestamp, 4)
        self.assertEqual(graph.guards, guards)
        self.assertEqual(graph.tracing_context.guards_context.dynamo_guards, guards)

    def test_call_parent_non_class_methods_from_child(self):
        class A:
            def add(self, x):
                return x + 10

            def mul(self, x):
                return x * 0.1

        class B(A):
            def add(self, x):
                return x + 20

            def mul(self, x):
                return x * 0.2

        class C(B):
            def add(self, x):
                y = A.add(self, x)
                z = B.mul(self, y)
                return z + 30

        x = torch.rand(4)
        fn = C().add
        ref = fn(x)
        opt_fn = torch._dynamo.optimize("eager", nopython=True)(fn)
        res = opt_fn(x)
        self.assertTrue(same(ref, res))

    def test_builder_for_class_with_metaclass(self):
        class ExampleMeta(type):
            pass

        class MyClass(metaclass=ExampleMeta):
            pass

        def fn(x, y):
            if isinstance(y, MyClass):
                return x + 1
            else:
                return x - 1

        x = torch.rand([4, 4])
        y = MyClass()
        ref = fn(x, y)
        opt_fn = torch._dynamo.optimize("eager")(fn)
        res = opt_fn(x, y)
        self.assertTrue(same(ref, res))

    def test_tuple_from_tuple_iter(self):
        def inner_fn(*args):
            acc = torch.ones(10, 10)
            for arg in args:
                acc.add_(arg)

            return acc

        @torch._dynamo.optimize("eager")
        def fn(inputs, params):
            y = tuple(inputs) + tuple(params)
            return inner_fn(*y)

        inputs = [torch.randn(10, 10) for _ in range(3)]

        fn(inputs, iter(tuple(inputs)))

    def test_torch_package_working_with_trace(self):
        # from torch._dynamo.test_case import run_tests

        inputs = [torch.randn([2, 2]), torch.randn([2, 2])]

        optimized_model = torch._dynamo.optimize(backend="eager")(
            MyPickledModule(torch.randn([2, 2]))
        )
        from torch import package

        path = "/tmp/MyPickledModule.pt"
        package_name = "MyPickledModule"
        resource_name = "MyPickledModule.pkl"

        model = MyPickledModule(torch.randn([2, 2]))

        with package.PackageExporter(path) as exp:
            exp.extern("**")
            exp.save_pickle(package_name, resource_name, model)

        imp = package.PackageImporter(path)
        loaded_model = imp.load_pickle(package_name, resource_name)

        optimized_loaded_model = torch._dynamo.optimize("eager")(loaded_model)(*inputs)

    def test_shape_and_tuple_equality(self):
        def fn(x, y, t):
            z = x * y
            if x.size() == t:
                return z.cos()
            return z.sin()

        torch._dynamo.optimize("eager", nopython=True)(fn)(
            torch.randn([4, 4]), torch.randn([4, 4]), (4, 4)
        )

    def test_int_list(self):
        # if dynamic_shapes == True: unspec int list
        # if dynamic_shapes == False: spec int list
        def fn(x, y):
            return torch.sin(x + y[1] % 2)

        x = torch.randn(6)
        cnt = torch._dynamo.testing.CompileCounter()
        opt_fn = torch._dynamo.optimize(cnt)(fn)
        for i in range(10, 25, 3):
            y = [i, i + 1, i + 2]
            ref = fn(x, y)
            res = opt_fn(x, y)
            self.assertTrue(same(ref, res))
        self.assertEqual(cnt.frame_count, ifunspec(ifdyn(1, 5), 5))

    # specifically test for tensor.attribute -> torch.something()
    def test_real_imag_tensor_attribute(self):
        def fn(x, y):
            a = x.real
            b = x.imag
            return torch.mul(torch.add(a, y), b)

        x_real = torch.rand((4, 4))
        x_imag = torch.rand((4, 4))
        x = torch.complex(x_real, x_imag)
        y = torch.rand((4, 4))

        ref = fn(x, y)
        opt_fn = torch._dynamo.optimize("eager")(fn)
        res = opt_fn(x, y)
        self.assertTrue(same(ref, res))

    def test_T_tensor_attribute(self):
        def fn(x, y):
            a = x.T
            return torch.add(a, y)

        x = torch.rand((4, 4))
        y = torch.rand((4, 4))

        ref = fn(x, y)
        opt_fn = torch._dynamo.optimize("eager")(fn)
        res = opt_fn(x, y)
        self.assertTrue(same(ref, res))

    def test_recursive_tensor_attribute(self):
        def fn(x, y):
            a = x.real.T
            b = x.imag
            return torch.mul(torch.add(a, y), b)

        x_real = torch.rand((4, 4))
        x_imag = torch.rand((4, 4))
        x = torch.complex(x_real, x_imag)
        y = torch.rand((4, 4))

        ref = fn(x, y)
        opt_fn = torch._dynamo.optimize("eager")(fn)
        res = opt_fn(x, y)
        self.assertTrue(same(ref, res))

    def test_tagging_tensors_simple(self):
        def foo(x, y):
            return x * y, x, y

        a = torch.randn([3, 3])
        a.tag = "a"
        a.frog = "ribbity ribbit"
        b = torch.randn([3, 3])
        b.tag = "b"
        b.frog = "ribbit"

        exported = torch._dynamo.export(foo, a, b)
        out_graph = exported[0]

        nodes = list(out_graph.graph.nodes)
        placeholders = [node for node in nodes if node.op == "placeholder"]
        all_tags = []
        all_frogs = []
        for placeholder in placeholders:
            if "tensor_dict" in placeholder.meta:
                all_tags.append(placeholder.meta["tensor_dict"]["tag"])
                all_frogs.append(placeholder.meta["tensor_dict"]["frog"])

        self.assertEqual(all_tags, ["a", "b"])
        self.assertEqual(all_frogs, ["ribbity ribbit", "ribbit"])

    def test_tagging_tensors_mix_used_unused_structure(self):
        def pre_attention_state_ops(input, mems, state):
            lc_key = state[0]
            lc_val = state[1]
            bar = []
            for i in range(0, 4):
                bar2 = []
                for j in range(0, 3):
                    bar2.append(
                        lc_key + lc_val + torch.tensor([0.1, 0.25, 0.4, 0.5, 0.1])
                    )
                bar.append(bar2)

            return bar

        mems = torch.tensor([[[1.8364, 0.2724, -1.4917, -0.4367, 0.8640]]])
        state = [
            torch.tensor([[[1.0517, 0.3848, -0.6472, 0.0823, 0.9116]]]),
            torch.tensor([[[1.0517, 0.3848, -0.6472, 0.0823, 0.9116]]]),
        ]
        i = torch.tensor(
            [
                [0.0313, -0.1487, -0.3846, -0.5321],
                [-1.7073, 1.3331, -0.0890, -1.4935],
                [-0.8314, -0.1862, -0.5935, 1.5232],
            ]
        )

        mems.tag = "MEMS"
        i.tag = "FOO"
        state[0].tag = "STATE_0"
        state[1].tag = "HMMM"

        exported = torch._dynamo.export(pre_attention_state_ops, i, mems, state)
        out_graph = exported[0]

        nodes = list(out_graph.graph.nodes)
        placeholders = [node for node in nodes if node.op == "placeholder"]
        all_tags = []
        for placeholder in placeholders:
            if "tensor_dict" in placeholder.meta:
                all_tags.append(placeholder.meta["tensor_dict"]["tag"])

        self.assertEqual(all_tags, ["STATE_0", "HMMM"])

    def test_get_custom_tensor_attribute(self):
        def fn(x):
            return x.custom_attr * x

        x = torch.rand((2, 2))
        x.custom_attr = 3.14
        ref = fn(x)
        opt_fn = torch._dynamo.optimize("eager")(fn)
        res = opt_fn(x)
        self.assertTrue(same(ref, res))

    def test_set_custom_tensor_attribute(self):
        def fn(x):
            x.custom_attr = 3.14
            return x.custom_attr * x

        x = torch.rand((2, 2))
        ref = fn(x)
        opt_fn = torch._dynamo.optimize("eager")(fn)
        res = opt_fn(x)
        self.assertTrue(same(ref, res))

    def test_if_tensor_is_none(self):
        """
        Python 3.11 adds new jump instructions that check if
        TOS is None. We do not support these instructions.
        """

        def f(x, y):
            z = 1
            if x is None:
                z *= 2
            if y is not None:
                z *= 3
            return z

        opt_f = torch._dynamo.optimize("eager", nopython=True)(f)
        self.assertEqual(opt_f(None, torch.ones(2)), 6)

        if sys.version_info >= (3, 11):
            insts = bytecode_transformation.cleaned_instructions(f.__code__)
            for inst in insts:
                self.assertNotIn("_NONE", inst.opname)

    @skipIfNotPy311
    def test_py311_jump_offset(self):
        new_inst = bytecode_transformation.create_instruction
        load_global = bytecode_transformation.create_load_global
        consts = (None, 1, 2, 3, 4)

        def create_test_code(jump_opname, target_idx):
            targets = [
                new_inst("LOAD_CONST", argval=1),
                new_inst("LOAD_CONST", argval=3),
            ]
            jump_to_target_inst = new_inst(jump_opname, target=targets[target_idx])
            """
            pseudocode of generated bytecode:
            def test_py311_fn():
                goto target1
            target0:
                return 1
            target1:
                goto [target0/target2] (via fwd or bwd jump)
                return 2
            target2:
                return 3
                return 4
            """
            # test with LOAD_GLOBAL since it has a different instruction size
            insts = [
                new_inst("RESUME", arg=0),
                new_inst("JUMP_FORWARD", target=jump_to_target_inst),
                targets[0],
                load_global("print", False),
                new_inst("POP_TOP"),
                new_inst("RETURN_VALUE"),
                jump_to_target_inst,
                new_inst("LOAD_CONST", argval=2),
                load_global("print", False),
                new_inst("POP_TOP"),
                new_inst("RETURN_VALUE"),
                targets[1],
                new_inst("RETURN_VALUE"),
                new_inst("LOAD_CONST", argval=4),
                new_inst("RETURN_VALUE"),
            ]
            code_options = collections.OrderedDict(
                [
                    ("co_argcount", 0),
                    ("co_posonlyargcount", 0),
                    ("co_kwonlyargcount", 0),
                    ("co_nlocals", 0),
                    ("co_stacksize", 2),
                    ("co_flags", 3),
                    ("co_code", b""),
                    ("co_consts", consts),
                    ("co_names", ("print",)),
                    ("co_varnames", ()),
                    ("co_filename", __file__),
                    ("co_name", "test_py311_fn"),
                    ("co_qualname", "test_py311_fn"),
                    ("co_firstlineno", 1),
                    ("co_linetable", b""),
                    ("co_exceptiontable", b""),
                    ("co_freevars", ()),
                    ("co_cellvars", ()),
                ]
            )
            return bytecode_transformation.clean_and_assemble_instructions(
                insts,
                list(code_options.keys()),
                code_options,
            )

        # format: jump_opname, target_idx, expected forward jump, expected return value
        test_args = (
            ("JUMP_FORWARD", 0, False, 1),
            ("JUMP_FORWARD", 1, True, 3),
            ("JUMP_BACKWARD", 0, False, 1),
            ("JUMP_BACKWARD", 1, True, 3),
        )

        for test in test_args:
            insts, code = create_test_code(test[0], test[1])
            # check if offset of latest jump instruction is forward/backward
            for inst in reversed(insts):
                if inst.opname.startswith("JUMP"):
                    if test[2]:
                        self.assertIn("FORWARD", inst.opname)
                    else:
                        self.assertIn("BACKWARD", inst.opname)
                    break
            # run the code and check result

            def dummy_fn():
                pass

            dummy_fn.__code__ = code
            self.assertEqual(dummy_fn(), test[3])

            dummy_opt = torch._dynamo.optimize("eager")(dummy_fn)
            self.assertEqual(dummy_opt(), test[3])

    def test_exception_table_encode_varint(self):
        # these numbers have no real meaning to them
        nums = [
            0b111_101010_000000,
            0b1100_111000_010101_101010,
        ]
        b = bytecode_transformation.encode_exception_table_varint(
            nums[0]
        ) + bytecode_transformation.encode_exception_table_varint(nums[1])
        nums_new = []
        b_iter = iter(bytes(b))
        while True:
            try:
                nums_new.append(
                    bytecode_transformation.decode_exception_table_varint(b_iter)
                )
            except StopIteration:
                break
        self.assertEqual(nums, nums_new)

    @skipIfNotPy311
    def test_exception_table_parsing(self):
        def fn():
            try:
                with a():
                    b()
                c()
            except Exception:
                d()
            finally:
                e()
            f()

        tab = bytecode_transformation.parse_exception_table(
            fn.__code__.co_exceptiontable
        )
        b = bytecode_transformation.assemble_exception_table(tab)
        self.assertEqual(b, fn.__code__.co_exceptiontable)

    @skipIfNotPy311
    def test_exception_table_e2e(self):
        def fn():
            try:
                with a():
                    b()
                c()
            except Exception:
                d()
            finally:
                e()
            f()

        def nothing(*args):
            pass

        code = bytecode_transformation.transform_code_object(fn.__code__, nothing)
        self.assertEqual(code.co_exceptiontable, fn.__code__.co_exceptiontable)

    @skipIfNotPy311
    def test_exception_table_e2e_2(self):
        # last instructions of an exn_table entry is a large instruction
        # i.e., LOAD_GLOBAL a
        def fn():
            try:
                return a
            except Exception:
                pass

        def nothing(*args):
            pass

        code = bytecode_transformation.transform_code_object(fn.__code__, nothing)
        self.assertEqual(code.co_exceptiontable, fn.__code__.co_exceptiontable)

    @skipIfNotPy311
    def test_exception_table_entry_propagation(self):
        insts = []
        for _ in range(10):
            insts.append(bytecode_transformation.create_instruction("NOP"))
        insts[8].exn_tab_entry = bytecode_transformation.InstructionExnTabEntry(
            insts[0], insts[9], insts[0], 0, True
        )
        insts[0].exn_tab_entry = bytecode_transformation.InstructionExnTabEntry(
            insts[0], insts[0], insts[1], 0, True
        )
        insts[1].exn_tab_entry = bytecode_transformation.InstructionExnTabEntry(
            insts[0], insts[2], insts[2], 0, True
        )
        insts[5].exn_tab_entry = bytecode_transformation.InstructionExnTabEntry(
            insts[4], insts[6], insts[3], 0, True
        )
        insts[9].exn_tab_entry = bytecode_transformation.InstructionExnTabEntry(
            insts[9], insts[9], insts[4], 0, True
        )
        insts[7].exn_tab_entry = bytecode_transformation.InstructionExnTabEntry(
            insts[7], insts[9], insts[5], 0, True
        )
        bytecode_transformation.propagate_inst_exn_table_entries(insts)
        expected = [1, 2, 2, 0, 3, 3, 3, 5, 5, 4]
        for inst, exp in zip(insts, expected):
            self.assertIsNotNone(inst.exn_tab_entry)
            self.assertIs(inst.exn_tab_entry.target, insts[exp])

    @skipIfNotPy311
    def test_compute_exception_table_nested(self):
        insts = []
        for _ in range(20):
            insts.append(bytecode_transformation.create_instruction("NOP"))
        insts[10].exn_tab_entry = bytecode_transformation.InstructionExnTabEntry(
            insts[1], insts[10], insts[0], 0, True
        )
        insts[0].exn_tab_entry = bytecode_transformation.InstructionExnTabEntry(
            insts[1], insts[1], insts[1], 0, True
        )
        insts[1].exn_tab_entry = bytecode_transformation.InstructionExnTabEntry(
            insts[1], insts[3], insts[2], 0, True
        )
        insts[5].exn_tab_entry = bytecode_transformation.InstructionExnTabEntry(
            insts[5], insts[7], insts[3], 0, True
        )
        insts[9].exn_tab_entry = bytecode_transformation.InstructionExnTabEntry(
            insts[10], insts[10], insts[4], 0, True
        )
        insts[7].exn_tab_entry = bytecode_transformation.InstructionExnTabEntry(
            insts[8], insts[10], insts[5], 0, True
        )
        insts[14].exn_tab_entry = bytecode_transformation.InstructionExnTabEntry(
            insts[13], insts[17], insts[6], 0, True
        )
        insts[16].exn_tab_entry = bytecode_transformation.InstructionExnTabEntry(
            insts[15], insts[16], insts[7], 0, True
        )
        bytecode_transformation.update_offsets(insts)
        tab = bytecode_transformation.compute_exception_table(insts)
        expected = [
            (1, 1, 1),
            (2, 3, 2),
            (4, 4, 0),
            (5, 7, 3),
            (8, 9, 5),
            (10, 10, 4),
            (13, 14, 6),
            (15, 16, 7),
            (17, 17, 6),
        ]
        self.assertEquals(len(tab), len(expected))
        for entry, exp in zip(tab, expected):
            self.assertEquals(entry.start, exp[0] * 2)
            self.assertEquals(entry.end, exp[1] * 2)
            self.assertEquals(entry.target, exp[2] * 2)

    @skipIfNotPy311
    def test_remove_dead_code_with_exn_table_entries(self):
        create_instruction = bytecode_transformation.create_instruction
        target1 = create_instruction("NOP")
        target2 = create_instruction("NOP")
        target3 = create_instruction("NOP")
        exn_start = create_instruction("NOP")
        exn_end = create_instruction("NOP")
        insts = [
            create_instruction("JUMP_FORWARD", target=target1),
            exn_start,  # dead
            target1,
            create_instruction("JUMP_FORWARD", target=target3),
            exn_end,  # dead
            target2,
            target3,
        ]
        exn_start.exn_tab_entry = bytecode_transformation.InstructionExnTabEntry(
            exn_start, exn_end, target2, 0, True
        )
        bytecode_transformation.propagate_inst_exn_table_entries(insts)
        insts = bytecode_analysis.remove_dead_code(insts)
        self.assertEquals(len(insts), 5)
        self.assertNotIn(exn_start, insts)
        self.assertNotIn(exn_end, insts)
        self.assertIn(target2, insts)
        self.assertIn(target3, insts)
        bytecode_transformation.update_offsets(insts)
        tab = bytecode_transformation.compute_exception_table(insts)
        self.assertEquals(len(tab), 1)
        self.assertEquals(tab[0].start, 2)
        self.assertEquals(tab[0].end, 4)
        self.assertEquals(tab[0].target, 6)

    def test_ordered_dict_alias_reconstruct(self):
        od = collections.OrderedDict

        def fn():
            d1 = dict()
            d1["a"] = 1
            d2 = od(d1)
            d2["b"] = 2
            torch._dynamo.graph_break()
            if isinstance(d2, od):
                return d2["a"] + d2["b"]
            else:
                return 0

        dis.dis(fn)
        self.assertEqual(torch._dynamo.optimize("eager")(fn)(), 3)

    @torch._dynamo.config.patch(dynamic_shapes=True)
    def test_raise_guard_full_constraint(self):
        y = torch.randn([3, 3, 3])

        def my_dyn_fn(x):
            if x.shape[0] == 3:
                return x.sin()
            return x.cos()

        torch._dynamo.mark_dynamic(y, 0)
        with self.assertRaises(ConstraintViolationError):
            torch._dynamo.optimize("eager")(my_dyn_fn)(y)

    def test_mark_static(self):
        counter = CompileCounter()

        def my_dyn_fn(x):
            return x.cos()

        y = torch.randn([3])
        torch._dynamo.mark_static(y, 0)
        torch._dynamo.optimize(counter)(my_dyn_fn)(y)

        z = torch.randn([4])
        torch._dynamo.optimize(counter)(my_dyn_fn)(z)

        self.assertEqual(counter.frame_count, 2)

    @torch._dynamo.config.patch(dynamic_shapes=True)
    def test_no_raise_guard_partial_constraint(self):
        y = torch.randn([3, 3, 3])

        def my_dyn_fn(x):
            if x.shape[0] > 3:
                return x.sin()
            return x.cos()

        torch._dynamo.optimize("eager")(my_dyn_fn)(y)
        torch._dynamo.mark_dynamic(y, 0)
        torch._dynamo.reset()
        torch._dynamo.optimize("eager")(my_dyn_fn)(y)

    @torch._dynamo.config.patch(dynamic_shapes=True)
    def test_no_raise_guard_partial_constraint_across_break(self):
        y = torch.randn([3, 3, 3])

        def my_dyn_fn(x, y):
            z = x * y

            torch._dynamo.graph_break()
            if z.shape[0] > 2:
                return z.cos()

            return x.cos()

        torch._dynamo.optimize("eager")(my_dyn_fn)(y, y)
        torch._dynamo.mark_dynamic(y, 0)
        torch._dynamo.reset()
        torch._dynamo.optimize("eager")(my_dyn_fn)(y, y)

    # Sadly, this does not throw - we do not prop correctly across the graph break
    @unittest.expectedFailure
    @torch._dynamo.config.patch(dynamic_shapes=True)
    def test_raise_guard_partial_constraint_across_break(self):
        y = torch.randn([3, 3, 3])

        def my_dyn_fn(x, y):
            z = x * y

            torch._dynamo.graph_break()
            if z.shape[0] == 3:
                return z.cos()

            return x.cos()

        torch._dynamo.optimize("eager")(my_dyn_fn)(y, y)
        torch._dynamo.mark_dynamic(y, 0)
        torch._dynamo.reset()
        with self.assertRaisesRegex(
            Exception,
        ):
            torch._dynamo.optimize("eager")(my_dyn_fn)(y, y)

    @torch._dynamo.config.patch(dynamic_shapes=True)
    def test_raise_guard_partial_constraint_no_graph_break(self):
        y = torch.randn([3, 3, 3])

        def my_dyn_fn(x, y):
            z = x * y

            if z.shape[0] == 3:
                return z.cos()

            return x.cos()

        torch._dynamo.mark_dynamic(y, 0)
        with self.assertRaises(ConstraintViolationError):
            torch._dynamo.optimize("eager")(my_dyn_fn)(y, y)

    def test_cannot_trace_mark_dynamic(self):
        y = torch.randn([3, 3, 3])

        def my_dyn_fn(x):
            torch._dynamo.mark_dynamic(x, 0)
            return x * x

        with self.assertRaisesRegex(
            AssertionError, "Attempt to trace forbidden callable"
        ):
            torch._dynamo.optimize("eager")(my_dyn_fn)(y)

    def test_cannot_trace_mark_dynamic_safe_unreached(self):
        y = torch.randn([3, 3, 3])

        def my_dyn_fn(x):
            if x.shape[0] == 3:
                return x
            print("Running", torch._dynamo.mark_dynamic(x, 0))
            return x * x

        torch._dynamo.optimize("eager")(my_dyn_fn)(y)

    @torch._dynamo.config.patch(dynamic_shapes=True)
    def test_py_guards_mark_dynamic(self):
        def my_dyn_fn(a):
            if a.shape[0] > 2:
                return a.cos()
            return a.sin()

        counter = CompileCounter()

        # Run with dynamic
        x0 = torch.randn([3, 3, 3])
        torch._dynamo.mark_dynamic(x0, 0)
        torch._dynamo.optimize(counter)(my_dyn_fn)(x0)
        self.assertEqual(counter.frame_count, 1)

        # Run without dynamic, no recompile
        x = torch.randn([3, 3, 3])
        torch._dynamo.optimize(counter)(my_dyn_fn)(x)
        self.assertEqual(counter.frame_count, 1)

        # Mark a new dim, 1, as dynamic
        x1 = torch.randn([3, 3, 3])
        torch._dynamo.mark_dynamic(x1, 1)
        torch._dynamo.optimize(counter)(my_dyn_fn)(x1)
        # Recompile triggered because we marked a new dym as dynamic
        self.assertEqual(counter.frame_count, 2)

        # Reset
        torch._dynamo.reset()
        # Reset counter
        counter = CompileCounter()

        # Run with dynamic 1
        torch._dynamo.optimize(counter)(my_dyn_fn)(x1)
        self.assertEqual(counter.frame_count, 1)

        # Run with dynamic 0, not subset
        torch._dynamo.optimize(counter)(my_dyn_fn)(x0)
        self.assertEqual(counter.frame_count, 2)

        # Run with dynamic 0, 1, 2, not subset
        x012 = torch.randn([3, 3, 3])
        torch._dynamo.mark_dynamic(x012, 0)
        torch._dynamo.mark_dynamic(x012, 1)
        torch._dynamo.mark_dynamic(x012, 2)
        torch._dynamo.optimize(counter)(my_dyn_fn)(x012)
        self.assertEqual(counter.frame_count, 3)

    def test_torch_compile_ctx_on_forward_and_training_step(self):
        class MyModel(torch.nn.Module):
            def forward(self):
                ...

            def training_step(self):
                self()

        model = MyModel()
        compiled_model = torch.compile(model)

        model.forward = compiled_model.dynamo_ctx(model.forward)
        model.training_step = compiled_model.dynamo_ctx(model.training_step)

        model.training_step()

    def test_torch_guards_stack_frame_register_inlining(self):
        x = torch.tensor([0.5, 0.5])
        y = torch.tensor([0.75, 0.75, 0.75, 0.75])
        z = torch.tensor([0.25, 0.25, 0.25, 0.25, 0.25, 0.25, 0.25, 0.25])

        def uwu_inline_me(x, y, z):
            r = torch.cat((x, x)) + y
            r2 = torch.cat((y, y)) + z
            return r, r2

        def fn(x, y, z):
            r, r2 = uwu_inline_me(x, y, z)
            return torch.mul(r, r), torch.mul(r2, r2)

        seen_frames = []
        import contextlib

        @contextlib.contextmanager
        def global_context_capture_fn(frame_summary):
            seen_frames.append(frame_summary)
            yield

        with mock.patch(
            "torch._guards.TracingContext.current_frame",
            side_effect=global_context_capture_fn,
        ):
            torch._dynamo.optimize("eager")(fn)(x, y, z)

        self.assertEqual(len(seen_frames), 1)
        self.assertEqual(seen_frames[0].name, "fn")
        self.assertEqual(seen_frames[0].line, "r, r2 = uwu_inline_me(x, y, z)")

    def test_torch_guards_stack_frame_register_inlining_deep(self):
        x = torch.tensor([0.5, 0.5])
        y = torch.tensor([0.75, 0.75, 0.75, 0.75])
        z = torch.tensor([0.25, 0.25, 0.25, 0.25, 0.25, 0.25, 0.25, 0.25])

        def uwu_inline_me_deep(x, y):
            return torch.cat((x, x)) + y

        def uwu_inline_me(x, y, z):
            r = uwu_inline_me_deep(x, y)
            r2 = uwu_inline_me_deep(y, z)
            return r, r2

        def fn(x, y, z):
            r, r2 = uwu_inline_me(x, y, z)
            return torch.mul(r, r), torch.mul(r2, r2)

        seen_frames = []
        import contextlib

        @contextlib.contextmanager
        def global_context_capture_fn(frame_summary):
            seen_frames.append(frame_summary)
            yield

        with mock.patch(
            "torch._guards.TracingContext.current_frame",
            side_effect=global_context_capture_fn,
        ):
            torch._dynamo.optimize("eager")(fn)(x, y, z)

        self.assertEqual(len(seen_frames), 3)
        self.assertEqual(seen_frames[0].name, "fn")
        self.assertEqual(seen_frames[1].name, "uwu_inline_me")
        self.assertEqual(seen_frames[2].line, "r2 = uwu_inline_me_deep(y, z)")

    def test_error_on_recompile(self):
        @torch._dynamo.optimize("eager")
        def fn(a, b):
            return a + b

        with unittest.mock.patch("torch._dynamo.config.error_on_recompile", True):
            with self.assertRaises(torch._dynamo.exc.RecompileError):
                fn(torch.rand(2, 3), torch.rand(2, 3))
                fn(torch.rand(2, 3), (1, 2, 3))

    def test_compile_profiler(self):
        class Model(torch.nn.Module):
            def forward(self, input):
                return input + input

        model = Model()
        prof = CompileProfiler()
        compiled = torch.compile(model, backend=prof)
        base_checker = (
            lambda: FileCheck()
            .check("Torchdynamo Profiler Report")
            .check("Graph Breaks")
            .check("No graph breaks detected.")
            .check("Recompilation")
        )
        input = torch.rand((2, 3, 4))
        _ = compiled(input)
        base_checker().check("No recompilation detected.").run(prof.report())

        new_shape_input = torch.rand((3, 3, 4))
        _ = compiled(new_shape_input)

        # Not an exhaustive test of dynamic shapes behavior, but some sanity
        if (
            not torch._dynamo.config.dynamic_shapes
            or torch._dynamo.config.assume_static_by_default
        ):
            base_checker().check("Recompile Reasons").check("'forward'").check(
                "cache_size_limit to 1"
            ).run(prof.report())
        else:
            base_checker().check("No recompilation detected.").run(prof.report())

        # Ensure correct guard fail message is selected to show to user
        if not torch._dynamo.config.dynamic_shapes:
            new_shape_input = torch.rand((4, 3, 4))
            _ = compiled(new_shape_input)

            base_checker().check("Recompile Reasons").check("'forward'").check(
                "tensor 'L['input']' size mismatch at index 0. expected 2, actual 3"
            ).check(
                "tensor 'L['input']' size mismatch at index 0. expected 3, actual 4"
            ).run(
                prof.report()
            )

    def test_guards_strip_function_call(self):
        from torch._dynamo.guards import strip_function_call

        test_case = [
            ("___odict_getitem(a, 1)", "a"),
            ("a.layers[slice(2)][0]._xyz", "a"),
            ("getattr(a.layers[slice(2)][0]._abc, '0')", "a"),
            ("getattr(getattr(a.x[3], '0'), '3')", "a"),
            ("a.layers[slice(None, -1, None)][0]._xyz", "a"),
            ("a.layers[func('offset', -1, None)][0]._xyz", "a"),
        ]
        # strip_function_call should extract the object from the string.
        for name, expect_obj in test_case:
            self.assertEqual(strip_function_call(name), expect_obj)

    def test_int_neg(self):
        def int_neg(a, b):
            x = a.shape[0]
            y = b.shape[0]
            return -x * -y * a * b

        torch._dynamo.testing.standard_test(self, int_neg, 2)

    def test_hash_getitem_slice(self):
        s = GetItemSource(LocalSource("foo"), slice(None, -1, None))
        s2 = GetItemSource(LocalSource("foo"), slice(None, -1, None))
        s3 = GetItemSource(LocalSource("foo"), slice(None, -1, 2))
        some_set = set()

        self.assertTrue(s not in some_set)
        self.assertTrue(s2 not in some_set)
        self.assertTrue(s3 not in some_set)

        some_set.add(s)

        self.assertTrue(s in some_set)
        # s and s2 should hash the  same
        self.assertTrue(s2 in some_set)
        # s3 should be different
        self.assertTrue(s3 not in some_set)

        self.assertTrue(s == s2)
        self.assertTrue(s != s3)


class CustomFunc1(torch.autograd.Function):
    @staticmethod
    def forward(ctx, foo):
        return foo + foo

    @staticmethod
    def backward(ctx, grad_output):
        return grad_output


class CustomFunc2(torch.autograd.Function):
    # the forward function can be staticmethod or classmethod
    @classmethod
    def forward(cls, ctx, foo):
        return foo + foo

    @staticmethod
    def backward(ctx, grad_output):
        return grad_output


class CustomFunc3(torch.autograd.Function):
    # Test there is graph break in forward function
    @staticmethod
    def forward(ctx, foo):
        result = foo + foo
        torch._dynamo.graph_break()
        result = result + foo
        ctx.save_for_backward(result)
        return result

    @staticmethod
    def backward(ctx, grad_output):
        (result,) = ctx.saved_tensors
        return grad_output * math.sqrt(result.numel())


class Module1(torch.nn.Module):
    def forward(self, foo):
        return CustomFunc1().apply(foo)


class Module2(torch.nn.Module):
    def __init__(self):
        super().__init__()
        self.fn = CustomFunc1.apply

    def forward(self, foo):
        return self.fn(foo)


class Module3(torch.nn.Module):
    def forward(self, foo):
        return CustomFunc2().apply(foo)


class Module4(torch.nn.Module):
    def __init__(self):
        super().__init__()
        self.fn = CustomFunc2.apply

    def forward(self, foo):
        return self.fn(foo)


class Module5(torch.nn.Module):
    def forward(self, foo):
        return CustomFunc3().apply(foo)


class Module6(torch.nn.Module):
    def __init__(self):
        super().__init__()
        self.fn = CustomFunc3.apply

    def forward(self, foo):
        return self.fn(foo)


class TestTracer(JitTestCase):
    def test_jit_save(self):
        def fn():
            class Foo(torch.nn.Module):
                def __init__(self):
                    super().__init__()
                    self.a = 3

                @torch.jit.export
                def __getstate__(self):
                    return (3, self.training)

                @torch.jit.export
                def __setstate__(self, state):
                    self.a = state[0]
                    self.training = state[1]

                def forward(self, x):
                    return x + self.a

            f = Foo()

            return torch.jit.trace(f, (torch.rand(3, 4),))

        fn()
        opt_fn = torch._dynamo.optimize("eager")(fn)
        opt_fn()


if __name__ == "__main__":
    from torch._dynamo.test_case import run_tests

    run_tests()<|MERGE_RESOLUTION|>--- conflicted
+++ resolved
@@ -4071,11 +4071,7 @@
             root_tx=None,
             export=False,
             export_constraints=None,
-<<<<<<< HEAD
-            frame_state=None,
-=======
             frame_state={"_id": 0},
->>>>>>> 6e3cdcad
         )
         # Contrived property so as not to have it be None
         graph.nn_modules = {}
