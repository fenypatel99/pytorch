--- conflicted
+++ resolved
@@ -952,6 +952,28 @@
         with self.assertWarnsOnceRegex(UserWarning, msg):
             # t + 1 allocates a new tensor for result using empty
             t + 1
+
+    @onlyCUDA
+    def test_dtypetensor_warnings(self, device):
+        msg = 'The torch.cuda.*DtypeTensor constructors are no longer recommended'
+        with self.assertWarnsOnceRegex(UserWarning, msg):
+            t = torch.cuda.FloatTensor([0])
+
+        with self.assertWarnsOnceRegex(UserWarning, msg):
+            t = torch.cuda.DoubleTensor([0])
+
+    def test_set_default_tensor_type_warnings(self, device):
+        msg = '.*is deprecated as of PyTorch 2.1, please use torch.set_default_dtype().*'
+        default_type = torch.tensor([]).type()
+        try:
+            with self.assertWarnsOnceRegex(UserWarning, msg):
+                torch.set_default_tensor_type(torch.FloatTensor)
+
+            if torch.cuda.is_available():
+                with self.assertWarnsOnceRegex(UserWarning, msg):
+                    torch.set_default_tensor_type(torch.cuda.FloatTensor)
+        finally:
+            torch.set_default_tensor_type(default_type)
 
     # TODO: this test should be in test_nn.py
     @skipIfTorchInductor("Please convert all Tensors to FakeTensors")
@@ -5392,6 +5414,40 @@
         t = torch.ones((), device=device, dtype=dtype)
         self.assertEqual(1, t.item())
 
+    @onlyNativeDeviceTypes
+    def test_masked_scatter_inplace_noncontiguous(self, device):
+        t = torch.zeros(5, 2, dtype=torch.long, device=device)
+        t_non_contig = t.transpose(0, 1)
+        t_contig = t_non_contig.contiguous()
+
+        assert t_contig.is_contiguous()
+        assert not t_non_contig.is_contiguous()
+
+        mask = torch.tensor([[False, True], [False, True], [False, False], [True, True], [True, True]], device=device)
+        mask_non_contig = mask.transpose(0, 1)
+        mask_contig = mask_non_contig.contiguous()
+
+        assert mask_contig.is_contiguous()
+        assert not mask_non_contig.is_contiguous()
+
+        # source is always converted to contiguous by the op.
+        source = torch.tensor([[1, 2, 3, 4, 5], [6, 7, 8, 9, 9]], device=device)
+
+        # t: contig, mask: contig
+        expected = t_contig.masked_scatter_(mask_contig, source)
+
+        # t: non-contig, mask: non-contig
+        actual = t_non_contig.masked_scatter_(mask_non_contig, source)
+        self.assertEqual(actual, expected)
+
+        # t: contig, mask: non-contig
+        actual = t_contig.masked_scatter_(mask_non_contig, source)
+        self.assertEqual(actual, expected)
+
+        # t: non-contig, mask: contig
+        actual = t_non_contig.masked_scatter_(mask_contig, source)
+        self.assertEqual(actual, expected)
+
 
 # Tests that compare a device's computation with the (gold-standard) CPU's.
 class TestDevicePrecision(TestCase):
@@ -6095,8 +6151,6 @@
         self.assertTrue(torch.equal(x, y))
         self.assertFalse(torch.equal(z, x))
 
-<<<<<<< HEAD
-=======
         # Fast path test: tensor flags, like neg and conj
         neg_0 = torch.tensor((1, 2, 3), dtype=torch.float)
         neg_1 = neg_0._neg_view()
@@ -6144,7 +6198,6 @@
         self.assertNotEqual(t_0.size(), t_1.size())
         self.assertFalse(torch.equal(t_0, t_1))
 
->>>>>>> 896eb1db
     def test_element_size(self):
         byte = torch.ByteStorage().element_size()
         char = torch.CharStorage().element_size()
@@ -6243,6 +6296,7 @@
             "Tensor.__contains__ only supports Tensor or scalar, but you passed in a {}.".format(type([1, 2])),
             lambda: [1, 2] in x)
 
+    @skipIfTorchDynamo("TorchDynamo fails with unknown reason")
     def test_deepcopy_parameter(self):
         from copy import deepcopy
         l = torch.nn.Linear(10, 1)
